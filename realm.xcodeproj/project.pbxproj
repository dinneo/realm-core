--- conflicted
+++ resolved
@@ -352,6 +352,7 @@
 		65F666FA1BFD014000749FA2 /* test_util_inspect.cpp in Sources */ = {isa = PBXBuildFile; fileRef = 65F666EB1BFD012900749FA2 /* test_util_inspect.cpp */; };
 		65F666FB1BFD014000749FA2 /* test_util_stringbuffer.cpp in Sources */ = {isa = PBXBuildFile; fileRef = 65F666EC1BFD012900749FA2 /* test_util_stringbuffer.cpp */; };
 		65F666FC1BFD014000749FA2 /* test_util_uri.cpp in Sources */ = {isa = PBXBuildFile; fileRef = 65F666ED1BFD012900749FA2 /* test_util_uri.cpp */; };
+		65F667081BFD01DC00749FA2 /* uri.cpp in Sources */ = {isa = PBXBuildFile; fileRef = 65F667021BFD01DC00749FA2 /* uri.cpp */; };
 		65F6671E1BFD051B00749FA2 /* uri.cpp in Sources */ = {isa = PBXBuildFile; fileRef = 65F667021BFD01DC00749FA2 /* uri.cpp */; };
 		65F6671F1BFD051C00749FA2 /* uri.cpp in Sources */ = {isa = PBXBuildFile; fileRef = 65F667021BFD01DC00749FA2 /* uri.cpp */; };
 		80ADCCE918A23DD00049D472 /* version.cpp in Sources */ = {isa = PBXBuildFile; fileRef = 80ADCCE718A23DD00049D472 /* version.cpp */; };
@@ -478,7 +479,6 @@
 		F43098B31B021C04000A2333 /* bptree.cpp in Sources */ = {isa = PBXBuildFile; fileRef = F43098B01B021C04000A2333 /* bptree.cpp */; };
 		F43098B41B021C04000A2333 /* bptree.hpp in Headers */ = {isa = PBXBuildFile; fileRef = F43098B11B021C04000A2333 /* bptree.hpp */; };
 		F43098B51B021C04000A2333 /* bptree.hpp in Headers */ = {isa = PBXBuildFile; fileRef = F43098B11B021C04000A2333 /* bptree.hpp */; };
-		F43D2BE01C6B66CF00C0C79F /* Foundation.framework in Frameworks */ = {isa = PBXBuildFile; fileRef = F43D2BDF1C6B66CF00C0C79F /* Foundation.framework */; };
 		F44D4CE81B381D27009ADAB9 /* input_stream.hpp in Headers */ = {isa = PBXBuildFile; fileRef = F44D4CE51B381D27009ADAB9 /* input_stream.hpp */; };
 		F44D4CE91B381D27009ADAB9 /* input_stream.hpp in Headers */ = {isa = PBXBuildFile; fileRef = F44D4CE51B381D27009ADAB9 /* input_stream.hpp */; };
 		F44F0AD71BB9502C000C4ABA /* priority_queue.hpp in Headers */ = {isa = PBXBuildFile; fileRef = F44F0AD61BB9502C000C4ABA /* priority_queue.hpp */; };
@@ -532,23 +532,8 @@
 		F45014021B01027F00CD4A7E /* test_utf8.cpp in Sources */ = {isa = PBXBuildFile; fileRef = 52A32B4717D4E89100DD22CC /* test_utf8.cpp */; };
 		F45014031B01027F00CD4A7E /* test_version.cpp in Sources */ = {isa = PBXBuildFile; fileRef = 80ADCCED18A23E2D0049D472 /* test_version.cpp */; };
 		F450A3171C5FBB660008F287 /* to_string.hpp in Headers */ = {isa = PBXBuildFile; fileRef = F450A3161C5FBB660008F287 /* to_string.hpp */; };
-		F462CFF71C6350E6006F3BCA /* event_loop.cpp in Sources */ = {isa = PBXBuildFile; fileRef = F4C408701BF9FEDA00351E2F /* event_loop.cpp */; };
-		F462CFF81C6350E7006F3BCA /* event_loop.cpp in Sources */ = {isa = PBXBuildFile; fileRef = F4C408701BF9FEDA00351E2F /* event_loop.cpp */; };
-		F48BBA321C63A52C002CF50F /* event_loop_apple.mm in Sources */ = {isa = PBXBuildFile; fileRef = F48BBA311C63A52C002CF50F /* event_loop_apple.mm */; };
-		F48BBA331C63A52C002CF50F /* event_loop_apple.mm in Sources */ = {isa = PBXBuildFile; fileRef = F48BBA311C63A52C002CF50F /* event_loop_apple.mm */; };
-		F48BBA341C63A52C002CF50F /* event_loop_apple.mm in Sources */ = {isa = PBXBuildFile; fileRef = F48BBA311C63A52C002CF50F /* event_loop_apple.mm */; };
 		F4C28BBD1A696DB600F8BB2A /* query_engine.cpp in Sources */ = {isa = PBXBuildFile; fileRef = F4C28BBC1A696DB500F8BB2A /* query_engine.cpp */; };
 		F4C28BBE1A696DBB00F8BB2A /* query_engine.cpp in Sources */ = {isa = PBXBuildFile; fileRef = F4C28BBC1A696DB500F8BB2A /* query_engine.cpp */; };
-		F4C408661BF9FD3200351E2F /* CoreServices.framework in Frameworks */ = {isa = PBXBuildFile; fileRef = F4C408651BF9FD3200351E2F /* CoreServices.framework */; };
-		F4C4086D1BF9FE9600351E2F /* test_util_event_loop.cpp in Sources */ = {isa = PBXBuildFile; fileRef = F4C408681BF9FE0800351E2F /* test_util_event_loop.cpp */; };
-		F4C4086E1BF9FE9700351E2F /* test_util_event_loop.cpp in Sources */ = {isa = PBXBuildFile; fileRef = F4C408681BF9FE0800351E2F /* test_util_event_loop.cpp */; };
-		F4C408761BF9FEDA00351E2F /* encryption_not_supported_exception.hpp in Headers */ = {isa = PBXBuildFile; fileRef = F4C4086F1BF9FEDA00351E2F /* encryption_not_supported_exception.hpp */; };
-		F4C408771BF9FEDA00351E2F /* event_loop.cpp in Sources */ = {isa = PBXBuildFile; fileRef = F4C408701BF9FEDA00351E2F /* event_loop.cpp */; };
-		F4C408781BF9FEDA00351E2F /* event_loop.hpp in Headers */ = {isa = PBXBuildFile; fileRef = F4C408711BF9FEDA00351E2F /* event_loop.hpp */; };
-		F4C408791BF9FEDA00351E2F /* hex_dump.hpp in Headers */ = {isa = PBXBuildFile; fileRef = F4C408721BF9FEDA00351E2F /* hex_dump.hpp */; };
-		F4C4087A1BF9FEDA00351E2F /* inspect.hpp in Headers */ = {isa = PBXBuildFile; fileRef = F4C408731BF9FEDA00351E2F /* inspect.hpp */; };
-		F4C4087B1BF9FEDA00351E2F /* scope_exit.hpp in Headers */ = {isa = PBXBuildFile; fileRef = F4C408741BF9FEDA00351E2F /* scope_exit.hpp */; };
-		F4C4087C1BF9FEDA00351E2F /* uri.cpp in Sources */ = {isa = PBXBuildFile; fileRef = F4C408751BF9FEDA00351E2F /* uri.cpp */; };
 		F4D0FC1D1B00E0E40040956A /* librealm.a in Frameworks */ = {isa = PBXBuildFile; fileRef = 3647E0E714209E6B00D56FD7 /* librealm.a */; };
 		F4D0FC1E1B00E0E40040956A /* test-util.a in Frameworks */ = {isa = PBXBuildFile; fileRef = 52D6E04E175BD9BC00B423E5 /* test-util.a */; };
 		F4D0FC201B00E1020040956A /* main.cpp in Sources */ = {isa = PBXBuildFile; fileRef = F4D0FC1F1B00E1020040956A /* main.cpp */; };
@@ -1023,7 +1008,6 @@
 		C08FE2B71B45BD750037AFCE /* simulated_failure.hpp */ = {isa = PBXFileReference; fileEncoding = 4; lastKnownFileType = sourcecode.cpp.h; path = simulated_failure.hpp; sourceTree = "<group>"; };
 		F43098B01B021C04000A2333 /* bptree.cpp */ = {isa = PBXFileReference; fileEncoding = 4; lastKnownFileType = sourcecode.cpp.cpp; name = bptree.cpp; path = realm/bptree.cpp; sourceTree = "<group>"; };
 		F43098B11B021C04000A2333 /* bptree.hpp */ = {isa = PBXFileReference; fileEncoding = 4; lastKnownFileType = sourcecode.cpp.h; name = bptree.hpp; path = realm/bptree.hpp; sourceTree = "<group>"; };
-		F43D2BDF1C6B66CF00C0C79F /* Foundation.framework */ = {isa = PBXFileReference; lastKnownFileType = wrapper.framework; name = Foundation.framework; path = System/Library/Frameworks/Foundation.framework; sourceTree = SDKROOT; };
 		F44D4CE51B381D27009ADAB9 /* input_stream.hpp */ = {isa = PBXFileReference; fileEncoding = 4; lastKnownFileType = sourcecode.cpp.h; path = input_stream.hpp; sourceTree = "<group>"; };
 		F44F0AD61BB9502C000C4ABA /* priority_queue.hpp */ = {isa = PBXFileReference; fileEncoding = 4; lastKnownFileType = sourcecode.cpp.h; path = priority_queue.hpp; sourceTree = "<group>"; };
 		F45013AF1B01022800CD4A7E /* unit-tests-ios.app */ = {isa = PBXFileReference; explicitFileType = wrapper.application; includeInIndex = 0; path = "unit-tests-ios.app"; sourceTree = BUILT_PRODUCTS_DIR; };
@@ -1035,17 +1019,7 @@
 		F45013BE1B01022800CD4A7E /* Images.xcassets */ = {isa = PBXFileReference; lastKnownFileType = folder.assetcatalog; path = Images.xcassets; sourceTree = "<group>"; };
 		F45013C11B01022800CD4A7E /* Base */ = {isa = PBXFileReference; lastKnownFileType = file.xib; name = Base; path = Base.lproj/LaunchScreen.xib; sourceTree = "<group>"; };
 		F450A3161C5FBB660008F287 /* to_string.hpp */ = {isa = PBXFileReference; fileEncoding = 4; lastKnownFileType = sourcecode.cpp.h; path = to_string.hpp; sourceTree = "<group>"; };
-		F48BBA311C63A52C002CF50F /* event_loop_apple.mm */ = {isa = PBXFileReference; fileEncoding = 4; lastKnownFileType = sourcecode.cpp.objcpp; path = event_loop_apple.mm; sourceTree = "<group>"; };
 		F4C28BBC1A696DB500F8BB2A /* query_engine.cpp */ = {isa = PBXFileReference; fileEncoding = 4; lastKnownFileType = sourcecode.cpp.cpp; name = query_engine.cpp; path = realm/query_engine.cpp; sourceTree = "<group>"; };
-		F4C408651BF9FD3200351E2F /* CoreServices.framework */ = {isa = PBXFileReference; lastKnownFileType = wrapper.framework; name = CoreServices.framework; path = System/Library/Frameworks/CoreServices.framework; sourceTree = SDKROOT; };
-		F4C408681BF9FE0800351E2F /* test_util_event_loop.cpp */ = {isa = PBXFileReference; fileEncoding = 4; lastKnownFileType = sourcecode.cpp.cpp; path = test_util_event_loop.cpp; sourceTree = "<group>"; };
-		F4C4086F1BF9FEDA00351E2F /* encryption_not_supported_exception.hpp */ = {isa = PBXFileReference; fileEncoding = 4; lastKnownFileType = sourcecode.cpp.h; path = encryption_not_supported_exception.hpp; sourceTree = "<group>"; };
-		F4C408701BF9FEDA00351E2F /* event_loop.cpp */ = {isa = PBXFileReference; fileEncoding = 4; lastKnownFileType = sourcecode.cpp.cpp; path = event_loop.cpp; sourceTree = "<group>"; };
-		F4C408711BF9FEDA00351E2F /* event_loop.hpp */ = {isa = PBXFileReference; fileEncoding = 4; lastKnownFileType = sourcecode.cpp.h; path = event_loop.hpp; sourceTree = "<group>"; };
-		F4C408721BF9FEDA00351E2F /* hex_dump.hpp */ = {isa = PBXFileReference; fileEncoding = 4; lastKnownFileType = sourcecode.cpp.h; path = hex_dump.hpp; sourceTree = "<group>"; };
-		F4C408731BF9FEDA00351E2F /* inspect.hpp */ = {isa = PBXFileReference; fileEncoding = 4; lastKnownFileType = sourcecode.cpp.h; path = inspect.hpp; sourceTree = "<group>"; };
-		F4C408741BF9FEDA00351E2F /* scope_exit.hpp */ = {isa = PBXFileReference; fileEncoding = 4; lastKnownFileType = sourcecode.cpp.h; path = scope_exit.hpp; sourceTree = "<group>"; };
-		F4C408751BF9FEDA00351E2F /* uri.cpp */ = {isa = PBXFileReference; fileEncoding = 4; lastKnownFileType = sourcecode.cpp.cpp; path = uri.cpp; sourceTree = "<group>"; };
 		F4D0FC161B00E0D70040956A /* benchmark-common-tasks */ = {isa = PBXFileReference; explicitFileType = "compiled.mach-o.executable"; includeInIndex = 0; path = "benchmark-common-tasks"; sourceTree = BUILT_PRODUCTS_DIR; };
 		F4D0FC1F1B00E1020040956A /* main.cpp */ = {isa = PBXFileReference; lastKnownFileType = sourcecode.cpp.cpp; path = main.cpp; sourceTree = "<group>"; };
 		F4D0FC271B00F4010040956A /* benchmark-common-tasks-ios.app */ = {isa = PBXFileReference; explicitFileType = wrapper.application; includeInIndex = 0; path = "benchmark-common-tasks-ios.app"; sourceTree = BUILT_PRODUCTS_DIR; };
@@ -1073,8 +1047,6 @@
 			isa = PBXFrameworksBuildPhase;
 			buildActionMask = 2147483647;
 			files = (
-				F43D2BE01C6B66CF00C0C79F /* Foundation.framework in Frameworks */,
-				F4C408661BF9FD3200351E2F /* CoreServices.framework in Frameworks */,
 				3FCA03C61A44F57A009067D0 /* CoreFoundation.framework in Frameworks */,
 				3626F56B14A228850097F17B /* librealm.a in Frameworks */,
 				526F3F0B18246B33005217F1 /* test-util.a in Frameworks */,
@@ -1161,7 +1133,6 @@
 		3611F2FA14209B7000017263 = {
 			isa = PBXGroup;
 			children = (
-				F43D2BDF1C6B66CF00C0C79F /* Foundation.framework */,
 				3647E0E814209E6B00D56FD7 /* Products */,
 				3647DEEA14209C1200D56FD7 /* src */,
 				3647DFF214209CE600D56FD7 /* test */,
@@ -1313,8 +1284,6 @@
 		3647DFF214209CE600D56FD7 /* test */ = {
 			isa = PBXGroup;
 			children = (
-				F4C408651BF9FD3200351E2F /* CoreServices.framework */,
-				F4C408681BF9FE0800351E2F /* test_util_event_loop.cpp */,
 				F4D0FC211B00E1090040956A /* benchmark-common-tasks */,
 				F4D0FC281B00F4010040956A /* benchmark-common-tasks-ios */,
 				3FCA03C51A44F57A009067D0 /* CoreFoundation.framework */,
@@ -1480,18 +1449,6 @@
 		52D7C4661852A01700633748 /* util */ = {
 			isa = PBXGroup;
 			children = (
-<<<<<<< HEAD
-				F48BBA311C63A52C002CF50F /* event_loop_apple.mm */,
-				F4C4086F1BF9FEDA00351E2F /* encryption_not_supported_exception.hpp */,
-				F4C408701BF9FEDA00351E2F /* event_loop.cpp */,
-				F4C408711BF9FEDA00351E2F /* event_loop.hpp */,
-				F4C408721BF9FEDA00351E2F /* hex_dump.hpp */,
-				F4C408731BF9FEDA00351E2F /* inspect.hpp */,
-				F4C408741BF9FEDA00351E2F /* scope_exit.hpp */,
-				F4C408751BF9FEDA00351E2F /* uri.cpp */,
-				F450A3161C5FBB660008F287 /* to_string.hpp */,
-=======
->>>>>>> 295b31dd
 				65F666FD1BFD01DC00749FA2 /* aes_cryptor.hpp */,
 				52D7C4671852A01700633748 /* assert.hpp */,
 				485231171B2E918F003C72AF /* basic_system_errors.cpp */,
@@ -1672,7 +1629,6 @@
 				C08FE2B91B45BD750037AFCE /* simulated_failure.hpp in Headers */,
 				365CCE47157CC37D00172BF8 /* column_binary.hpp in Headers */,
 				365CCE48157CC37D00172BF8 /* column_fwd.hpp in Headers */,
-				F4C4087B1BF9FEDA00351E2F /* scope_exit.hpp in Headers */,
 				3658CE6E19209EDD009A7085 /* column_link.hpp in Headers */,
 				3658CE7D19256CA1009A7085 /* column_linkbase.hpp in Headers */,
 				3658CE7B19245BE5009A7085 /* column_linklist.hpp in Headers */,
@@ -1710,12 +1666,7 @@
 				365CCE5F157CC37D00172BF8 /* mixed.hpp in Headers */,
 				52D6E069175BDBDD00B423E5 /* number_names.hpp in Headers */,
 				3620DF1218B6CA7B003AD498 /* output_stream.hpp in Headers */,
-<<<<<<< HEAD
-				3F1967AE1A9530AA0072FE29 /* platform_specific_condvar.hpp in Headers */,
-				F4C408761BF9FEDA00351E2F /* encryption_not_supported_exception.hpp in Headers */,
-=======
 				3F1967AE1A9530AA0072FE29 /* interprocess_condvar.hpp in Headers */,
->>>>>>> 295b31dd
 				365CCE63157CC37D00172BF8 /* query.hpp in Headers */,
 				365CCE60157CC37D00172BF8 /* query_conditions.hpp in Headers */,
 				365CCE61157CC37D00172BF8 /* query_engine.hpp in Headers */,
@@ -1735,7 +1686,6 @@
 				365CCE67157CC37D00172BF8 /* table_accessors.hpp in Headers */,
 				365CCE68157CC37D00172BF8 /* table_basic.hpp in Headers */,
 				36A1DC9C16C3F3F40086A836 /* table_basic_fwd.hpp in Headers */,
-				F4C4087A1BF9FEDA00351E2F /* inspect.hpp in Headers */,
 				365CCE69157CC37D00172BF8 /* table_macros.hpp in Headers */,
 				365CCE6A157CC37D00172BF8 /* table_ref.hpp in Headers */,
 				365CCE6D157CC37D00172BF8 /* table_view.hpp in Headers */,
@@ -1746,7 +1696,6 @@
 				52D7C48C1852A01700633748 /* thread.hpp in Headers */,
 				52D6E06D175BDBDD00B423E5 /* timer.hpp in Headers */,
 				3F967AFB1AA4C00800005C38 /* transact_log.hpp in Headers */,
-				F4C408791BF9FEDA00351E2F /* hex_dump.hpp in Headers */,
 				52D7C48D1852A01700633748 /* tuple.hpp in Headers */,
 				52D7C48E1852A01700633748 /* type_list.hpp in Headers */,
 				B159814518CF55D400E3C5DF /* type_traits.hpp in Headers */,
@@ -1759,11 +1708,7 @@
 				5D32058E1C880FFF00864053 /* realm_nmmintrin.h in Headers */,
 				4852311E1B2E930F003C72AF /* network.hpp in Headers */,
 				42F862D419BDE3460053C134 /* views.hpp in Headers */,
-<<<<<<< HEAD
-				F4C408781BF9FEDA00351E2F /* event_loop.hpp in Headers */,
-=======
 				5D3205881C880F4B00864053 /* event_loop.hpp in Headers */,
->>>>>>> 295b31dd
 			);
 			runOnlyForDeploymentPostprocessing = 0;
 		};
@@ -2127,7 +2072,7 @@
 		3611F2FC14209B7000017263 /* Project object */ = {
 			isa = PBXProject;
 			attributes = {
-				LastUpgradeCheck = 0720;
+				LastUpgradeCheck = 0710;
 				ORGANIZATIONNAME = Realm;
 				TargetAttributes = {
 					F45013AE1B01022800CD4A7E = {
@@ -2244,7 +2189,6 @@
 			isa = PBXSourcesBuildPhase;
 			buildActionMask = 2147483647;
 			files = (
-				F48BBA321C63A52C002CF50F /* event_loop_apple.mm in Sources */,
 				4852311C1B2E9301003C72AF /* network.cpp in Sources */,
 				36A1DC9116C3F2F30086A836 /* alloc.cpp in Sources */,
 				F43098B21B021C04000A2333 /* bptree.cpp in Sources */,
@@ -2257,11 +2201,7 @@
 				365CCE3D157CC37D00172BF8 /* array_string.cpp in Sources */,
 				365CCE3B157CC37D00172BF8 /* array_string_long.cpp in Sources */,
 				365CCE53157CC37D00172BF8 /* column.cpp in Sources */,
-<<<<<<< HEAD
-				F4C4087C1BF9FEDA00351E2F /* uri.cpp in Sources */,
-=======
 				48A0482D1C7F79C4000FFD12 /* history.cpp in Sources */,
->>>>>>> 295b31dd
 				485231161B2E914D003C72AF /* misc_errors.cpp in Sources */,
 				C08FE2B81B45BD750037AFCE /* simulated_failure.cpp in Sources */,
 				3658CE711921AC6F009A7085 /* column_backlink.cpp in Sources */,
@@ -2291,14 +2231,10 @@
 				6579EEB91B4E89B6004DE3D8 /* disable_sync_to_disk.cpp in Sources */,
 				5D32058A1C880F4B00864053 /* event_loop.cpp in Sources */,
 				365CCE62157CC37D00172BF8 /* query.cpp in Sources */,
-<<<<<<< HEAD
-=======
 				65F667081BFD01DC00749FA2 /* uri.cpp in Sources */,
 				48A048351C7F7A6B000FFD12 /* continuous_transactions_history.cpp in Sources */,
->>>>>>> 295b31dd
 				F4C28BBD1A696DB600F8BB2A /* query_engine.cpp in Sources */,
 				4222F2FE19640B8400EC86A5 /* replication.cpp in Sources */,
-				F4C408771BF9FEDA00351E2F /* event_loop.cpp in Sources */,
 				522EA515192C4C4E002AD3B6 /* row.cpp in Sources */,
 				365CCE64157CC37D00172BF8 /* spec.cpp in Sources */,
 				52D7C4871852A01700633748 /* string_buffer.cpp in Sources */,
@@ -2325,7 +2261,6 @@
 				3647E10E1420E69400D56FD7 /* test_array.cpp in Sources */,
 				36E6089F145AE7DD00CCC3E8 /* test_array_binary.cpp in Sources */,
 				36E608911459F11200CCC3E8 /* test_array_blob.cpp in Sources */,
-				F4C4086D1BF9FE9600351E2F /* test_util_event_loop.cpp in Sources */,
 				36FDACDC17D67CBC0084E8BB /* test_array_blobs_big.cpp in Sources */,
 				52A32B3717D4E7FE00DD22CC /* test_array_float.cpp in Sources */,
 				65D3F7A51AA7549600F27CBD /* test_array_integer.cpp in Sources */,
@@ -2396,7 +2331,6 @@
 			isa = PBXSourcesBuildPhase;
 			buildActionMask = 2147483647;
 			files = (
-				F48BBA331C63A52C002CF50F /* event_loop_apple.mm in Sources */,
 				65F35E0A1B32F9D9006AE5A9 /* network.cpp in Sources */,
 				52F6359416B43C79006117C4 /* alloc.cpp in Sources */,
 				4142C93B1623478700B3B902 /* alloc_slab.cpp in Sources */,
@@ -2431,7 +2365,6 @@
 				4142C9511623478700B3B902 /* group_shared.cpp in Sources */,
 				F43098B31B021C04000A2333 /* bptree.cpp in Sources */,
 				4142C9481623478700B3B902 /* group_writer.cpp in Sources */,
-				F462CFF71C6350E6006F3BCA /* event_loop.cpp in Sources */,
 				4142C9521623478700B3B902 /* index_string.cpp in Sources */,
 				52113CDE16C27EF800C301FB /* lang_bind_helper.cpp in Sources */,
 				F4D0FC8A1B00F62C0040956A /* link_view.cpp in Sources */,
@@ -2487,7 +2420,6 @@
 			isa = PBXSourcesBuildPhase;
 			buildActionMask = 2147483647;
 			files = (
-				F48BBA341C63A52C002CF50F /* event_loop_apple.mm in Sources */,
 				C008FF311B67F02F0042669E /* network.cpp in Sources */,
 				C008FF321B67F02F0042669E /* alloc.cpp in Sources */,
 				C008FF331B67F02F0042669E /* alloc_slab.cpp in Sources */,
@@ -2522,7 +2454,6 @@
 				C008FF4F1B67F02F0042669E /* group_shared.cpp in Sources */,
 				C008FF501B67F02F0042669E /* bptree.cpp in Sources */,
 				C008FF511B67F02F0042669E /* group_writer.cpp in Sources */,
-				F462CFF81C6350E7006F3BCA /* event_loop.cpp in Sources */,
 				C008FF521B67F02F0042669E /* index_string.cpp in Sources */,
 				C008FF531B67F02F0042669E /* lang_bind_helper.cpp in Sources */,
 				C008FF541B67F02F0042669E /* link_view.cpp in Sources */,
@@ -2555,7 +2486,6 @@
 			isa = PBXSourcesBuildPhase;
 			buildActionMask = 2147483647;
 			files = (
-				F4C4086E1BF9FE9700351E2F /* test_util_event_loop.cpp in Sources */,
 				F45013B41B01022800CD4A7E /* main.m in Sources */,
 				F45013D81B01027F00CD4A7E /* test_all.cpp in Sources */,
 				F45013D91B01027F00CD4A7E /* test_alloc.cpp in Sources */,
@@ -2815,7 +2745,6 @@
 		3647E0EA14209E6B00D56FD7 /* Debug */ = {
 			isa = XCBuildConfiguration;
 			buildSettings = {
-				CLANG_ENABLE_OBJC_ARC = YES;
 				COMBINE_HIDPI_IMAGES = YES;
 				EXECUTABLE_PREFIX = lib;
 				GCC_DYNAMIC_NO_PIC = NO;
@@ -2832,7 +2761,6 @@
 		3647E0EB14209E6B00D56FD7 /* Release */ = {
 			isa = XCBuildConfiguration;
 			buildSettings = {
-				CLANG_ENABLE_OBJC_ARC = YES;
 				COMBINE_HIDPI_IMAGES = YES;
 				EXECUTABLE_PREFIX = lib;
 				LIBRARY_SEARCH_PATHS = (
