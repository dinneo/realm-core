--- conflicted
+++ resolved
@@ -79,9 +79,6 @@
     FloatTable3::Query q7 = t.where().col_int.greater(3).col_int.less(7);
     int64_t a7 = q7.col_int.sum();
     CHECK_EQUAL(15, a7);
-<<<<<<< HEAD
-=======
-
     FloatTable3::Query q8 = t.where().col_int.greater(3).col_int.less(7);
     int64_t a8 = q8.col_int.sum();
     CHECK_EQUAL(15, a8);
@@ -111,8 +108,6 @@
     double a4 = q1.col_double.minimum();
     CHECK_EQUAL(12345.0, a3);
     CHECK_EQUAL(12345.0, a4);
-
->>>>>>> b54adc25
 }
 
 
