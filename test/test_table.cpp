#include "testsettings.hpp"
#ifdef TEST_TABLE

#include <algorithm>
#include <limits>
#include <string>
#include <fstream>
#include <ostream>

#include <tightdb.hpp>
#include <tightdb/lang_bind_helper.hpp>

#include "util/misc.hpp"
#include "util/unit_test.hpp"
#include "util/test_only.hpp"

using namespace std;
using namespace tightdb;
using namespace tightdb::util;
using namespace test_util;

// Note: You can now temporarely declare unit tests with the ONLY(TestName) macro instead of TEST(TestName). This
// will disable all unit tests except these. Remember to undo your temporary changes before committing.

namespace {

TIGHTDB_TABLE_2(TupleTableType,
                first,  Int,
                second, String)

} // anonymous namespace


#ifdef JAVA_MANY_COLUMNS_CRASH

TIGHTDB_TABLE_3(SubtableType,
                year,  Int,
                daysSinceLastVisit, Int,
                conceptId, String)

TIGHTDB_TABLE_7(MainTableType,
                patientId, String,
                gender, Int,
                ethnicity, Int,
                yearOfBirth, Int,
                yearOfDeath, Int,
                zipCode, String,
                events, Subtable<SubtableType>)

TEST(Table_ManyColumnsCrash2)
{
    // Trying to reproduce Java crash.
    for (int a = 0; a < 10; a++)
    {
        Group group;

        MainTableType::Ref mainTable = group.get_table<MainTableType>("PatientTable");
        TableRef dynPatientTable = group.get_table("PatientTable");
        dynPatientTable->add_empty_row();

        for (int counter = 0; counter < 20000; counter++)
        {
#if 0
            // Add row to subtable through typed interface
            SubtableType::Ref subtable = mainTable[0].events->get_table_ref();
            TIGHTDB_ASSERT(subtable->is_attached());
            subtable->add(0, 0, "");
            TIGHTDB_ASSERT(subtable->is_attached());

#else
            // Add row to subtable through dynamic interface. This mimics Java closest
            TableRef subtable2 = dynPatientTable->get_subtable(6, 0);
            TIGHTDB_ASSERT(subtable2->is_attached());
            size_t subrow = subtable2->add_empty_row();
            TIGHTDB_ASSERT(subtable2->is_attached());

#endif
            if((counter % 1000) == 0){
           //     cerr << counter << "\n";
            }
        }
    }
}

#endif // JAVA_MANY_COLUMNS_CRASH

TEST(Table_DeleteCrash)
{
    Group group;
    TableRef table = group.get_table("test");

    table->add_column(type_String, "name");
    table->add_column(type_Int,    "age");

    table->add_empty_row(3);
    table->set_string(0, 0, "Alice");
    table->set_int(1, 0, 27);

    table->set_string(0, 1, "Bob");
    table->set_int(1, 1, 50);

    table->set_string(0, 2, "Peter");
    table->set_int(1, 2, 44);

    table->remove(0);

    table->remove(1);
}


TEST(Table_OptimizeCrash)
{
    // This will crash at the .add() method
    TupleTableType ttt;
    ttt.optimize();
    ttt.column().second.set_index();
    ttt.clear();
    ttt.add(1, "AA");
}

TEST(Table_1)
{
    Table table;
    table.add_column(type_Int, "first");
    table.add_column(type_Int, "second");

    CHECK_EQUAL(type_Int, table.get_column_type(0));
    CHECK_EQUAL(type_Int, table.get_column_type(1));
    CHECK_EQUAL("first", table.get_column_name(0));
    CHECK_EQUAL("second", table.get_column_name(1));

    // Test adding a single empty row
    // and filling it with values
    size_t ndx = table.add_empty_row();
    table.set_int(0, ndx, 0);
    table.set_int(1, ndx, 10);

    CHECK_EQUAL(0, table.get_int(0, ndx));
    CHECK_EQUAL(10, table.get_int(1, ndx));

    // Test adding multiple rows
    ndx = table.add_empty_row(7);
    for (size_t i = ndx; i < 7; ++i) {
        table.set_int(0, i, 2*i);
        table.set_int(1, i, 20*i);
    }

    for (size_t i = ndx; i < 7; ++i) {
        const int64_t v1 = 2 * i;
        const int64_t v2 = 20 * i;
        CHECK_EQUAL(v1, table.get_int(0, i));
        CHECK_EQUAL(v2, table.get_int(1, i));
    }

#ifdef TIGHTDB_DEBUG
    table.Verify();
#endif
}

TEST(Table_Floats)
{
    Table table;
    table.add_column(type_Float, "first");
    table.add_column(type_Double, "second");

    CHECK_EQUAL(type_Float, table.get_column_type(0));
    CHECK_EQUAL(type_Double, table.get_column_type(1));
    CHECK_EQUAL("first", table.get_column_name(0));
    CHECK_EQUAL("second", table.get_column_name(1));

    // Test adding a single empty row
    // and filling it with values
    size_t ndx = table.add_empty_row();
    table.set_float(0, ndx, float(1.12));
    table.set_double(1, ndx, double(102.13));

    CHECK_EQUAL(float(1.12), table.get_float(0, ndx));
    CHECK_EQUAL(double(102.13), table.get_double(1, ndx));

    // Test adding multiple rows
    ndx = table.add_empty_row(7);
    for (size_t i = ndx; i < 7; ++i) {
        table.set_float(0, i, float(1.12) + 100*i);
        table.set_double(1, i, double(102.13)*200*i);
    }

    for (size_t i = ndx; i < 7; ++i) {
        const float v1  = float(1.12) + 100*i;
        const double v2 = double(102.13)*200*i;
        CHECK_EQUAL(v1, table.get_float(0, i));
        CHECK_EQUAL(v2, table.get_double(1, i));
    }

#ifdef TIGHTDB_DEBUG
    table.Verify();
#endif
}

namespace {

enum Days { Mon, Tue, Wed, Thu, Fri, Sat, Sun };

TIGHTDB_TABLE_4(TestTable,
                first,  Int,
                second, Int,
                third,  Bool,
                fourth, Enum<Days>)

} // anonymous namespace

TEST(Table_2)
{
    TestTable table;

    table.add(0, 10, true, Wed);
    const TestTable::Cursor r = table.back(); // last item

    CHECK_EQUAL(0, r.first);
    CHECK_EQUAL(10, r.second);
    CHECK_EQUAL(true, r.third);
    CHECK_EQUAL(Wed, r.fourth);

#ifdef TIGHTDB_DEBUG
    table.Verify();
#endif
}

TEST(Table_3)
{
    TestTable table;

    for (size_t i = 0; i < 100; ++i) {
        table.add(0, 10, true, Wed);
    }

    // Test column searching
    CHECK_EQUAL(size_t(0),  table.column().first.find_first(0));
    CHECK_EQUAL(size_t(-1), table.column().first.find_first(1));
    CHECK_EQUAL(size_t(0),  table.column().second.find_first(10));
    CHECK_EQUAL(size_t(-1), table.column().second.find_first(100));
    CHECK_EQUAL(size_t(0),  table.column().third.find_first(true));
    CHECK_EQUAL(size_t(-1), table.column().third.find_first(false));
    CHECK_EQUAL(size_t(0) , table.column().fourth.find_first(Wed));
    CHECK_EQUAL(size_t(-1), table.column().fourth.find_first(Mon));

    // Test column incrementing
    table.column().first += 3;
    CHECK_EQUAL(3, table[0].first);
    CHECK_EQUAL(3, table[99].first);

#ifdef TIGHTDB_DEBUG
    table.Verify();
#endif
}

namespace {

TIGHTDB_TABLE_2(TestTableEnum,
                first,      Enum<Days>,
                second,     String)

} // anonymous namespace

TEST(Table_4)
{
    TestTableEnum table;

    table.add(Mon, "Hello");
    table.add(Mon, "HelloHelloHelloHelloHelloHelloHelloHelloHelloHelloHelloHelloHelloHelloHello");
    const TestTableEnum::Cursor r = table.back(); // last item

    CHECK_EQUAL(Mon, r.first);
    CHECK_EQUAL("HelloHelloHelloHelloHelloHelloHelloHelloHelloHelloHelloHelloHelloHelloHello", r.second);

    // Test string column searching
    CHECK_EQUAL(size_t(1),  table.column().second.find_first("HelloHelloHelloHelloHelloHelloHelloHelloHelloHelloHelloHelloHelloHelloHello"));
    CHECK_EQUAL(size_t(-1), table.column().second.find_first("Foo"));

#ifdef TIGHTDB_DEBUG
    table.Verify();
#endif
}

namespace {

TIGHTDB_TABLE_2(TestTableFloats,
                first,      Float,
                second,     Double)

} // anonymous namespace

TEST(Table_Float2)
{
    TestTableFloats table;

    table.add(1.1f, 2.2);
    table.add(1.1f, 2.2);
    const TestTableFloats::Cursor r = table.back(); // last item

    CHECK_EQUAL(1.1f, r.first);
    CHECK_EQUAL(2.2, r.second);

#ifdef TIGHTDB_DEBUG
    table.Verify();
#endif
}


TEST(Table_Delete)
{
    TestTable table;

    for (size_t i = 0; i < 10; ++i) {
        table.add(0, i, true, Wed);
    }

    table.remove(0);
    table.remove(4);
    table.remove(7);

    CHECK_EQUAL(1, table[0].second);
    CHECK_EQUAL(2, table[1].second);
    CHECK_EQUAL(3, table[2].second);
    CHECK_EQUAL(4, table[3].second);
    CHECK_EQUAL(6, table[4].second);
    CHECK_EQUAL(7, table[5].second);
    CHECK_EQUAL(8, table[6].second);

#ifdef TIGHTDB_DEBUG
    table.Verify();
#endif

    // Delete all items one at a time
    for (size_t i = 0; i < 7; ++i) {
        table.remove(0);
    }

    CHECK(table.is_empty());
    CHECK_EQUAL(0, table.size());

#ifdef TIGHTDB_DEBUG
    table.Verify();
#endif
}


TEST(Table_GetName)
{
    // Freestanding tables have no names
    {
        Table table;
        CHECK_EQUAL("", table.get_name());
    }
    // ... regardless of how they are created
    {
        TableRef table = Table::create();
        CHECK_EQUAL("", table->get_name());
    }

    // Direct members of groups do have names
    {
        Group group;
        TableRef table = group.get_table("table");
        CHECK_EQUAL("table", table->get_name());
    }
    {
        Group group;
        TableRef foo = group.get_table("foo");
        TableRef bar = group.get_table("bar");
        CHECK_EQUAL("foo", foo->get_name());
        CHECK_EQUAL("bar", bar->get_name());
    }

    // Subtables should never have names
    {
        Table table;
        DescriptorRef subdesc;
        table.add_column(type_Table, "sub", &subdesc);
        table.add_empty_row();
        TableRef subtab = table.get_subtable(0,0);
        CHECK_EQUAL("", table.get_name());
        CHECK_EQUAL("", subtab->get_name());
    }
    // ... not even when the parent is a member of a group
    {
        Group group;
        TableRef table = group.get_table("table");
        DescriptorRef subdesc;
        table->add_column(type_Table, "sub", &subdesc);
        table->add_empty_row();
        TableRef subtab = table->get_subtable(0,0);
        CHECK_EQUAL("table", table->get_name());
        CHECK_EQUAL("", subtab->get_name());
    }
}


namespace {

void setup_multi_table(Table& table, size_t rows, size_t sub_rows,
                       bool fixed_subtab_sizes = false)
{
    // Create table with all column types
    {
        DescriptorRef sub1;
        table.add_column(type_Int,      "int");              //  0
        table.add_column(type_Bool,     "bool");             //  1
        table.add_column(type_DateTime, "date");             //  2
        table.add_column(type_Float,    "float");            //  3
        table.add_column(type_Double,   "double");           //  4
        table.add_column(type_String,   "string");           //  5
        table.add_column(type_String,   "string_long");      //  6
        table.add_column(type_String,   "string_big_blobs"); //  7
        table.add_column(type_String,   "string_enum");      //  8 - becomes ColumnStringEnum
        table.add_column(type_Binary,   "binary");           //  9
        table.add_column(type_Table,    "tables", &sub1);    // 10
        table.add_column(type_Mixed,    "mixed");            // 11
        sub1->add_column(type_Int,        "sub_first");
        sub1->add_column(type_String,     "sub_second");
    }

    table.add_empty_row(rows);

    // Add some rows
    for (size_t i = 0; i < rows; ++i) {
        int64_t sign = (i%2 == 0) ? 1 : -1;
        table.set_int(0, i, int64_t(i*sign));
    }
    for (size_t i = 0; i < rows; ++i)
        table.set_bool(1, i, (i % 2 ? true : false));
    for (size_t i = 0; i < rows; ++i)
        table.set_datetime(2, i, 12345);
    for (size_t i = 0; i < rows; ++i) {
        int64_t sign = (i%2 == 0) ? 1 : -1;
        table.set_float(3, i, 123.456f*sign);
    }
    for (size_t i = 0; i < rows; ++i) {
        int64_t sign = (i%2 == 0) ? 1 : -1;
        table.set_double(4, i, 9876.54321*sign);
    }
    vector<string> strings;
    for (size_t i = 0; i < rows; ++i) {
        stringstream out;
        out << "string" << i;
        strings.push_back(out.str());
    }
    for (size_t i = 0; i < rows; ++i)
        table.set_string(5, i, strings[i]);
    for (size_t i = 0; i < rows; ++i)
        table.set_string(6, i, strings[i] + " very long string.........");
    for (size_t i = 0; i < rows; ++i) {
        switch (i % 2) {
            case 0: {
                string s = strings[i];
                s += " very long string.........";
                for (int j = 0; j != 4; ++j)
                    s += " big blobs big blobs big blobs"; // +30
                table.set_string(7, i, s);
                break;
            }
            case 1:
                table.set_string(7, i, "");
                break;
        }
    }
    for (size_t i = 0; i < rows; ++i) {
        switch (i % 3) {
            case 0:
                table.set_string(8, i, "enum1");
                break;
            case 1:
                table.set_string(8, i, "enum2");
                break;
            case 2:
                table.set_string(8, i, "enum3");
                break;
        }
    }
    for (size_t i = 0; i < rows; ++i)
        table.set_binary(9, i, BinaryData("binary", 7));
    for (size_t i = 0; i < rows; ++i) {
        int64_t sign = (i%2 == 0) ? 1 : -1;
        size_t n = sub_rows;
        if (!fixed_subtab_sizes)
            n += i;
        for (size_t j = 0; j != n; ++j) {
            TableRef subtable = table.get_subtable(10, i);
            int64_t val = -123+i*j*1234*sign;
            subtable->insert_int(0, j, val);
            subtable->insert_string(1, j, "sub");
            subtable->insert_done();
        }
    }
    for (size_t i = 0; i < rows; ++i) {
        int64_t sign = (i%2 == 0) ? 1 : -1;
        switch (i % 8) {
            case 0:
                table.set_mixed(11, i, false);
                break;
            case 1:
                table.set_mixed(11, i, int64_t(i*i*sign));
                break;
            case 2:
                table.set_mixed(11, i, "string");
                break;
            case 3:
                table.set_mixed(11, i, DateTime(123456789));
                break;
            case 4:
                table.set_mixed(11, i, BinaryData("binary", 7));
                break;
            case 5: {
                // Add subtable to mixed column
                // We can first set schema and contents when the entire
                // row has been inserted
                table.set_mixed(11, i, Mixed::subtable_tag());
                TableRef subtable = table.get_subtable(11, i);
                subtable->add_column(type_Int,    "first");
                subtable->add_column(type_String, "second");
                for (size_t j = 0; j != 2; ++j) {
                    subtable->insert_int(0, j, i*i*j*sign);
                    subtable->insert_string(1, j, "mixed sub");
                    subtable->insert_done();
                }
                break;
            }
            case 6:
                table.set_mixed(11, i, float(123.1*i*sign));
                break;
            case 7:
                table.set_mixed(11, i, double(987.65*i*sign));
                break;
        }
    }

    // We also want a ColumnStringEnum
    table.optimize();
}

} // anonymous namespace


TEST(Table_LowLevelCopy)
{
    Table table;
    setup_multi_table(table, 15, 2);

#ifdef TIGHTDB_DEBUG
    table.Verify();
#endif

    Table table2 = table;

#ifdef TIGHTDB_DEBUG
    table2.Verify();
#endif

    CHECK(table2 == table);

    TableRef table3 = table.copy();

#ifdef TIGHTDB_DEBUG
    table3->Verify();
#endif

    CHECK(*table3 == table);
}


TEST(Table_HighLevelCopy)
{
    TestTable table;
    table.add(10, 120, false, Mon);
    table.add(12, 100, true,  Tue);

#ifdef TIGHTDB_DEBUG
    table.Verify();
#endif

    TestTable table2 = table;

#ifdef TIGHTDB_DEBUG
    table2.Verify();
#endif

    CHECK(table2 == table);

    TestTable::Ref table3 = table.copy();

#ifdef TIGHTDB_DEBUG
    table3->Verify();
#endif

    CHECK(*table3 == table);
}


TEST(Table_DeleteAllTypes)
{
    Table table;
    setup_multi_table(table, 15, 2);

    // Test Deletes
    table.remove(14);
    table.remove(0);
    table.remove(5);

    CHECK_EQUAL(12, table.size());

#ifdef TIGHTDB_DEBUG
    table.Verify();
#endif

    // Test Clear
    table.clear();
    CHECK_EQUAL(0, table.size());

#ifdef TIGHTDB_DEBUG
    table.Verify();
#endif
}

TEST(Table_MoveAllTypes)
{
    Table table;
    setup_multi_table(table, 15, 2);
    table.set_index(6);

    while (table.size() > 1) {
        size_t size = table.size();
        size_t ndx = size_t(rand()) % (size-1);

        table.move_last_over(ndx);

#ifdef TIGHTDB_DEBUG
        table.Verify();
#endif
    }
}


TEST(Table_DegenerateSubtableSearchAndAggregate)
{
    Table parent;

    // Add all column types
    {
        DescriptorRef sub_1, sub_2;
        parent.add_column(type_Table,  "child", &sub_1);
        sub_1->add_column(type_Int,      "int");           // 0
        sub_1->add_column(type_Bool,     "bool");          // 1
        sub_1->add_column(type_Float,    "float");         // 2
        sub_1->add_column(type_Double,   "double");        // 3
        sub_1->add_column(type_DateTime, "date");          // 4
        sub_1->add_column(type_String,   "string");        // 5
        sub_1->add_column(type_Binary,   "binary");        // 6
        sub_1->add_column(type_Table,    "table", &sub_2); // 7
        sub_1->add_column(type_Mixed,    "mixed");         // 8
        sub_2->add_column(type_Int,        "i");
    }

    parent.add_empty_row(); // Create a degenerate subtable

    ConstTableRef degen_child = parent.get_subtable(0,0); // NOTE: Constness is essential here!!!

    CHECK_EQUAL(0, degen_child->size());
    CHECK_EQUAL(9, degen_child->get_column_count());

    // Searching:

    CHECK_EQUAL(not_found, degen_child->lookup(StringData()));
//    CHECK_EQUAL(0, degen_child->distinct(0).size()); // needs index but you cannot set index on ConstTableRef
    CHECK_EQUAL(0, degen_child->get_sorted_view(0).size());

    CHECK_EQUAL(not_found, degen_child->find_first_int(0, 0));
    CHECK_EQUAL(not_found, degen_child->find_first_bool(1, false));
    CHECK_EQUAL(not_found, degen_child->find_first_float(2, 0));
    CHECK_EQUAL(not_found, degen_child->find_first_double(3, 0));
    CHECK_EQUAL(not_found, degen_child->find_first_datetime(4, DateTime()));
    CHECK_EQUAL(not_found, degen_child->find_first_string(5, StringData()));
//    CHECK_EQUAL(not_found, degen_child->find_first_binary(6, BinaryData())); // Exists but not yet implemented
//    CHECK_EQUAL(not_found, degen_child->find_first_subtable(7, subtab)); // Not yet implemented
//    CHECK_EQUAL(not_found, degen_child->find_first_mixed(8, Mixed())); // Not yet implemented

    CHECK_EQUAL(0, degen_child->find_all_int(0, 0).size());
    CHECK_EQUAL(0, degen_child->find_all_bool(1, false).size());
    CHECK_EQUAL(0, degen_child->find_all_float(2, 0).size());
    CHECK_EQUAL(0, degen_child->find_all_double(3, 0).size());
    CHECK_EQUAL(0, degen_child->find_all_datetime(4, DateTime()).size());
    CHECK_EQUAL(0, degen_child->find_all_string(5, StringData()).size());
//    CHECK_EQUAL(0, degen_child->find_all_binary(6, BinaryData()).size()); // Exists but not yet implemented
//    CHECK_EQUAL(0, degen_child->find_all_subtable(7, subtab).size()); // Not yet implemented
//    CHECK_EQUAL(0, degen_child->find_all_mixed(8, Mixed()).size()); // Not yet implemented

    CHECK_EQUAL(0, degen_child->lower_bound_int(0, 0));
    CHECK_EQUAL(0, degen_child->lower_bound_bool(1, false));
    CHECK_EQUAL(0, degen_child->lower_bound_float(2, 0));
    CHECK_EQUAL(0, degen_child->lower_bound_double(3, 0));
//    CHECK_EQUAL(0, degen_child->lower_bound_date(4, Date())); // Not yet implemented
    CHECK_EQUAL(0, degen_child->lower_bound_string(5, StringData()));
//    CHECK_EQUAL(0, degen_child->lower_bound_binary(6, BinaryData())); // Not yet implemented
//    CHECK_EQUAL(0, degen_child->lower_bound_subtable(7, subtab)); // Not yet implemented
//    CHECK_EQUAL(0, degen_child->lower_bound_mixed(8, Mixed())); // Not yet implemented

    CHECK_EQUAL(0, degen_child->upper_bound_int(0, 0));
    CHECK_EQUAL(0, degen_child->upper_bound_bool(1, false));
    CHECK_EQUAL(0, degen_child->upper_bound_float(2, 0));
    CHECK_EQUAL(0, degen_child->upper_bound_double(3, 0));
//    CHECK_EQUAL(0, degen_child->upper_bound_date(4, Date())); // Not yet implemented
    CHECK_EQUAL(0, degen_child->upper_bound_string(5, StringData()));
//    CHECK_EQUAL(0, degen_child->upper_bound_binary(6, BinaryData())); // Not yet implemented
//    CHECK_EQUAL(0, degen_child->upper_bound_subtable(7, subtab)); // Not yet implemented
//    CHECK_EQUAL(0, degen_child->upper_bound_mixed(8, Mixed())); // Not yet implemented


    // Aggregates:

    CHECK_EQUAL(0, degen_child->count_int(0, 0));
//    CHECK_EQUAL(0, degen_child->count_bool(1, false)); // Not yet implemented
    CHECK_EQUAL(0, degen_child->count_float(2, 0));
    CHECK_EQUAL(0, degen_child->count_double(3, 0));
//    CHECK_EQUAL(0, degen_child->count_date(4, Date())); // Not yet implemented
    CHECK_EQUAL(0, degen_child->count_string(5, StringData()));
//    CHECK_EQUAL(0, degen_child->count_binary(6, BinaryData())); // Not yet implemented
//    CHECK_EQUAL(0, degen_child->count_subtable(7, subtab)); // Not yet implemented
//    CHECK_EQUAL(0, degen_child->count_mixed(8, Mixed())); // Not yet implemented

    CHECK_EQUAL(0, degen_child->minimum_int(0));
    CHECK_EQUAL(0, degen_child->minimum_float(2));
    CHECK_EQUAL(0, degen_child->minimum_double(3));
//    CHECK_EQUAL(Date(), degen_child->minimum_date(4, Date())); // Not yet implemented

    CHECK_EQUAL(0, degen_child->maximum_int(0));
    CHECK_EQUAL(0, degen_child->maximum_float(2));
    CHECK_EQUAL(0, degen_child->maximum_double(3));
//    CHECK_EQUAL(Date(), degen_child->maximum_date(4, Date())); // Not yet implemented

    CHECK_EQUAL(0, degen_child->sum_int(0));
    CHECK_EQUAL(0, degen_child->sum_float(2));
    CHECK_EQUAL(0, degen_child->sum_double(3));

    CHECK_EQUAL(0, degen_child->average_int(0));
    CHECK_EQUAL(0, degen_child->average_float(2));
    CHECK_EQUAL(0, degen_child->average_double(3));


    // Queries:
    CHECK_EQUAL(not_found, degen_child->where().equal(0, int64_t()).find());
    CHECK_EQUAL(not_found, degen_child->where().equal(1, false).find());
    CHECK_EQUAL(not_found, degen_child->where().equal(2, float()).find());
    CHECK_EQUAL(not_found, degen_child->where().equal(3, double()).find());
    CHECK_EQUAL(not_found, degen_child->where().equal_datetime(4, DateTime()).find());
    CHECK_EQUAL(not_found, degen_child->where().equal(5, StringData()).find());
    CHECK_EQUAL(not_found, degen_child->where().equal(6, BinaryData()).find());
//    CHECK_EQUAL(not_found, degen_child->where().equal(7, subtab).find()); // Not yet implemented
//    CHECK_EQUAL(not_found, degen_child->where().equal(8, Mixed()).find()); // Not yet implemented

    CHECK_EQUAL(not_found, degen_child->where().not_equal(0, int64_t()).find());
    CHECK_EQUAL(not_found, degen_child->where().not_equal(2, float()).find());
    CHECK_EQUAL(not_found, degen_child->where().not_equal(3, double()).find());
    CHECK_EQUAL(not_found, degen_child->where().not_equal_datetime(4, DateTime()).find());
    CHECK_EQUAL(not_found, degen_child->where().not_equal(5, StringData()).find());
    CHECK_EQUAL(not_found, degen_child->where().not_equal(6, BinaryData()).find());
//    CHECK_EQUAL(not_found, degen_child->where().not_equal(7, subtab).find()); // Not yet implemented
//    CHECK_EQUAL(not_found, degen_child->where().not_equal(8, Mixed()).find()); // Not yet implemented

    TableView v = degen_child->where().equal(0, int64_t()).find_all();
    CHECK_EQUAL(0, v.size());

    v = degen_child->where().equal(5, "hello").find_all();
    CHECK_EQUAL(0, v.size());

    size_t r = degen_child->where().equal(5, "hello").count();
    CHECK_EQUAL(0, r);

    r = degen_child->where().equal(5, "hello").remove();
    CHECK_EQUAL(0, r);

    size_t res;
    degen_child->where().equal(5, "hello").average_int(0, &res);
    CHECK_EQUAL(0, res);
}

TEST(Table_Range)
{
    Table table;
    table.add_column(type_Int, "int");
    table.add_empty_row(100);
    for (size_t i = 0 ; i < 100; ++i)
        table.set_int(0, i, i);
    TableView tv = table.get_range_view(10, 20);
    CHECK_EQUAL(10, tv.size());
    for (size_t i = 0; i < tv.size(); ++i)
        CHECK_EQUAL(int64_t(i+10), tv.get_int(0, i));
}

TEST(Table_RangeConst)
{
    Group group;
    {
        TableRef table = group.get_table("test");
        table->add_column(type_Int, "int");
        table->add_empty_row(100);
        for (int i = 0 ; i < 100; ++i)
            table->set_int(0, i, i);
    }
    ConstTableRef ctable = group.get_table("test");
    ConstTableView tv = ctable->get_range_view(10, 20);
    CHECK_EQUAL(10, tv.size());
    for (size_t i = 0; i<tv.size(); ++i)
        CHECK_EQUAL(int64_t(i+10), tv.get_int(0, i));
}


// enable to generate testfiles for to_string and json below
#define GENERATE 0

TEST(Table_ToString)
{
    Table table;
    setup_multi_table(table, 15, 6);

    stringstream ss;
    table.to_string(ss);
    const string result = ss.str();
#if _MSC_VER
    const char* filename = "expect_string-win.txt";
#else
    const char* filename = "expect_string.txt";
#endif
#if GENERATE   // enable to generate testfile - check it manually
    ofstream testFile(filename, ios::out);
    testFile << result;
    cerr << "to_string() test:\n" << result << endl;
#else
    ifstream testFile(filename, ios::in);
    CHECK(!testFile.fail());
    string expected;
    expected.assign( istreambuf_iterator<char>(testFile),
                     istreambuf_iterator<char>() );
    bool test_ok = test_util::equal_without_cr(result, expected);
    CHECK_EQUAL(true, test_ok);
    if (!test_ok) {
        ofstream testFile("expect_string.error.txt", ios::out | ios::binary);
        testFile << result;
        cerr << "\n error result in 'expect_string.error.txt'\n";
    }
#endif
}

TEST(Table_JsonAllAata)
{
    Table table;
    setup_multi_table(table, 15, 2);

    stringstream ss;
    table.to_json(ss);
    const string json = ss.str();
#if _MSC_VER
    const char* filename = "expect_json-win.json";
#else
    const char* filename = "expect_json.json";
#endif
#if GENERATE
        // Generate the testdata to compare. After doing this,
        // verify that the output is correct with a json validator:
        // http://jsonformatter.curiousconcept.com/
    cerr << "JSON:" << json << "\n";
    ofstream testFile(filename, ios::out | ios::binary);
    testFile << json;
#else
    string expected;
    ifstream testFile(filename, ios::in | ios::binary);
    CHECK(!testFile.fail());
    getline(testFile,expected);
    CHECK_EQUAL(true, json == expected);
    if (json != expected) {
        ofstream testFile("expect_json.error.json", ios::out | ios::binary);
        testFile << json;
        cerr << "\n error result in 'expect_json.error.json'\n";
    }
#endif
}


/* DISABLED BECAUSE IT FAILS - A PULL REQUEST WILL BE MADE WHERE IT IS REENABLED!
TEST(Table_RowToString)
{
    // Create table with all column types
    Table table;
    setup_multi_table(table, 2, 2);

    stringstream ss;
    table.row_to_string(1, ss);
    const string row_str = ss.str();
#if 0
    ofstream testFile("row_to_string.txt", ios::out);
    testFile << row_str;
#endif

    string expected = "    int   bool                 date           float          double   string              string_long  string_enum     binary  mixed  tables\n"
                      "1:   -1   true  1970-01-01 03:25:45  -1.234560e+002  -9.876543e+003  string1  string1 very long st...  enum2          7 bytes     -1     [3]\n";
    bool test_ok = test_util::equal_without_cr(row_str, expected);
    CHECK_EQUAL(true, test_ok);
    if (!test_ok) {
        cerr << "row_to_string() failed\n"
             << "Expected: " << expected << "\n"
             << "Got     : " << row_str << endl;
    }
}


TEST(Table_FindInt)
{
    TestTable table;

    for (int i = 1000; i >= 0; --i) {
        table.add(0, i, true, Wed);
    }

    CHECK_EQUAL(size_t(0),    table.column().second.find_first(1000));
    CHECK_EQUAL(size_t(1000), table.column().second.find_first(0));
    CHECK_EQUAL(size_t(-1),   table.column().second.find_first(1001));

#ifdef TIGHTDB_DEBUG
    table.Verify();
#endif
}
*/


/*
TEST(Table_6)
{
    TestTableEnum table;

    TDB_QUERY(TestQuery, TestTableEnum) {
    //  first.between(Mon, Thu);
        second == "Hello" || (second == "Hey" && first == Mon);
    }};

    TDB_QUERY_OPT(TestQuery2, TestTableEnum) (Days a, Days b, const char* str) {
        (void)b;
        (void)a;
        //first.between(a, b);
        second == str || second.MatchRegEx(".*");
    }};

    //TestTableEnum result = table.find_all(TestQuery2(Mon, Tue, "Hello")).sort().Limit(10);
    //size_t result2 = table.Range(10, 200).find_first(TestQuery());
    //CHECK_EQUAL((size_t)-1, result2);

#ifdef TIGHTDB_DEBUG
    table.Verify();
#endif
}
*/


TEST(Table_FindAllInt)
{
    TestTable table;

    table.add(0, 10, true, Wed);
    table.add(0, 20, true, Wed);
    table.add(0, 10, true, Wed);
    table.add(0, 20, true, Wed);
    table.add(0, 10, true, Wed);
    table.add(0, 20, true, Wed);
    table.add(0, 10, true, Wed);
    table.add(0, 20, true, Wed);
    table.add(0, 10, true, Wed);
    table.add(0, 20, true, Wed);

    // Search for a value that does not exits
    const TestTable::View v0 = table.column().second.find_all(5);
    CHECK_EQUAL(0, v0.size());

    // Search for a value with several matches
    const TestTable::View v = table.column().second.find_all(20);

    CHECK_EQUAL(5, v.size());
    CHECK_EQUAL(1, v.get_source_ndx(0));
    CHECK_EQUAL(3, v.get_source_ndx(1));
    CHECK_EQUAL(5, v.get_source_ndx(2));
    CHECK_EQUAL(7, v.get_source_ndx(3));
    CHECK_EQUAL(9, v.get_source_ndx(4));

#ifdef TIGHTDB_DEBUG
    table.Verify();
#endif
}

TEST(Table_SortedInt)
{
    TestTable table;

    table.add(0, 10, true, Wed); // 0: 4
    table.add(0, 20, true, Wed); // 1: 7
    table.add(0,  0, true, Wed); // 2: 0
    table.add(0, 40, true, Wed); // 3: 8
    table.add(0, 15, true, Wed); // 4: 6
    table.add(0, 11, true, Wed); // 5: 5
    table.add(0,  6, true, Wed); // 6: 3
    table.add(0,  4, true, Wed); // 7: 2
    table.add(0, 99, true, Wed); // 8: 9
    table.add(0,  2, true, Wed); // 9: 1

    // Search for a value that does not exits
    TestTable::View v = table.column().second.get_sorted_view();
    CHECK_EQUAL(table.size(), v.size());

    CHECK_EQUAL(2, v.get_source_ndx(0));
    CHECK_EQUAL(9, v.get_source_ndx(1));
    CHECK_EQUAL(7, v.get_source_ndx(2));
    CHECK_EQUAL(6, v.get_source_ndx(3));
    CHECK_EQUAL(0, v.get_source_ndx(4));
    CHECK_EQUAL(5, v.get_source_ndx(5));
    CHECK_EQUAL(4, v.get_source_ndx(6));
    CHECK_EQUAL(1, v.get_source_ndx(7));
    CHECK_EQUAL(3, v.get_source_ndx(8));
    CHECK_EQUAL(8, v.get_source_ndx(9));

#ifdef TIGHTDB_DEBUG
    table.Verify();
#endif
}

<<<<<<< HEAD
TEST(Table_Sorted_Query)
{
    TestTable table;
    
    table.add(0, 10, true, Wed); // 0: 4
    table.add(0, 20, false, Wed); // 1: 7
    table.add(0,  0, false, Wed); // 2: 0
    table.add(0, 40, false, Wed); // 3: 8
    table.add(0, 15, false, Wed); // 4: 6
    table.add(0, 11, true, Wed); // 5: 5
    table.add(0,  6, true, Wed); // 6: 3
    table.add(0,  4, true, Wed); // 7: 2
    table.add(0, 99, true, Wed); // 8: 9
    table.add(0,  2, true, Wed); // 9: 1
    
    // Count booleans
    size_t count_original = table.where().third.equal(false).count();
    CHECK_EQUAL(4, count_original);
    
    // Get a view containing the complete table
    TestTable::View v = table.column().first.find_all(0);
    CHECK_EQUAL(table.size(), v.size());
    
    // Count booleans
    size_t count_view = table.where().tableview(v).third.equal(false).count();
    CHECK_EQUAL(4, count_view);
    
    TestTable::View v_sorted = table.column().second.get_sorted_view();
    CHECK_EQUAL(table.size(), v_sorted.size());
    
    // Count booleans
    size_t count_view_sorted = table.where().tableview(v_sorted).third.equal(false).count();
    CHECK_EQUAL(4, count_view_sorted);
    
#ifdef TIGHTDB_DEBUG
    table.Verify();
#endif
}

TEST(Table_Index_String)
=======
TEST(Table_IndexString)
>>>>>>> ce52c186
{
    TestTableEnum table;

    table.add(Mon, "jeff");
    table.add(Tue, "jim");
    table.add(Wed, "jennifer");
    table.add(Thu, "john");
    table.add(Fri, "jimmy");
    table.add(Sat, "jimbo");
    table.add(Sun, "johnny");
    table.add(Mon, "jennifer"); //duplicate

    table.column().second.set_index();
    CHECK(table.column().second.has_index());

    const size_t r1 = table.column().second.find_first("jimmi");
    CHECK_EQUAL(not_found, r1);

    const size_t r2 = table.column().second.find_first("jeff");
    const size_t r3 = table.column().second.find_first("jim");
    const size_t r4 = table.column().second.find_first("jimbo");
    const size_t r5 = table.column().second.find_first("johnny");
    CHECK_EQUAL(0, r2);
    CHECK_EQUAL(1, r3);
    CHECK_EQUAL(5, r4);
    CHECK_EQUAL(6, r5);

    const size_t c1 = table.column().second.count("jennifer");
    CHECK_EQUAL(2, c1);
}

TEST(Table_IndexStringTwice)
{
    TestTableEnum table;

    table.add(Mon, "jeff");
    table.add(Tue, "jim");
    table.add(Wed, "jennifer");
    table.add(Thu, "john");
    table.add(Fri, "jimmy");
    table.add(Sat, "jimbo");
    table.add(Sun, "johnny");
    table.add(Mon, "jennifer"); // duplicate

    table.column().second.set_index();
    CHECK_EQUAL(true, table.column().second.has_index());
    table.column().second.set_index();
    CHECK_EQUAL(true, table.column().second.has_index());
}

namespace {

TIGHTDB_TABLE_2(LookupTable,
                first,  String,
                second, Int)

} // anonymous namespace

TEST(Table_Lookup)
{
    LookupTable table;

    table.add("jeff",     0);
    table.add("jim",      1);
    table.add("jennifer", 2);
    table.add("john",     3);
    table.add("jimmy",    4);
    table.add("jimbo",    5);
    table.add("johnny",   6);
    table.add("jennifer", 7); //duplicate

    // Do lookups with manual search
    const size_t a0 = table.lookup("jeff");
    const size_t a1 = table.lookup("jim");
    const size_t a2 = table.lookup("jennifer");
    const size_t a3 = table.lookup("john");
    const size_t a4 = table.lookup("jimmy");
    const size_t a5 = table.lookup("jimbo");
    const size_t a6 = table.lookup("johnny");
    const size_t a7 = table.lookup("jerry");
    CHECK_EQUAL(0, a0);
    CHECK_EQUAL(1, a1);
    CHECK_EQUAL(2, a2);
    CHECK_EQUAL(3, a3);
    CHECK_EQUAL(4, a4);
    CHECK_EQUAL(5, a5);
    CHECK_EQUAL(6, a6);
    CHECK_EQUAL(not_found, a7);

    table.column().first.set_index();
    CHECK(table.column().first.has_index());

    // Do lookups using (cached) index
    const size_t b0 = table.lookup("jeff");
    const size_t b1 = table.lookup("jim");
    const size_t b2 = table.lookup("jennifer");
    const size_t b3 = table.lookup("john");
    const size_t b4 = table.lookup("jimmy");
    const size_t b5 = table.lookup("jimbo");
    const size_t b6 = table.lookup("johnny");
    const size_t b7 = table.lookup("jerry");
    CHECK_EQUAL(0, b0);
    CHECK_EQUAL(1, b1);
    CHECK_EQUAL(2, b2);
    CHECK_EQUAL(3, b3);
    CHECK_EQUAL(4, b4);
    CHECK_EQUAL(5, b5);
    CHECK_EQUAL(6, b6);
    CHECK_EQUAL(not_found, b7);
}

namespace {

TIGHTDB_TABLE_1(TestSubtableLookup2,
                str, String)
TIGHTDB_TABLE_1(TestSubtableLookup1,
                subtab, Subtable<TestSubtableLookup2>)

} // anonymous namespace


TEST(Table_SubtableLookup)
{
    TestSubtableLookup1 t;
    t.add();
    t.add();
    {
        TestSubtableLookup2::Ref r0 = t[0].subtab;
        r0->add("foo");
        r0->add("bar");
        size_t i1 = r0->lookup("bar");
        CHECK_EQUAL(1, i1);
        size_t i2 = r0->lookup("foobar");
        CHECK_EQUAL(not_found, i2);
    }

    {
        TestSubtableLookup2::Ref r1 = t[1].subtab;
        size_t i3 = r1->lookup("bar");
        CHECK_EQUAL(not_found, i3);
    }
}


TEST(Table_Distinct)
{
    TestTableEnum table;

    table.add(Mon, "A");
    table.add(Tue, "B");
    table.add(Wed, "C");
    table.add(Thu, "B");
    table.add(Fri, "C");
    table.add(Sat, "D");
    table.add(Sun, "D");
    table.add(Mon, "D");

    table.column().second.set_index();
    CHECK(table.column().second.has_index());

    TestTableEnum::View view = table.column().second.get_distinct_view();

    CHECK_EQUAL(4, view.size());
    CHECK_EQUAL(0, view.get_source_ndx(0));
    CHECK_EQUAL(1, view.get_source_ndx(1));
    CHECK_EQUAL(2, view.get_source_ndx(2));
    CHECK_EQUAL(5, view.get_source_ndx(3));
}

/*
TEST(Table_IndexInt)
{
    TestTable table;

    table.add(0,  1, true, Wed);
    table.add(0, 15, true, Wed);
    table.add(0, 10, true, Wed);
    table.add(0, 20, true, Wed);
    table.add(0, 11, true, Wed);
    table.add(0, 45, true, Wed);
    table.add(0, 10, true, Wed);
    table.add(0,  0, true, Wed);
    table.add(0, 30, true, Wed);
    table.add(0,  9, true, Wed);

    // Create index for column two
//    table.cols().second.set_index();

    // Search for a value that does not exits
    const size_t r1 = table.column().second.find_first(2);
    CHECK_EQUAL(-1, r1);

    // Find existing values
    CHECK_EQUAL(0, table.column().second.find_first(1));
    CHECK_EQUAL(1, table.column().second.find_first(15));
    CHECK_EQUAL(2, table.column().second.find_first(10));
    CHECK_EQUAL(3, table.column().second.find_first(20));
    CHECK_EQUAL(4, table.column().second.find_first(11));
    CHECK_EQUAL(5, table.column().second.find_first(45));
    //CHECK_EQUAL(6, table.column().second.find_first(10)); // only finds first match
    CHECK_EQUAL(7, table.column().second.find_first(0));
    CHECK_EQUAL(8, table.column().second.find_first(30));
    CHECK_EQUAL(9, table.column().second.find_first(9));

    // Change some values
    table[2].second = 13;
    table[9].second = 100;

    CHECK_EQUAL(0, table.column().second.find_first(1));
    CHECK_EQUAL(1, table.column().second.find_first(15));
    CHECK_EQUAL(2, table.column().second.find_first(13));
    CHECK_EQUAL(3, table.column().second.find_first(20));
    CHECK_EQUAL(4, table.column().second.find_first(11));
    CHECK_EQUAL(5, table.column().second.find_first(45));
    CHECK_EQUAL(6, table.column().second.find_first(10));
    CHECK_EQUAL(7, table.column().second.find_first(0));
    CHECK_EQUAL(8, table.column().second.find_first(30));
    CHECK_EQUAL(9, table.column().second.find_first(100));

    // Insert values
    table.add(0, 29, true, Wed);
    //TODO: More than add

    CHECK_EQUAL(0, table.column().second.find_first(1));
    CHECK_EQUAL(1, table.column().second.find_first(15));
    CHECK_EQUAL(2, table.column().second.find_first(13));
    CHECK_EQUAL(3, table.column().second.find_first(20));
    CHECK_EQUAL(4, table.column().second.find_first(11));
    CHECK_EQUAL(5, table.column().second.find_first(45));
    CHECK_EQUAL(6, table.column().second.find_first(10));
    CHECK_EQUAL(7, table.column().second.find_first(0));
    CHECK_EQUAL(8, table.column().second.find_first(30));
    CHECK_EQUAL(9, table.column().second.find_first(100));
    CHECK_EQUAL(10, table.column().second.find_first(29));

    // Delete some values
    table.remove(0);
    table.remove(5);
    table.remove(8);

    CHECK_EQUAL(0, table.column().second.find_first(15));
    CHECK_EQUAL(1, table.column().second.find_first(13));
    CHECK_EQUAL(2, table.column().second.find_first(20));
    CHECK_EQUAL(3, table.column().second.find_first(11));
    CHECK_EQUAL(4, table.column().second.find_first(45));
    CHECK_EQUAL(5, table.column().second.find_first(0));
    CHECK_EQUAL(6, table.column().second.find_first(30));
    CHECK_EQUAL(7, table.column().second.find_first(100));

#ifdef TIGHTDB_DEBUG
    table.Verify();
#endif
}
*/

namespace {

TIGHTDB_TABLE_4(TestTableAE,
                first,  Int,
                second, String,
                third,  Bool,
                fourth, Enum<Days>)

} // anonymous namespace

TEST(Table_AutoEnumeration)
{
    TestTableAE table;

    for (size_t i = 0; i < 5; ++i) {
        table.add(1, "abd",     true, Mon);
        table.add(2, "eftg",    true, Tue);
        table.add(5, "hijkl",   true, Wed);
        table.add(8, "mnopqr",  true, Thu);
        table.add(9, "stuvxyz", true, Fri);
    }

    table.optimize();

    for (size_t i = 0; i < 5; ++i) {
        const size_t n = i * 5;
        CHECK_EQUAL(1, table[0+n].first);
        CHECK_EQUAL(2, table[1+n].first);
        CHECK_EQUAL(5, table[2+n].first);
        CHECK_EQUAL(8, table[3+n].first);
        CHECK_EQUAL(9, table[4+n].first);

        CHECK_EQUAL("abd",     table[0+n].second);
        CHECK_EQUAL("eftg",    table[1+n].second);
        CHECK_EQUAL("hijkl",   table[2+n].second);
        CHECK_EQUAL("mnopqr",  table[3+n].second);
        CHECK_EQUAL("stuvxyz", table[4+n].second);

        CHECK_EQUAL(true, table[0+n].third);
        CHECK_EQUAL(true, table[1+n].third);
        CHECK_EQUAL(true, table[2+n].third);
        CHECK_EQUAL(true, table[3+n].third);
        CHECK_EQUAL(true, table[4+n].third);

        CHECK_EQUAL(Mon, table[0+n].fourth);
        CHECK_EQUAL(Tue, table[1+n].fourth);
        CHECK_EQUAL(Wed, table[2+n].fourth);
        CHECK_EQUAL(Thu, table[3+n].fourth);
        CHECK_EQUAL(Fri, table[4+n].fourth);
    }

    // Verify counts
    const size_t count1 = table.column().second.count("abd");
    const size_t count2 = table.column().second.count("eftg");
    const size_t count3 = table.column().second.count("hijkl");
    const size_t count4 = table.column().second.count("mnopqr");
    const size_t count5 = table.column().second.count("stuvxyz");
    CHECK_EQUAL(5, count1);
    CHECK_EQUAL(5, count2);
    CHECK_EQUAL(5, count3);
    CHECK_EQUAL(5, count4);
    CHECK_EQUAL(5, count5);
}


TEST(Table_AutoEnumerationFindFindAll)
{
    TestTableAE table;

    for (size_t i = 0; i < 5; ++i) {
        table.add(1, "abd",     true, Mon);
        table.add(2, "eftg",    true, Tue);
        table.add(5, "hijkl",   true, Wed);
        table.add(8, "mnopqr",  true, Thu);
        table.add(9, "stuvxyz", true, Fri);
    }

    table.optimize();

    size_t t = table.column().second.find_first("eftg");
    CHECK_EQUAL(1, t);

    TestTableAE::View tv = table.column().second.find_all("eftg");
    CHECK_EQUAL(5, tv.size());
    CHECK_EQUAL("eftg", tv[0].second);
    CHECK_EQUAL("eftg", tv[1].second);
    CHECK_EQUAL("eftg", tv[2].second);
    CHECK_EQUAL("eftg", tv[3].second);
    CHECK_EQUAL("eftg", tv[4].second);
}

namespace {

TIGHTDB_TABLE_4(TestTableEnum4,
                col1, String,
                col2, String,
                col3, String,
                col4, String)

} // anonymous namespace

TEST(Table_AutoEnumerationOptimize)
{
    TestTableEnum4 t;

    // Insert non-optimzable strings
    string s;
    for (size_t i = 0; i < 10; ++i) {
        t.add(s.c_str(), s.c_str(), s.c_str(), s.c_str());
        s += "x";
    }
    t.optimize();

    // AutoEnumerate in reverse order
    for (size_t i = 0; i < 10; ++i) {
        t[i].col4 = "test";
    }
    t.optimize();
    for (size_t i = 0; i < 10; ++i) {
        t[i].col3 = "test";
    }
    t.optimize();
    for (size_t i = 0; i < 10; ++i) {
        t[i].col2 = "test";
    }
    t.optimize();
    for (size_t i = 0; i < 10; ++i) {
        t[i].col1 = "test";
    }
    t.optimize();

    for (size_t i = 0; i < 10; ++i) {
        CHECK_EQUAL("test", t[i].col1);
        CHECK_EQUAL("test", t[i].col2);
        CHECK_EQUAL("test", t[i].col3);
        CHECK_EQUAL("test", t[i].col4);
    }

#ifdef TIGHTDB_DEBUG
    t.Verify();
#endif
}

namespace {

TIGHTDB_TABLE_1(TestSubtabEnum2,
                str, String)
TIGHTDB_TABLE_1(TestSubtabEnum1,
                subtab, Subtable<TestSubtabEnum2>)

} // anonymous namespace

TEST(Table_OptimizeSubtable)
{
    TestSubtabEnum1 t;
    t.add();
    t.add();

    {
        // Non-enumerable
        TestSubtabEnum2::Ref r = t[0].subtab;
        string s;
        for (int i=0; i<100; ++i) {
            r->add(s.c_str());
            s += 'x';
        }
    }

    {
        // Enumerable
        TestSubtabEnum2::Ref r = t[1].subtab;
        for (int i=0; i<100; ++i) {
            r->add("foo");
        }
        r->optimize();
    }

    // Verify
    {
        // Non-enumerable
        TestSubtabEnum2::Ref r = t[0].subtab;
        string s;
        for (size_t i = 0; i < r->size(); ++i) {
            CHECK_EQUAL(s.c_str(), r[i].str);
            s += 'x';
        }
    }
    {
        // Non-enumerable
        TestSubtabEnum2::Ref r = t[1].subtab;
        for (size_t i = 0; i < r->size(); ++i) {
            CHECK_EQUAL("foo", r[i].str);
        }
    }
}

TEST(Table_OptimizeCompare)
{
    TestSubtabEnum2 t1, t2;
    for (int i=0; i<100; ++i) {
        t1.add("foo");
    }
    for (int i=0; i<100; ++i) {
        t2.add("foo");
    }
    t1.optimize();
    CHECK(t1 == t2);
    t1[50].str = "bar";
    CHECK(t1 != t2);
    t1[50].str = "foo";
    CHECK(t1 == t2);
    t2[50].str = "bar";
    CHECK(t1 != t2);
    t2[50].str = "foo";
    CHECK(t1 == t2);
}


TEST(Table_SlabAlloc)
{
    SlabAlloc alloc;
    alloc.attach_empty();
    TestTable table(alloc);

    table.add(0, 10, true, Wed);
    const TestTable::Cursor r = table.back(); // last item

    CHECK_EQUAL(   0, r.first);
    CHECK_EQUAL(  10, r.second);
    CHECK_EQUAL(true, r.third);
    CHECK_EQUAL( Wed, r.fourth);

    // Add some more rows
    table.add(1, 10, true, Wed);
    table.add(2, 20, true, Wed);
    table.add(3, 10, true, Wed);
    table.add(4, 20, true, Wed);
    table.add(5, 10, true, Wed);

    // Delete some rows
    table.remove(2);
    table.remove(4);

#ifdef TIGHTDB_DEBUG
    table.Verify();
#endif
}


TEST(Table_Spec)
{
    Group group;
    TableRef table = group.get_table("test");

    // Create specification with sub-table
    {
        DescriptorRef sub_1;
        table->add_column(type_Int,    "first");
        table->add_column(type_String, "second");
        table->add_column(type_Table,  "third", &sub_1);
        sub_1->add_column(type_Int,      "sub_first");
        sub_1->add_column(type_String,   "sub_second");
    }

    CHECK_EQUAL(3, table->get_column_count());

    // Add a row
    table->insert_int(0, 0, 4);
    table->insert_string(1, 0, "Hello");
    table->insert_subtable(2, 0);
    table->insert_done();

    CHECK_EQUAL(0, table->get_subtable_size(2, 0));

    // Get the sub-table
    {
        TableRef subtable = table->get_subtable(2, 0);
        CHECK(subtable->is_empty());

        subtable->insert_int(0, 0, 42);
        subtable->insert_string(1, 0, "test");
        subtable->insert_done();

        CHECK_EQUAL(42,     subtable->get_int(0, 0));
        CHECK_EQUAL("test", subtable->get_string(1, 0));
    }

    CHECK_EQUAL(1, table->get_subtable_size(2, 0));

    // Get the sub-table again and see if the values
    // still match.
    {
        TableRef subtable = table->get_subtable(2, 0);

        CHECK_EQUAL(1,      subtable->size());
        CHECK_EQUAL(42,     subtable->get_int(0, 0));
        CHECK_EQUAL("test", subtable->get_string(1, 0));
    }

    // Write the group to disk
    File::try_remove("subtables.tightdb");
    group.write("subtables.tightdb");

    // Read back tables
    {
        Group fromDisk("subtables.tightdb", Group::mode_ReadOnly);
        TableRef fromDiskTable = fromDisk.get_table("test");

        TableRef subtable2 = fromDiskTable->get_subtable(2, 0);

        CHECK_EQUAL(1,      subtable2->size());
        CHECK_EQUAL(42,     subtable2->get_int(0, 0));
        CHECK_EQUAL("test", subtable2->get_string(1, 0));
    }
}

TEST(Table_SpecColumnPath)
{
    Group group;
    TableRef table = group.get_table("test");

    // Create path to sub-table column (starting with root)
    vector<size_t> column_path;

    // Create specification with sub-table
    table->add_subcolumn(column_path, type_Int,    "first");
    table->add_subcolumn(column_path, type_String, "second");
    table->add_subcolumn(column_path, type_Table,  "third");

    column_path.push_back(2); // third column (which is a sub-table col)

    table->add_subcolumn(column_path, type_Int,    "sub_first");
    table->add_subcolumn(column_path, type_String, "sub_second");

    // Add a row
    table->insert_int(0, 0, 4);
    table->insert_string(1, 0, "Hello");
    table->insert_subtable(2, 0);
    table->insert_done();

    // Get the sub-table
    {
        TableRef subtable = table->get_subtable(2, 0);
        CHECK(subtable->is_empty());

        subtable->insert_int(0, 0, 42);
        subtable->insert_string(1, 0, "test");
        subtable->insert_done();

        CHECK_EQUAL(42,     subtable->get_int(0, 0));
        CHECK_EQUAL("test", subtable->get_string(1, 0));
    }
}

TEST(Table_SpecRenameColumns)
{
    Group group;
    TableRef table = group.get_table("test");

    // Create specification with sub-table
    table->add_column(type_Int,    "first");
    table->add_column(type_String, "second");
    table->add_column(type_Table,  "third");

    // Create path to sub-table column
    vector<size_t> column_path;
    column_path.push_back(2); // third

    table->add_subcolumn(column_path, type_Int,    "sub_first");
    table->add_subcolumn(column_path, type_String, "sub_second");

    // Add a row
    table->insert_int(0, 0, 4);
    table->insert_string(1, 0, "Hello");
    table->insert_subtable(2, 0);
    table->insert_done();

    // Get the sub-table
    {
        TableRef subtable = table->get_subtable(2, 0);
        CHECK(subtable->is_empty());

        subtable->insert_int(0, 0, 42);
        subtable->insert_string(1, 0, "test");
        subtable->insert_done();

        CHECK_EQUAL(42,     subtable->get_int(0, 0));
        CHECK_EQUAL("test", subtable->get_string(1, 0));
    }

    // Rename first column
    table->rename_column(0, "1st");
    CHECK_EQUAL(0, table->get_column_index("1st"));

    // Rename sub-column
    table->rename_subcolumn(column_path, 0, "sub_1st"); // third

    // Get the sub-table
    {
        TableRef subtable = table->get_subtable(2, 0);
        CHECK_EQUAL(0, subtable->get_column_index("sub_1st"));
    }
}

TEST(Table_SpecDeleteColumns)
{
    Group group;
    TableRef table = group.get_table("test");

    // Create specification with sub-table
    table->add_column(type_Int,    "first");
    table->add_column(type_String, "second");
    table->add_column(type_Table,  "third");
    table->add_column(type_String, "fourth"); // will be auto-enumerated

    // Create path to sub-table column
    vector<size_t> column_path;
    column_path.push_back(2); // third

    table->add_subcolumn(column_path, type_Int,    "sub_first");
    table->add_subcolumn(column_path, type_String, "sub_second");

    // Put in an index as well
    table->set_index(1);

    CHECK_EQUAL(4, table->get_column_count());

    // Add a few rows
    table->insert_int(0, 0, 4);
    table->insert_string(1, 0, "Hello");
    table->insert_subtable(2, 0);
    table->insert_string(3, 0, "X");
    table->insert_done();

    table->insert_int(0, 1, 4);
    table->insert_string(1, 1, "World");
    table->insert_subtable(2, 1);
    table->insert_string(3, 1, "X");
    table->insert_done();

    table->insert_int(0, 2, 4);
    table->insert_string(1, 2, "Goodbye");
    table->insert_subtable(2, 2);
    table->insert_string(3, 2, "X");
    table->insert_done();

    // We want the last column to be StringEnum column
    table->optimize();

    CHECK_EQUAL(0, table->get_subtable_size(2, 0));

    // Get the sub-table
    {
        TableRef subtable = table->get_subtable(2, 0);
        CHECK(subtable->is_empty());

        subtable->insert_int(0, 0, 42);
        subtable->insert_string(1, 0, "test");
        subtable->insert_done();

        CHECK_EQUAL(42,     subtable->get_int(0, 0));
        CHECK_EQUAL("test", subtable->get_string(1, 0));
    }

    CHECK_EQUAL(1, table->get_subtable_size(2, 0));

    // Remove the first column
    table->remove_column(0);
    CHECK_EQUAL(3, table->get_column_count());
    CHECK_EQUAL("Hello", table->get_string(0, 0));
    CHECK_EQUAL("X", table->get_string(2, 0));

    // Get the sub-table again and see if the values
    // still match.
    {
        TableRef subtable = table->get_subtable(1, 0);

        CHECK_EQUAL(2,      subtable->get_column_count());
        CHECK_EQUAL(1,      subtable->size());
        CHECK_EQUAL(42,     subtable->get_int(0, 0));
        CHECK_EQUAL("test", subtable->get_string(1, 0));
    }

    // Create path to column in sub-table
    column_path.clear();
    column_path.push_back(1); // third

    // Remove a column in sub-table
    table->remove_subcolumn(column_path, 1);  // sub_second

    // Get the sub-table again and see if the values
    // still match.
    {
        TableRef subtable = table->get_subtable(1, 0);

        CHECK_EQUAL(1,      subtable->get_column_count());
        CHECK_EQUAL(1,      subtable->size());
        CHECK_EQUAL(42,     subtable->get_int(0, 0));
    }

    // Remove sub-table column (with all members)
    table->remove_column(1);
    CHECK_EQUAL(2, table->get_column_count());
    CHECK_EQUAL("Hello", table->get_string(0, 0));
    CHECK_EQUAL("X", table->get_string(1, 0));

    // Remove optimized string column
    table->remove_column(1);
    CHECK_EQUAL(1, table->get_column_count());
    CHECK_EQUAL("Hello", table->get_string(0, 0));

    // Remove last column
    table->remove_column(0);
    CHECK_EQUAL(0, table->get_column_count());
    CHECK(table->is_empty());

#ifdef TIGHTDB_DEBUG
    table->Verify();
#endif
}


TEST(Table_SpecAddColumns)
{
    Group group;
    TableRef table = group.get_table("test");

    // Create specification with sub-table
    table->add_column(type_Int,    "first");
    table->add_column(type_String, "second");
    table->add_column(type_Table,  "third");

    // Create path to sub-table column
    vector<size_t> column_path;
    column_path.push_back(2); // third

    table->add_subcolumn(column_path, type_Int,    "sub_first");
    table->add_subcolumn(column_path, type_String, "sub_second");

    // Put in an index as well
    table->set_index(1);

    CHECK_EQUAL(3, table->get_column_count());

    // Add a row
    table->insert_int(0, 0, 4);
    table->insert_string(1, 0, "Hello");
    table->insert_subtable(2, 0);
    table->insert_done();

    CHECK_EQUAL(0, table->get_subtable_size(2, 0));

    // Get the sub-table
    {
        TableRef subtable = table->get_subtable(2, 0);
        CHECK(subtable->is_empty());

        subtable->insert_int(0, 0, 42);
        subtable->insert_string(1, 0, "test");
        subtable->insert_done();

        CHECK_EQUAL(42,     subtable->get_int(0, 0));
        CHECK_EQUAL("test", subtable->get_string(1, 0));
    }

    CHECK_EQUAL(1, table->get_subtable_size(2, 0));

    // Add a new bool column
    table->add_column(type_Bool, "fourth");
    CHECK_EQUAL(4, table->get_column_count());
    CHECK_EQUAL(false, table->get_bool(3, 0));

    // Add a new string column
    table->add_column(type_String, "fifth");
    CHECK_EQUAL(5, table->get_column_count());
    CHECK_EQUAL("", table->get_string(4, 0));

    // Add a new table column
    table->add_column(type_Table, "sixth");
    CHECK_EQUAL(6, table->get_column_count());
    CHECK_EQUAL(0, table->get_subtable_size(5, 0));

    // Add a new mixed column
    table->add_column(type_Mixed, "seventh");
    CHECK_EQUAL(7, table->get_column_count());
    CHECK_EQUAL(0, table->get_mixed(6, 0).get_int());

    // Create path to column in sub-table
    column_path.clear();
    column_path.push_back(2); // third

    // Add new int column to sub-table
    table->add_subcolumn(column_path, type_Int, "sub_third");

    // Get the sub-table again and see if the values
    // still match.
    {
        TableRef subtable = table->get_subtable(2, 0);

        CHECK_EQUAL(3,      subtable->get_column_count());
        CHECK_EQUAL(1,      subtable->size());
        CHECK_EQUAL(42,     subtable->get_int(0, 0));
        CHECK_EQUAL("test", subtable->get_string(1, 0));
        CHECK_EQUAL(0,      subtable->get_int(2, 0));
    }

    // Add new table column to sub-table
    table->add_subcolumn(column_path, type_Table, "sub_fourth");

    // Get the sub-table again and see if the values
    // still match.
    {
        TableRef subtable = table->get_subtable(2, 0);

        CHECK_EQUAL(4,      subtable->get_column_count());
        CHECK_EQUAL(1,      subtable->size());
        CHECK_EQUAL(42,     subtable->get_int(0, 0));
        CHECK_EQUAL("test", subtable->get_string(1, 0));
        CHECK_EQUAL(0,      subtable->get_int(2, 0));
        CHECK_EQUAL(0,      subtable->get_subtable_size(3, 0));
        CHECK_EQUAL(1,      table->get_subtable_size(2, 0));
    }

    // Add new column to new sub-table
    column_path.push_back(3); // sub_forth
    table->add_subcolumn(column_path, type_String, "first");

    // Get the sub-table again and see if the values
    // still match.
    {
        TableRef subtable = table->get_subtable(2, 0);
        CHECK_EQUAL(4,      subtable->get_column_count());

        TableRef subsubtable = subtable->get_subtable(3, 0);
        CHECK_EQUAL(1,      subsubtable->get_column_count());
    }

    // Add a new mixed column
    table->add_column(type_Mixed, "eighth");
    CHECK_EQUAL(8, table->get_column_count());
    table->set_mixed(7, 0, Mixed::subtable_tag());
    TableRef stab = table->get_subtable(7, 0);
    stab->add_column(type_Int, "smurf");
    stab->insert_int(0, 0, 1);
    stab->insert_done();
    stab->insert_int(0, 1, 2);
    stab->insert_done();
    CHECK_EQUAL(2, table->get_subtable_size(7, 0));

#ifdef TIGHTDB_DEBUG
    table->Verify();
#endif
}


TEST(Table_SpecDeleteColumnsBug)
{
    TableRef table = Table::create();

    // Create specification with sub-table
    table->add_column(type_String, "name");
    table->set_index(0);
    table->add_column(type_Int,    "age");
    table->add_column(type_Bool,   "hired");
    table->add_column(type_Table,  "phones");

    // Create path to sub-table column
    vector<size_t> column_path;
    column_path.push_back(3); // phones

    table->add_subcolumn(column_path, type_String, "type");
    table->add_subcolumn(column_path, type_String, "number");

    // Add rows
    table->add_empty_row();
    table->set_string(0, 0, "jessica");
    table->set_int(1, 0, 22);
    table->set_bool(2, 0, true);
    {
        TableRef phones = table->get_subtable(3, 0);
        phones->add_empty_row();
        phones->set_string(0, 0, "home");
        phones->set_string(1, 0, "232-323-3242");
    }

    table->add_empty_row();
    table->set_string(0, 1, "joe");
    table->set_int(1, 1, 42);
    table->set_bool(2, 1, false);
    {
        TableRef phones = table->get_subtable(3, 0);
        phones->add_empty_row();
        phones->set_string(0, 0, "work");
        phones->set_string(1, 0, "434-434-4343");
    }

    table->add_empty_row();
    table->set_string(0, 1, "jared");
    table->set_int(1, 1, 35);
    table->set_bool(2, 1, true);
    {
        TableRef phones = table->get_subtable(3, 0);
        phones->add_empty_row();
        phones->set_string(0, 0, "home");
        phones->set_string(1, 0, "342-323-3242");

        phones->add_empty_row();
        phones->set_string(0, 0, "school");
        phones->set_string(1, 0, "434-432-5433");
    }

    // Add new column
    table->add_column(type_Mixed, "extra");
    table->set_mixed(4, 0, true);
    table->set_mixed(4, 2, "Random string!");

    // Remove some columns
    table->remove_column(1); // age
    table->remove_column(3); // extra

#ifdef TIGHTDB_DEBUG
    table->Verify();
#endif
}


TEST(Table_Mixed)
{
    Table table;
    table.add_column(type_Int,   "first");
    table.add_column(type_Mixed, "second");

    CHECK_EQUAL(type_Int, table.get_column_type(0));
    CHECK_EQUAL(type_Mixed, table.get_column_type(1));
    CHECK_EQUAL("first", table.get_column_name(0));
    CHECK_EQUAL("second", table.get_column_name(1));

    const size_t ndx = table.add_empty_row();
    table.set_int(0, ndx, 0);
    table.set_mixed(1, ndx, true);

    CHECK_EQUAL(0, table.get_int(0, 0));
    CHECK_EQUAL(type_Bool, table.get_mixed(1, 0).get_type());
    CHECK_EQUAL(true, table.get_mixed(1, 0).get_bool());

    table.insert_int(0, 1, 43);
    table.insert_mixed(1, 1, (int64_t)12);
    table.insert_done();

    CHECK_EQUAL(0,  table.get_int(0, ndx));
    CHECK_EQUAL(43, table.get_int(0, 1));
    CHECK_EQUAL(type_Bool, table.get_mixed(1, 0).get_type());
    CHECK_EQUAL(type_Int,  table.get_mixed(1, 1).get_type());
    CHECK_EQUAL(true, table.get_mixed(1, 0).get_bool());
    CHECK_EQUAL(12,   table.get_mixed(1, 1).get_int());

    table.insert_int(0, 2, 100);
    table.insert_mixed(1, 2, "test");
    table.insert_done();

    CHECK_EQUAL(0,  table.get_int(0, 0));
    CHECK_EQUAL(43, table.get_int(0, 1));
    CHECK_EQUAL(type_Bool,   table.get_mixed(1, 0).get_type());
    CHECK_EQUAL(type_Int,    table.get_mixed(1, 1).get_type());
    CHECK_EQUAL(type_String, table.get_mixed(1, 2).get_type());
    CHECK_EQUAL(true,   table.get_mixed(1, 0).get_bool());
    CHECK_EQUAL(12,     table.get_mixed(1, 1).get_int());
    CHECK_EQUAL("test", table.get_mixed(1, 2).get_string());

    table.insert_int(0, 3, 0);
    table.insert_mixed(1, 3, DateTime(324234));
    table.insert_done();

    CHECK_EQUAL(0,  table.get_int(0, 0));
    CHECK_EQUAL(43, table.get_int(0, 1));
    CHECK_EQUAL(0,  table.get_int(0, 3));
    CHECK_EQUAL(type_Bool,    table.get_mixed(1, 0).get_type());
    CHECK_EQUAL(type_Int,     table.get_mixed(1, 1).get_type());
    CHECK_EQUAL(type_String,  table.get_mixed(1, 2).get_type());
    CHECK_EQUAL(type_DateTime,table.get_mixed(1, 3).get_type());
    CHECK_EQUAL(true,   table.get_mixed(1, 0).get_bool());
    CHECK_EQUAL(12,     table.get_mixed(1, 1).get_int());
    CHECK_EQUAL("test", table.get_mixed(1, 2).get_string());
    CHECK_EQUAL(324234, table.get_mixed(1, 3).get_datetime());

    table.insert_int(0, 4, 43);
    table.insert_mixed(1, 4, Mixed(BinaryData("binary", 7)));
    table.insert_done();

    CHECK_EQUAL(0,  table.get_int(0, 0));
    CHECK_EQUAL(43, table.get_int(0, 1));
    CHECK_EQUAL(0,  table.get_int(0, 3));
    CHECK_EQUAL(43, table.get_int(0, 4));
    CHECK_EQUAL(type_Bool,     table.get_mixed(1, 0).get_type());
    CHECK_EQUAL(type_Int,      table.get_mixed(1, 1).get_type());
    CHECK_EQUAL(type_String,   table.get_mixed(1, 2).get_type());
    CHECK_EQUAL(type_DateTime, table.get_mixed(1, 3).get_type());
    CHECK_EQUAL(type_Binary, table.get_mixed(1, 4).get_type());
    CHECK_EQUAL(true,   table.get_mixed(1, 0).get_bool());
    CHECK_EQUAL(12,     table.get_mixed(1, 1).get_int());
    CHECK_EQUAL("test", table.get_mixed(1, 2).get_string());
    CHECK_EQUAL(324234, table.get_mixed(1, 3).get_datetime());
    CHECK_EQUAL("binary", table.get_mixed(1, 4).get_binary().data());
    CHECK_EQUAL(7,      table.get_mixed(1, 4).get_binary().size());

    table.insert_int(0, 5, 0);
    table.insert_mixed(1, 5, Mixed::subtable_tag());
    table.insert_done();

    CHECK_EQUAL(0,  table.get_int(0, 0));
    CHECK_EQUAL(43, table.get_int(0, 1));
    CHECK_EQUAL(0,  table.get_int(0, 3));
    CHECK_EQUAL(43, table.get_int(0, 4));
    CHECK_EQUAL(0,  table.get_int(0, 5));
    CHECK_EQUAL(type_Bool,     table.get_mixed(1, 0).get_type());
    CHECK_EQUAL(type_Int,      table.get_mixed(1, 1).get_type());
    CHECK_EQUAL(type_String,   table.get_mixed(1, 2).get_type());
    CHECK_EQUAL(type_DateTime, table.get_mixed(1, 3).get_type());
    CHECK_EQUAL(type_Binary, table.get_mixed(1, 4).get_type());
    CHECK_EQUAL(type_Table,  table.get_mixed(1, 5).get_type());
    CHECK_EQUAL(true,   table.get_mixed(1, 0).get_bool());
    CHECK_EQUAL(12,     table.get_mixed(1, 1).get_int());
    CHECK_EQUAL("test", table.get_mixed(1, 2).get_string());
    CHECK_EQUAL(324234, table.get_mixed(1, 3).get_datetime());
    CHECK_EQUAL("binary", table.get_mixed(1, 4).get_binary().data());
    CHECK_EQUAL(7,      table.get_mixed(1, 4).get_binary().size());

    // Get table from mixed column and add schema and some values
    TableRef subtable = table.get_subtable(1, 5);
    subtable->add_column(type_String, "name");
    subtable->add_column(type_Int,    "age");

    subtable->insert_string(0, 0, "John");
    subtable->insert_int(1, 0, 40);
    subtable->insert_done();

    // Get same table again and verify values
    TableRef subtable2 = table.get_subtable(1, 5);
    CHECK_EQUAL(1, subtable2->size());
    CHECK_EQUAL("John", subtable2->get_string(0, 0));
    CHECK_EQUAL(40, subtable2->get_int(1, 0));

    // Insert float, double
    table.insert_int(0, 6, 31);
    table.insert_mixed(1, 6, float(1.123));
    table.insert_done();
    table.insert_int(0, 7, 0);
    table.insert_mixed(1, 7, double(2.234));
    table.insert_done();

    CHECK_EQUAL(0,  table.get_int(0, 0));
    CHECK_EQUAL(43, table.get_int(0, 1));
    CHECK_EQUAL(0,  table.get_int(0, 3));
    CHECK_EQUAL(43, table.get_int(0, 4));
    CHECK_EQUAL(0,  table.get_int(0, 5));
    CHECK_EQUAL(31, table.get_int(0, 6));
    CHECK_EQUAL(0,  table.get_int(0, 7));
    CHECK_EQUAL(type_Bool,     table.get_mixed(1, 0).get_type());
    CHECK_EQUAL(type_Int,      table.get_mixed(1, 1).get_type());
    CHECK_EQUAL(type_String,   table.get_mixed(1, 2).get_type());
    CHECK_EQUAL(type_DateTime, table.get_mixed(1, 3).get_type());
    CHECK_EQUAL(type_Binary, table.get_mixed(1, 4).get_type());
    CHECK_EQUAL(type_Table,  table.get_mixed(1, 5).get_type());
    CHECK_EQUAL(type_Float,  table.get_mixed(1, 6).get_type());
    CHECK_EQUAL(type_Double, table.get_mixed(1, 7).get_type());
    CHECK_EQUAL(true,   table.get_mixed(1, 0).get_bool());
    CHECK_EQUAL(12,     table.get_mixed(1, 1).get_int());
    CHECK_EQUAL("test", table.get_mixed(1, 2).get_string());
    CHECK_EQUAL(324234, table.get_mixed(1, 3).get_datetime());
    CHECK_EQUAL("binary", table.get_mixed(1, 4).get_binary().data());
    CHECK_EQUAL(7,      table.get_mixed(1, 4).get_binary().size());
    CHECK_EQUAL(float(1.123),  table.get_mixed(1, 6).get_float());
    CHECK_EQUAL(double(2.234), table.get_mixed(1, 7).get_double());

#ifdef TIGHTDB_DEBUG
    table.Verify();
#endif
}


namespace {
TIGHTDB_TABLE_1(TestTableMX,
                first, Mixed)
} // anonymous namespace

TEST(Table_Mixed2)
{
    TestTableMX table;

    table.add(int64_t(1));
    table.add(true);
    table.add(DateTime(1234));
    table.add("test");

    CHECK_EQUAL(type_Int,      table[0].first.get_type());
    CHECK_EQUAL(type_Bool,     table[1].first.get_type());
    CHECK_EQUAL(type_DateTime, table[2].first.get_type());
    CHECK_EQUAL(type_String,   table[3].first.get_type());

    CHECK_EQUAL(1,            table[0].first.get_int());
    CHECK_EQUAL(true,         table[1].first.get_bool());
    CHECK_EQUAL(time_t(1234), table[2].first.get_datetime());
    CHECK_EQUAL("test",       table[3].first.get_string());
}


TEST(Table_SubtableSizeAndClear)
{
    Table table;
    DescriptorRef subdesc;
    table.add_column(type_Table, "subtab", &subdesc);
    table.add_column(type_Mixed, "mixed");
    subdesc->add_column(type_Int,  "int");

    table.insert_subtable(0, 0);
    table.insert_mixed(1, 0, false);
    table.insert_done();

    table.insert_subtable(0, 1);
    table.insert_mixed(1, 1, Mixed::subtable_tag());
    table.insert_done();

    CHECK_EQUAL(table.get_subtable_size(0,0), 0); // Subtable column
    CHECK_EQUAL(table.get_subtable_size(1,0), 0); // Mixed column, bool value
    CHECK_EQUAL(table.get_subtable_size(1,1), 0); // Mixed column, table value

    CHECK(table.get_subtable(0, 0));  // Subtable column
    CHECK(!table.get_subtable(1, 0)); // Mixed column, bool value, must return NULL
    CHECK(table.get_subtable(1, 1));  // Mixed column, table value

    table.set_mixed(1, 0, Mixed::subtable_tag());
    table.set_mixed(1, 1, false);
    CHECK(table.get_subtable(1, 0));
    CHECK(!table.get_subtable(1, 1));

    TableRef subtab1 = table.get_subtable(0, 0);
    TableRef subtab2 = table.get_subtable(1, 0);
    subtab2->add_column(type_Int, "int");

    CHECK_EQUAL(table.get_subtable_size(1, 0), 0);
    CHECK(table.get_subtable(1, 0));

    subtab1->insert_int(0, 0, 0);
    subtab1->insert_done();

    subtab2->insert_int(0, 0, 0);
    subtab2->insert_done();

    CHECK_EQUAL(table.get_subtable_size(0,0), 1);
    CHECK_EQUAL(table.get_subtable_size(1,0), 1);

    table.clear_subtable(0, 0);
    table.clear_subtable(1, 0);

    CHECK_EQUAL(table.get_subtable_size(0,0), 0);
    CHECK_EQUAL(table.get_subtable_size(1,0), 0);

    CHECK(table.get_subtable(1, 0));
}


TEST(Table_LowLevelSubtables)
{
    Table table;
    vector<size_t> column_path;
    table.add_column(type_Table, "subtab");
    table.add_column(type_Mixed, "mixed");
    column_path.push_back(0);
    table.add_subcolumn(column_path, type_Table, "subtab");
    table.add_subcolumn(column_path, type_Mixed, "mixed");
    column_path.push_back(0);
    table.add_subcolumn(column_path, type_Table, "subtab");
    table.add_subcolumn(column_path, type_Mixed, "mixed");

    table.add_empty_row(2);
    CHECK_EQUAL(2, table.size());
    for (int i_1 = 0; i_1 != 2; ++i_1) {
        TableRef subtab = table.get_subtable(0, i_1);
        subtab->add_empty_row(2 + i_1);
        CHECK_EQUAL(2 + i_1, subtab->size());
        {
            TableRef subsubtab = subtab->get_subtable(0, 0 + i_1);
            subsubtab->add_empty_row(3 + i_1);
            CHECK_EQUAL(3 + i_1, subsubtab->size());

            for (int i_3 = 0; i_3 != 3 + i_1; ++i_3) {
                CHECK_EQUAL(true,  bool(subsubtab->get_subtable(0, i_3)));
                CHECK_EQUAL(false, bool(subsubtab->get_subtable(1, i_3))); // Mixed
                CHECK_EQUAL(0, subsubtab->get_subtable_size(0, i_3));
                CHECK_EQUAL(0, subsubtab->get_subtable_size(1, i_3)); // Mixed
            }

            subtab->clear_subtable(1, 1 + i_1); // Mixed
            TableRef subsubtab_mix = subtab->get_subtable(1, 1 + i_1);
            subsubtab_mix->add_column(type_Table, "subtab");
            subsubtab_mix->add_column(type_Mixed, "mixed");
            subsubtab_mix->add_empty_row(1 + i_1);
            CHECK_EQUAL(1 + i_1, subsubtab_mix->size());

            for (int i_3 = 0; i_3 != 1 + i_1; ++i_3) {
                CHECK_EQUAL(true,  bool(subsubtab_mix->get_subtable(0, i_3)));
                CHECK_EQUAL(false, bool(subsubtab_mix->get_subtable(1, i_3))); // Mixed
                CHECK_EQUAL(0, subsubtab_mix->get_subtable_size(0, i_3));
                CHECK_EQUAL(0, subsubtab_mix->get_subtable_size(1, i_3)); // Mixed
            }
        }
        for (int i_2 = 0; i_2 != 2 + i_1; ++i_2) {
            CHECK_EQUAL(true,           bool(subtab->get_subtable(0, i_2)));
            CHECK_EQUAL(i_2 == 1 + i_1, bool(subtab->get_subtable(1, i_2))); // Mixed
            CHECK_EQUAL(i_2 == 0 + i_1 ? 3 + i_1 : 0, subtab->get_subtable_size(0, i_2));
            CHECK_EQUAL(i_2 == 1 + i_1 ? 1 + i_1 : 0, subtab->get_subtable_size(1, i_2)); // Mixed
        }

        table.clear_subtable(1, i_1); // Mixed
        TableRef subtab_mix = table.get_subtable(1, i_1);
        vector<size_t> subcol_path;
        subtab_mix->add_column(type_Table, "subtab");
        subtab_mix->add_column(type_Mixed, "mixed");
        subcol_path.push_back(0);
        subtab_mix->add_subcolumn(subcol_path, type_Table, "subtab");
        subtab_mix->add_subcolumn(subcol_path, type_Mixed, "mixed");
        subtab_mix->add_empty_row(3 + i_1);
        CHECK_EQUAL(3 + i_1, subtab_mix->size());
        {
            TableRef subsubtab = subtab_mix->get_subtable(0, 1 + i_1);
            subsubtab->add_empty_row(7 + i_1);
            CHECK_EQUAL(7 + i_1, subsubtab->size());

            for (int i_3 = 0; i_3 != 7 + i_1; ++i_3) {
                CHECK_EQUAL(true,  bool(subsubtab->get_subtable(0, i_3)));
                CHECK_EQUAL(false, bool(subsubtab->get_subtable(1, i_3))); // Mixed
                CHECK_EQUAL(0, subsubtab->get_subtable_size(0, i_3));
                CHECK_EQUAL(0, subsubtab->get_subtable_size(1, i_3)); // Mixed
            }

            subtab_mix->clear_subtable(1, 2 + i_1); // Mixed
            TableRef subsubtab_mix = subtab_mix->get_subtable(1, 2 + i_1);
            subsubtab_mix->add_column(type_Table, "subtab");
            subsubtab_mix->add_column(type_Mixed, "mixed");
            subsubtab_mix->add_empty_row(5 + i_1);
            CHECK_EQUAL(5 + i_1, subsubtab_mix->size());

            for (int i_3 = 0; i_3 != 5 + i_1; ++i_3) {
                CHECK_EQUAL(true,  bool(subsubtab_mix->get_subtable(0, i_3)));
                CHECK_EQUAL(false, bool(subsubtab_mix->get_subtable(1, i_3))); // Mixed
                CHECK_EQUAL(0, subsubtab_mix->get_subtable_size(0, i_3));
                CHECK_EQUAL(0, subsubtab_mix->get_subtable_size(1, i_3)); // Mixed
            }
        }
        for (int i_2 = 0; i_2 != 2 + i_1; ++i_2) {
            CHECK_EQUAL(true,           bool(subtab_mix->get_subtable(0, i_2)));
            CHECK_EQUAL(i_2 == 2 + i_1, bool(subtab_mix->get_subtable(1, i_2))); // Mixed
            CHECK_EQUAL(i_2 == 1 + i_1 ? 7 + i_1 : 0, subtab_mix->get_subtable_size(0, i_2));
            CHECK_EQUAL(i_2 == 2 + i_1 ? 5 + i_1 : 0, subtab_mix->get_subtable_size(1, i_2)); // Mixed
        }

        CHECK_EQUAL(true, bool(table.get_subtable(0, i_1)));
        CHECK_EQUAL(true, bool(table.get_subtable(1, i_1))); // Mixed
        CHECK_EQUAL(2 + i_1, table.get_subtable_size(0, i_1));
        CHECK_EQUAL(3 + i_1, table.get_subtable_size(1, i_1)); // Mixed
    }
}


namespace {
TIGHTDB_TABLE_2(MyTable1,
                val, Int,
                val2, Int)

TIGHTDB_TABLE_2(MyTable2,
                val, Int,
                subtab, Subtable<MyTable1>)

TIGHTDB_TABLE_1(MyTable3,
                subtab, Subtable<MyTable2>)

TIGHTDB_TABLE_1(MyTable4,
                mix, Mixed)
} // anonymous namespace


TEST(Table_HighLevelSubtables)
{
    MyTable3 t;
    {
        MyTable3::Ref r1 = t.get_table_ref();
        MyTable3::ConstRef r2 = t.get_table_ref();
        MyTable3::ConstRef r3 = r2->get_table_ref();
        r3 = t.get_table_ref(); // Also test assigment that converts to const
        static_cast<void>(r1);
        static_cast<void>(r3);
    }

    t.add();
    const MyTable3& ct = t;
    {
        MyTable2::Ref       s1 = t[0].subtab;
        MyTable2::ConstRef  s2 = t[0].subtab;
        MyTable2::Ref       s3 = t[0].subtab->get_table_ref();
        MyTable2::ConstRef  s4 = t[0].subtab->get_table_ref();
        MyTable2::Ref       s5 = t.column().subtab[0];
        MyTable2::ConstRef  s6 = t.column().subtab[0];
        MyTable2::Ref       s7 = t.column().subtab[0]->get_table_ref();
        MyTable2::ConstRef  s8 = t.column().subtab[0]->get_table_ref();
        MyTable2::ConstRef cs1 = ct[0].subtab;
        MyTable2::ConstRef cs2 = ct[0].subtab->get_table_ref();
        MyTable2::ConstRef cs3 = ct.column().subtab[0];
        MyTable2::ConstRef cs4 = ct.column().subtab[0]->get_table_ref();
        s1 = t[0].subtab;
        s2 = t[0].subtab; // Also test assigment that converts to const
        static_cast<void>(s1);
        static_cast<void>(s2);
        static_cast<void>(s3);
        static_cast<void>(s4);
        static_cast<void>(s5);
        static_cast<void>(s6);
        static_cast<void>(s7);
        static_cast<void>(s8);
        static_cast<void>(cs1);
        static_cast<void>(cs2);
        static_cast<void>(cs3);
        static_cast<void>(cs4);
    }

    t[0].subtab->add();
    {
        MyTable1::Ref       s1 = t[0].subtab[0].subtab;
        MyTable1::ConstRef  s2 = t[0].subtab[0].subtab;
        MyTable1::Ref       s3 = t[0].subtab[0].subtab->get_table_ref();
        MyTable1::ConstRef  s4 = t[0].subtab[0].subtab->get_table_ref();
        MyTable1::Ref       s5 = t.column().subtab[0]->column().subtab[0];
        MyTable1::ConstRef  s6 = t.column().subtab[0]->column().subtab[0];
        MyTable1::Ref       s7 = t.column().subtab[0]->column().subtab[0]->get_table_ref();
        MyTable1::ConstRef  s8 = t.column().subtab[0]->column().subtab[0]->get_table_ref();
        MyTable1::ConstRef cs1 = ct[0].subtab[0].subtab;
        MyTable1::ConstRef cs2 = ct[0].subtab[0].subtab->get_table_ref();
        MyTable1::ConstRef cs3 = ct.column().subtab[0]->column().subtab[0];
        MyTable1::ConstRef cs4 = ct.column().subtab[0]->column().subtab[0]->get_table_ref();
        s1 = t[0].subtab[0].subtab;
        s2 = t[0].subtab[0].subtab; // Also test assigment that converts to const
        static_cast<void>(s1);
        static_cast<void>(s2);
        static_cast<void>(s3);
        static_cast<void>(s4);
        static_cast<void>(s5);
        static_cast<void>(s6);
        static_cast<void>(s7);
        static_cast<void>(s8);
        static_cast<void>(cs1);
        static_cast<void>(cs2);
        static_cast<void>(cs3);
        static_cast<void>(cs4);
    }

    t[0].subtab[0].val = 1;
    CHECK_EQUAL(t[0].subtab[0].val,                     1);
    CHECK_EQUAL(t.column().subtab[0]->column().val[0],  1);
    CHECK_EQUAL(t[0].subtab->column().val[0],           1);
    CHECK_EQUAL(t.column().subtab[0][0].val,            1);

    t.column().subtab[0]->column().val[0] = 2;
    CHECK_EQUAL(t[0].subtab[0].val,                     2);
    CHECK_EQUAL(t.column().subtab[0]->column().val[0],  2);
    CHECK_EQUAL(t[0].subtab->column().val[0],           2);
    CHECK_EQUAL(t.column().subtab[0][0].val,            2);

    t[0].subtab->column().val[0] = 3;
    CHECK_EQUAL(t[0].subtab[0].val,                     3);
    CHECK_EQUAL(t.column().subtab[0]->column().val[0],  3);
    CHECK_EQUAL(t[0].subtab->column().val[0],           3);
    CHECK_EQUAL(t.column().subtab[0][0].val,            3);

    t.column().subtab[0][0].val = 4;
    CHECK_EQUAL(t[0].subtab[0].val,                     4);
    CHECK_EQUAL(t.column().subtab[0]->column().val[0],  4);
    CHECK_EQUAL(t[0].subtab->column().val[0],           4);
    CHECK_EQUAL(t.column().subtab[0][0].val,            4);
    CHECK_EQUAL(ct[0].subtab[0].val,                    4);
    CHECK_EQUAL(ct.column().subtab[0]->column().val[0], 4);
    CHECK_EQUAL(ct[0].subtab->column().val[0],          4);
    CHECK_EQUAL(ct.column().subtab[0][0].val,           4);

    t[0].subtab[0].subtab->add();
    t[0].subtab[0].subtab[0].val = 5;
    CHECK_EQUAL(t[0].subtab[0].subtab[0].val,                               5);
    CHECK_EQUAL(t.column().subtab[0]->column().subtab[0]->column().val[0],  5);
    CHECK_EQUAL(ct[0].subtab[0].subtab[0].val,                              5);
    CHECK_EQUAL(ct.column().subtab[0]->column().subtab[0]->column().val[0], 5);

    t.column().subtab[0]->column().subtab[0]->column().val[0] = 6;
    CHECK_EQUAL(t[0].subtab[0].subtab[0].val,                               6);
    CHECK_EQUAL(t.column().subtab[0]->column().subtab[0]->column().val[0],  6);
    CHECK_EQUAL(ct[0].subtab[0].subtab[0].val,                              6);
    CHECK_EQUAL(ct.column().subtab[0]->column().subtab[0]->column().val[0], 6);

/*
  Idea for compile time failure tests:

    const MyTable2 t;
#if    TEST_INDEX == 0
    t[0].val = 7;
#elsif TEST_INDEX == 1
    t.column().val[0] = 7;
#elsif TEST_INDEX == 2
    t[0].subtab[0].val = 7;
#elsif TEST_INDEX == 3
    t[0].subtab->column().val[0] = 7;
#endif
*/
}


TEST(Table_SubtableCopyOnSetAndInsert)
{
    MyTable1 t1;
    t1.add(7, 8);
    MyTable2 t2;
    t2.add(9, &t1);
    MyTable1::Ref r1 = t2[0].subtab;
    CHECK(t1 == *r1);
    MyTable4 t4;
    t4.add();
    t4[0].mix.set_subtable(t2);
    MyTable2::Ref r2 = unchecked_cast<MyTable2>(t4[0].mix.get_subtable());
    CHECK(t2 == *r2);
}


TEST(Table_SetMethod)
{
    MyTable1 t;
    t.add(8, 9);
    CHECK_EQUAL(t[0].val,  8);
    CHECK_EQUAL(t[0].val2, 9);
    t.set(0, 2, 4);
    CHECK_EQUAL(t[0].val,  2);
    CHECK_EQUAL(t[0].val2, 4);
}


namespace {
TIGHTDB_TABLE_2(TableDateAndBinary,
                date, DateTime,
                bin, Binary)
} // anonymous namespace

TEST(Table_DateAndBinary)
{
    TableDateAndBinary t;

    const size_t size = 10;
    char data[size];
    for (size_t i=0; i<size; ++i) data[i] = (char)i;
    t.add(8, BinaryData(data, size));
    CHECK_EQUAL(t[0].date, 8);
    CHECK_EQUAL(t[0].bin.size(), size);
    CHECK(equal(t[0].bin.data(), t[0].bin.data()+size, data));
}

// Test for a specific bug found: Calling clear on a group with a table with a subtable
TEST(Table_ClearWithSubtableAndGroup)
{
    Group group;
    TableRef table = group.get_table("test");
    DescriptorRef sub_1;

    // Create specification with sub-table
    table->add_column(type_String, "name");
    table->add_column(type_Table,  "sub", &sub_1);
    sub_1->add_column(type_Int,      "num");

    CHECK_EQUAL(2, table->get_column_count());

    // Add a row
    table->insert_string(0, 0, "Foo");
    table->insert_subtable(1, 0);
    table->insert_done();

    CHECK_EQUAL(0, table->get_subtable_size(1, 0));

    // Get the sub-table
    {
        TableRef subtable = table->get_subtable(1, 0);
        CHECK(subtable->is_empty());

        subtable->insert_int(0, 0, 123);
        subtable->insert_done();

        CHECK_EQUAL(123, subtable->get_int(0, 0));
    }

    CHECK_EQUAL(1, table->get_subtable_size(1, 0));

    table->clear();
}


//set a subtable in an already exisitng row by providing an existing subtable as the example to copy
// FIXME: Do we need both this one and Table_SetSubTableByExample2?
TEST(Table_SetSubTableByExample1)
{
    Group group;
    TableRef table = group.get_table("test");

    // Create specification with sub-table
    table->add_column(type_Int,    "first");
    table->add_column(type_String, "second");
    table->add_column(type_Table,  "third");

    // Create path to sub-table column
    vector<size_t> column_path;
    column_path.push_back(2); // third

    table->add_subcolumn(column_path, type_Int,    "sub_first");
    table->add_subcolumn(column_path, type_String, "sub_second");

    // Add a row
    table->insert_int(0, 0, 4);
    table->insert_string(1, 0, "Hello");
    table->insert_subtable(2, 0);
    table->insert_done();

    // create a freestanding table to be used as a source by set_subtable

    Table  sub = Table();
    sub.add_column(type_Int,"sub_first");
    sub.add_column(type_String,"sub_second");
    sub.add_empty_row();
    sub.set_int(0,0,42);
    sub.set_string(1,0,"forty two");
    sub.add_empty_row();
    sub.set_int(0,1,3);
    sub.set_string(1,1,"PI");

    // Get the sub-table back for inspection
    {
        TableRef subtable = table->get_subtable(2, 0);
        CHECK(subtable->is_empty());

        //add a subtable into the row, resembling the sub we just created
        table->set_subtable(2,0,&sub);

        TableRef subtable2 = table->get_subtable(2, 0);

        CHECK_EQUAL(42,     subtable2->get_int(0, 0));
        CHECK_EQUAL("forty two", subtable2->get_string(1, 0));
        CHECK_EQUAL(3,     subtable2->get_int(0, 1));
        CHECK_EQUAL("PI", subtable2->get_string(1,1));
    }
}

//In the tableview class, set a subtable in an already exisitng row by providing an existing subtable as the example to copy
// FIXME: Do we need both this one and Table_SetSubTableByExample1?
TEST(Table_SetSubTableByExample2)
{
    Group group;
    TableRef table = group.get_table("test");

    // Create specification with sub-table
    table->add_column(type_Int,    "first");
    table->add_column(type_String, "second");
    table->add_column(type_Table,  "third");

    // Create path to sub-table column
    vector<size_t> column_path;
    column_path.push_back(2); // third

    table->add_subcolumn(column_path, type_Int,    "sub_first");
    table->add_subcolumn(column_path, type_String, "sub_second");

    // Add two rows
    table->insert_int(0, 0, 4);
    table->insert_string(1, 0, "Hello");
    table->insert_subtable(2, 0);// create a freestanding table to be used as a source by set_subtable
    table->insert_done();

    table->insert_int(0, 1, 8);
    table->insert_string(1, 1, "Hi!, Hello?");
    table->insert_subtable(2, 1);
    table->insert_done();

    Table  sub = Table();
    sub.add_column(type_Int,"sub_first");
    sub.add_column(type_String,"sub_second");
    sub.add_empty_row();
    sub.set_int(0,0,42);
    sub.set_string(1,0,"forty two");
    sub.add_empty_row();
    sub.set_int(0,1,3);
    sub.set_string(1,1,"PI");

    //create a tableview with the table as source

    TableView view = table->find_all_int(0,8);//select the second of the two rows

    // Verify the sub table is empty
    {
        TableRef subtable = view.get_subtable(2, 0);
        CHECK(subtable->is_empty());

        //add a subtable into the second table row (first view row), resembling the sub we just created
        view.set_subtable(2,0,&sub);

        TableRef subtable2 = view.get_subtable(2, 0);//fetch back the subtable from the view

        CHECK_EQUAL(42,     subtable2->get_int(0, 0));
        CHECK_EQUAL("forty two", subtable2->get_string(1, 0));
        CHECK_EQUAL(3,     subtable2->get_int(0, 1));
        CHECK_EQUAL("PI", subtable2->get_string(1,1));

        TableRef subtable3 = table->get_subtable(2, 1);//fetch back the subtable from the table.

        CHECK_EQUAL(42,     subtable3->get_int(0, 0));
        CHECK_EQUAL("forty two", subtable3->get_string(1, 0));
        CHECK_EQUAL(3,     subtable3->get_int(0, 1));
        CHECK_EQUAL("PI", subtable3->get_string(1,1));
    }
}



TEST(Table_SubtableWithParentChange)
{
    // FIXME: Also check that when a freestanding table is destroyed, it invalidates all its subtable wrappers.
    // FIXME: Also check that there is no memory corruption or bad read if a non-null TableRef outlives its root table or group.
    MyTable3 table;
    table.add();
    table.add();
    MyTable2::Ref subtab = table[1].subtab;
    subtab->add(7, 0);
    CHECK(table.is_attached());
    CHECK(subtab->is_attached());
    CHECK_EQUAL(subtab, MyTable2::Ref(table[1].subtab));
    CHECK_EQUAL(table[1].subtab[0].val, 7);
    CHECK_EQUAL(subtab[0].val, 7);
    CHECK(subtab->is_attached());
#ifdef TIGHTDB_DEBUG
    table.Verify();
    subtab->Verify();
#endif
    CHECK(table.is_attached());
    CHECK(subtab->is_attached());
    table.insert(0, 0);
    CHECK(table.is_attached());
    CHECK(!subtab->is_attached());
    subtab = table[2].subtab;
    CHECK(subtab->is_attached());
    table.remove(1);
    CHECK(!subtab->is_attached());
    subtab = table[1].subtab;
    CHECK(table.is_attached());
    CHECK(subtab->is_attached());
}

TEST(Table_HasSharedSpec)
{
    MyTable2 table1;
    CHECK(!table1.has_shared_type());
    Group g;
    MyTable2::Ref table2 = g.get_table<MyTable2>("foo");
    CHECK(!table2->has_shared_type());
    table2->add();
    CHECK(table2[0].subtab->has_shared_type());

    // Subtable in mixed column
    TestTableMX::Ref table3 = g.get_table<TestTableMX>("bar");
    CHECK(!table3->has_shared_type());
    table3->add();
    table3[0].first.set_subtable<MyTable2>();
    MyTable2::Ref table4 = table3[0].first.get_subtable<MyTable2>();
    CHECK(table4);
    CHECK(!table4->has_shared_type());
    table4->add();
    CHECK(!table4->has_shared_type());
    CHECK(table4[0].subtab->has_shared_type());
}


namespace {
TIGHTDB_TABLE_3(TableAgg,
                c_int,   Int,
                c_float, Float,
                c_double, Double)

                // TODO: Bool? DateTime
} // anonymous namespace

#if TEST_DURATION > 0
#define TBL_SIZE TIGHTDB_MAX_LIST_SIZE*10
#else
#define TBL_SIZE 10
#endif

TEST(Table_Aggregates)
{
    TableAgg table;
    int64_t i_sum = 0;
    double f_sum = 0;
    double d_sum = 0;

    for (int i = 0; i < TBL_SIZE; i++) {
        table.add(5987654, 4.0f, 3.0);
        i_sum += 5987654;
        f_sum += 4.0f;
        d_sum += 3.0;
    }
    table.add(1, 1.1f, 1.2);
    table.add(987654321, 11.0f, 12.0);
    table.add(5, 4.0f, 3.0);
    i_sum += 1 + 987654321 + 5;
    f_sum += double(1.1f) + double(11.0f) + double(4.0f);
    d_sum += 1.2 + 12.0 + 3.0;
    double size = TBL_SIZE + 3;

    double epsilon = numeric_limits<double>::epsilon();

    // minimum
    CHECK_EQUAL(1, table.column().c_int.minimum());
    CHECK_EQUAL(1.1f, table.column().c_float.minimum());
    CHECK_EQUAL(1.2, table.column().c_double.minimum());
    // maximum
    CHECK_EQUAL(987654321, table.column().c_int.maximum());
    CHECK_EQUAL(11.0f, table.column().c_float.maximum());
    CHECK_EQUAL(12.0, table.column().c_double.maximum());
    // sum
    CHECK_APPROXIMATELY_EQUAL(i_sum, table.column().c_int.sum(),    10*epsilon);
    CHECK_APPROXIMATELY_EQUAL(f_sum, table.column().c_float.sum(),  10*epsilon);
    CHECK_APPROXIMATELY_EQUAL(d_sum, table.column().c_double.sum(), 10*epsilon);
    // average
    CHECK_APPROXIMATELY_EQUAL(i_sum/size, table.column().c_int.average(),    10*epsilon);
    CHECK_APPROXIMATELY_EQUAL(f_sum/size, table.column().c_float.average(),  10*epsilon);
    CHECK_APPROXIMATELY_EQUAL(d_sum/size, table.column().c_double.average(), 10*epsilon);
}

namespace {
TIGHTDB_TABLE_1(TableAgg2,
                c_count, Int)
} // anonymous namespace


TEST(Table_Aggregates2)
{
    TableAgg2 table;
    int c = -420;
    int s = 0;
    while (c < -20) {
        table.add(c);
        s += c;
        c++;
    }

    CHECK_EQUAL(-420, table.column().c_count.minimum());
    CHECK_EQUAL(-21, table.column().c_count.maximum());
    CHECK_EQUAL(s, table.column().c_count.sum());
}

TEST(Table_LanguageBindings)
{
   Table* table = LangBindHelper::new_table();
   CHECK(table->is_attached());

   table->add_column(type_Int, "i");
   table->insert_int(0, 0, 10);
   table->insert_done();
   table->insert_int(0, 1, 12);
   table->insert_done();

   Table* table2 = LangBindHelper::copy_table(*table);
   CHECK(table2->is_attached());

   CHECK(*table == *table2);

   LangBindHelper::unbind_table_ref(table);
   LangBindHelper::unbind_table_ref(table2);
}

TEST(Table_MultipleColumn)
{
    Table table;
    table.add_column(type_Int, "first");
    table.add_column(type_Int, "first");
    CHECK_EQUAL(table.get_column_count(), 2);
    CHECK_EQUAL(table.get_column_index("first"), 0);
}


TEST(Table_FormerLeakCase)
{
    Table sub;
    sub.add_column(type_Int, "a");

    Table root;
    DescriptorRef subdesc;
    root.add_column(type_Table, "b", &subdesc);
    subdesc->add_column(type_Int,  "a");
    root.add_empty_row(1);
    root.set_subtable(0, 0, &sub);
    root.set_subtable(0, 0, 0);
}


namespace {

TIGHTDB_TABLE_3(TablePivotAgg,
                sex,   String,
                age,   Int,
                hired, Bool)

} // anonymous namespace

TEST(Table_Pivot)
{
    size_t count = 1717;
    TablePivotAgg table;
    int64_t age_sum[2] = {0, 0};
    int64_t age_cnt[2] = {0, 0};
    int64_t age_min[2];
    int64_t age_max[2];
    double age_avg[2];

    for (size_t i = 0; i < count; ++i) {
        size_t sex = i % 2;
        int64_t age =  3 + (i%117);
        table.add((sex==0) ? "Male" : "Female", age, true);

        age_sum[sex] += age;
        age_cnt[sex] += 1;
        if ((i < 2) || age < age_min[sex])
            age_min[sex] = age;
        if ((i < 2) || age > age_max[sex])
            age_max[sex] = age;
    }
    for (size_t sex = 0; sex < 2; ++sex) {
        age_avg[sex] = double(age_sum[sex]) / double(age_cnt[sex]);
    }


    for (int i = 0; i < 2; ++i) {
        Table result_count;
        table.aggregate(0, 1, Table::aggr_count, result_count);
        CHECK_EQUAL(2, result_count.get_column_count());
        CHECK_EQUAL(2, result_count.size());
        for (size_t sex = 0; sex < 2; ++sex) {
            CHECK_EQUAL(age_cnt[sex], result_count.get_int(1, sex));
        }

        Table result_sum;
        table.aggregate(0, 1, Table::aggr_sum, result_sum);
        for (size_t sex = 0; sex < 2; ++sex) {
            CHECK_EQUAL(age_sum[sex], result_sum.get_int(1, sex));
        }

        Table result_avg;
        table.aggregate(0, 1, Table::aggr_avg, result_avg);
        if (false) {
            ostringstream ss;
            result_avg.to_string(ss);
            std::cerr << "\nMax:\n" << ss.str();
        }
        CHECK_EQUAL(2, result_avg.get_column_count());
        CHECK_EQUAL(2, result_avg.size());
        for (size_t sex = 0; sex < 2; ++sex) {
            CHECK_EQUAL(age_avg[sex], result_avg.get_double(1, sex));
        }

        Table result_min;
        table.aggregate(0, 1, Table::aggr_min, result_min);
        CHECK_EQUAL(2, result_min.get_column_count());
        CHECK_EQUAL(2, result_min.size());
        for (size_t sex = 0; sex < 2; ++sex) {
            CHECK_EQUAL(age_min[sex], result_min.get_int(1, sex));
        }

        Table result_max;
        table.aggregate(0, 1, Table::aggr_max, result_max);
        CHECK_EQUAL(2, result_max.get_column_count());
        CHECK_EQUAL(2, result_max.size());
        for (size_t sex = 0; sex < 2; ++sex) {
            CHECK_EQUAL(age_max[sex], result_max.get_int(1, sex));
        }

        // Test with enumerated strings in second loop
        table.optimize();
    }
}


namespace {

void compare_table_with_slice(const Table& table, const Table& slice, size_t offset, size_t size)
{
    ConstDescriptorRef table_desc = table.get_descriptor();
    ConstDescriptorRef slice_desc = slice.get_descriptor();
    CHECK(*table_desc == *slice_desc);
    if (*table_desc != *slice_desc)
        return;

    size_t num_cols = table.get_column_count();
    for (size_t col_i = 0; col_i != num_cols; ++col_i) {
        DataType type = table.get_column_type(col_i);
        switch (type) {
            case type_Int:
                for (size_t i = 0; i != size; ++i) {
                    int_fast64_t v_1 = table.get_int(col_i, offset + i);
                    int_fast64_t v_2 = slice.get_int(col_i, i);
                    CHECK_EQUAL(v_1, v_2);
                }
                break;
            case type_Bool:
                for (size_t i = 0; i != size; ++i) {
                    bool v_1 = table.get_bool(col_i, offset + i);
                    bool v_2 = slice.get_bool(col_i, i);
                    CHECK_EQUAL(v_1, v_2);
                }
                break;
            case type_Float:
                for (size_t i = 0; i != size; ++i) {
                    float v_1 = table.get_float(col_i, offset + i);
                    float v_2 = slice.get_float(col_i, i);
                    CHECK_EQUAL(v_1, v_2);
                }
                break;
            case type_Double:
                for (size_t i = 0; i != size; ++i) {
                    double v_1 = table.get_double(col_i, offset + i);
                    double v_2 = slice.get_double(col_i, i);
                    CHECK_EQUAL(v_1, v_2);
                }
                break;
            case type_String:
                for (size_t i = 0; i != size; ++i) {
                    StringData v_1 = table.get_string(col_i, offset + i);
                    StringData v_2 = slice.get_string(col_i, i);
                    CHECK_EQUAL(v_1, v_2);
                }
                break;
            case type_Binary:
                for (size_t i = 0; i != size; ++i) {
                    BinaryData v_1 = table.get_binary(col_i, offset + i);
                    BinaryData v_2 = slice.get_binary(col_i, i);
                    CHECK_EQUAL(v_1, v_2);
                }
                break;
            case type_DateTime:
                for (size_t i = 0; i != size; ++i) {
                    DateTime v_1 = table.get_datetime(col_i, offset + i);
                    DateTime v_2 = slice.get_datetime(col_i, i);
                    CHECK_EQUAL(v_1, v_2);
                }
                break;
            case type_Table:
                for (size_t i = 0; i != size; ++i) {
                    ConstTableRef t_1 = table.get_subtable(col_i, offset + i);
                    ConstTableRef t_2 = slice.get_subtable(col_i, i);
                    CHECK(*t_1 == *t_2);
                }
                break;
            case type_Mixed:
                for (size_t i = 0; i != size; ++i) {
                    Mixed v_1 = table.get_mixed(col_i, offset + i);
                    Mixed v_2 = slice.get_mixed(col_i, i);
                    CHECK_EQUAL(v_1.get_type(), v_2.get_type());
                    if (v_1.get_type() == v_2.get_type()) {
                        switch (v_1.get_type()) {
                            case type_Int:
                                CHECK_EQUAL(v_1.get_int(), v_2.get_int());
                                break;
                            case type_Bool:
                                CHECK_EQUAL(v_1.get_bool(), v_2.get_bool());
                                break;
                            case type_Float:
                                CHECK_EQUAL(v_1.get_float(), v_2.get_float());
                                break;
                            case type_Double:
                                CHECK_EQUAL(v_1.get_double(), v_2.get_double());
                                break;
                            case type_String:
                                CHECK_EQUAL(v_1.get_string(), v_2.get_string());
                                break;
                            case type_Binary:
                                CHECK_EQUAL(v_1.get_binary(), v_2.get_binary());
                                break;
                            case type_DateTime:
                                CHECK_EQUAL(v_1.get_datetime(), v_2.get_datetime());
                                break;
                            case type_Table: {
                                ConstTableRef t_1 = table.get_subtable(col_i, offset + i);
                                ConstTableRef t_2 = slice.get_subtable(col_i, i);
                                CHECK(*t_1 == *t_2);
                                break;
                            }
                            case type_Mixed:
                                TIGHTDB_ASSERT(false);
                        }
                    }
                }
                break;
        }
    }
}


void test_write_slice_name(const Table& table, StringData expect_name, bool override_name)
{
    size_t offset = 0, size = 0;
    ostringstream out;
    if (override_name) {
        table.write(out, offset, size, expect_name);
    }
    else {
        table.write(out, offset, size);
    }
    string str = out.str();
    BinaryData buffer(str.data(), str.size());
    bool take_ownership = false;
    Group group(buffer, take_ownership);
    TableRef slice = group.get_table(expect_name);
    CHECK(slice);
}

void test_write_slice_contents(const Table& table, size_t offset, size_t size)
{
    ostringstream out;
    table.write(out, offset, size);
    string str = out.str();
    BinaryData buffer(str.data(), str.size());
    bool take_ownership = false;
    Group group(buffer, take_ownership);
    TableRef slice = group.get_table("test");
    CHECK(slice);
    if (slice) {
        size_t remaining_size = table.size() - offset;
        size_t size_2 = size;
        if (size_2 > remaining_size)
            size_2 = remaining_size;
        CHECK_EQUAL(size_2, slice->size());
        if (size_2 == slice->size())
            compare_table_with_slice(table, *slice, offset, size_2);
    }
}

} // anonymous namespace

TEST(Table_WriteSlice)
{
    // check that the name of the written table is as expected
    {
        Table table;
        test_write_slice_name(table, "",    false);
        test_write_slice_name(table, "foo", true); // Override
        test_write_slice_name(table, "",    true); // Override
    }
    {
        Group group;
        TableRef table = group.get_table("test");
        test_write_slice_name(*table, "test", false);
        test_write_slice_name(*table, "foo",  true); // Override
        test_write_slice_name(*table, "",     true); // Override
    }

    // Run through a 3-D matrix of table sizes, slice offsets, and
    // slice sizes. Each test involves a table with columns of each
    // possible type.
#ifdef TIGHTDB_DEBUG
    int table_sizes[] = { 0, 1, 2, 3, 5, 9, 27, 81, 82, 135 };
#else
    int table_sizes[] = { 0, 1, 2, 3, 5, 9, 27, 81, 82, 243, 729, 2187, 6561 };
#endif
    int num_sizes = sizeof table_sizes / sizeof *table_sizes;
    for (int table_size_i = 0; table_size_i != num_sizes; ++table_size_i) {
        int table_size = table_sizes[table_size_i];
        Group group;
        TableRef table = group.get_table("test");
        bool fixed_subtab_sizes = true;
        setup_multi_table(*table, table_size, 1, fixed_subtab_sizes);
        for (int offset_i = 0; offset_i != num_sizes; ++offset_i) {
            int offset = table_sizes[offset_i];
            if (offset > table_size)
                break;
            for (int size_i = 0; size_i != num_sizes; ++size_i) {
                int size = table_sizes[size_i];
                // This also checks that the range can extend beyond
                // end of table
                test_write_slice_contents(*table, offset, size);
                if (offset + size > table_size)
                    break;
            }
        }
    }
}


#endif // TEST_TABLE<|MERGE_RESOLUTION|>--- conflicted
+++ resolved
@@ -1026,7 +1026,6 @@
 #endif
 }
 
-<<<<<<< HEAD
 TEST(Table_Sorted_Query)
 {
     TestTable table;
@@ -1066,10 +1065,7 @@
 #endif
 }
 
-TEST(Table_Index_String)
-=======
 TEST(Table_IndexString)
->>>>>>> ce52c186
 {
     TestTableEnum table;
 
