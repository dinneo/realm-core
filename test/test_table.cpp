/*************************************************************************
 *
 * Copyright 2016 Realm Inc.
 *
 * Licensed under the Apache License, Version 2.0 (the "License");
 * you may not use this file except in compliance with the License.
 * You may obtain a copy of the License at
 *
 * http://www.apache.org/licenses/LICENSE-2.0
 *
 * Unless required by applicable law or agreed to in writing, software
 * distributed under the License is distributed on an "AS IS" BASIS,
 * WITHOUT WARRANTIES OR CONDITIONS OF ANY KIND, either express or implied.
 * See the License for the specific language governing permissions and
 * limitations under the License.
 *
 **************************************************************************/

#include "testsettings.hpp"
#ifdef TEST_TABLE

#include <algorithm>
#include <limits>
#include <string>
#include <fstream>
#include <ostream>

#include <realm.hpp>
#include <realm/history.hpp>
#include <realm/lang_bind_helper.hpp>
#include <realm/util/buffer.hpp>
#include <realm/util/to_string.hpp>

#include "util/misc.hpp"

#include "test.hpp"

using namespace realm;
using namespace realm::util;
using namespace realm::test_util;
using unit_test::TestContext;


// Test independence and thread-safety
// -----------------------------------
//
// All tests must be thread safe and independent of each other. This
// is required because it allows for both shuffling of the execution
// order and for parallelized testing.
//
// In particular, avoid using std::rand() since it is not guaranteed
// to be thread safe. Instead use the API offered in
// `test/util/random.hpp`.
//
// All files created in tests must use the TEST_PATH macro (or one of
// its friends) to obtain a suitable file system path. See
// `test/util/test_path.hpp`.
//
//
// Debugging and the ONLY() macro
// ------------------------------
//
// A simple way of disabling all tests except one called `Foo`, is to
// replace TEST(Foo) with ONLY(Foo) and then recompile and rerun the
// test suite. Note that you can also use filtering by setting the
// environment varible `UNITTEST_FILTER`. See `README.md` for more on
// this.
//
// Another way to debug a particular test, is to copy that test into
// `experiments/testcase.cpp` and then run `sh build.sh
// check-testcase` (or one of its friends) from the command line.


namespace {

REALM_TABLE_2(TupleTableType,
              first,  Int,
              second, String)

} // anonymous namespace


#ifdef JAVA_MANY_COLUMNS_CRASH

REALM_TABLE_3(SubtableType,
              year,  Int,
              daysSinceLastVisit, Int,
              conceptId, String)

REALM_TABLE_7(MainTableType,
              patientId, String,
              gender, Int,
              ethnicity, Int,
              yearOfBirth, Int,
              yearOfDeath, Int,
              zipCode, String,
              events, Subtable<SubtableType>)

TEST(Table_ManyColumnsCrash2)
{
    // Trying to reproduce Java crash.
    for (int a = 0; a < 10; a++) {
        Group group;

        MainTableType::Ref mainTable = group.add_table<MainTableType>("PatientTable");
        TableRef dynPatientTable = group.add_table("PatientTable");
        dynPatientTable->add_empty_row();

        for (int counter = 0; counter < 20000; counter++) {
#if 0
            // Add row to subtable through typed interface
            SubtableType::Ref subtable = mainTable[0].events->get_table_ref();
            REALM_ASSERT(subtable->is_attached());
            subtable->add(0, 0, "");
            REALM_ASSERT(subtable->is_attached());

#else
            // Add row to subtable through dynamic interface. This mimics Java closest
            TableRef subtable2 = dynPatientTable->get_subtable(6, 0);
            REALM_ASSERT(subtable2->is_attached());
            size_t subrow = subtable2->add_empty_row();
            REALM_ASSERT(subtable2->is_attached());

#endif
            if ((counter % 1000) == 0) {
                //     std::cerr << counter << "\n";
            }
        }
    }
}

#endif // JAVA_MANY_COLUMNS_CRASH

TEST(Table_Null)
{
    {
        // Check that add_empty_row() adds NULL string as default
        Group group;
        TableRef table = group.add_table("test");

        table->add_column(type_String, "name", true); // nullable = true
        table->add_empty_row();

        CHECK(table->get_string(0, 0).is_null());
    }

    {
        // Check that add_empty_row() adds empty string as default
        Group group;
        TableRef table = group.add_table("test");

        table->add_column(type_String, "name");
        CHECK(!table->is_nullable(0));

        table->add_empty_row();
        CHECK(!table->get_string(0, 0).is_null());

        // Test that inserting null in non-nullable column will throw
        CHECK_LOGIC_ERROR(table->set_string(0, 0, realm::null()), LogicError::column_not_nullable);
    }

    {
        // Check that add_empty_row() adds null integer as default
        Group group;
        TableRef table = group.add_table("table");
        table->add_column(type_Int, "name", true /*nullable*/);
        CHECK(table->is_nullable(0));
        table->add_empty_row();
        CHECK(table->is_null(0, 0));
    }

    {
        // Check that add_empty_row() adds 0 integer as default.
        Group group;
        TableRef table = group.add_table("test");
        table->add_column(type_Int, "name");
        CHECK(!table->is_nullable(0));
        table->add_empty_row();
        CHECK(!table->is_null(0, 0));
        CHECK_EQUAL(0, table->get_int(0, 0));

        // Check that inserting null in non-nullable column will throw
        CHECK_LOGIC_ERROR(table->set_null(0, 0), LogicError::column_not_nullable);
    }

    {
        // Check that add_empty_row() adds NULL binary as default
        Group group;
        TableRef table = group.add_table("test");

        table->add_column(type_Binary, "name", true /*nullable*/);
        CHECK(table->is_nullable(0));

        table->add_empty_row();
        CHECK(table->get_binary(0, 0).is_null());
    }

    {
        // Check that add_empty_row() adds empty binary as default
        Group group;
        TableRef table = group.add_table("test");

        table->add_column(type_Binary, "name");
        CHECK(!table->is_nullable(0));

        table->add_empty_row();
        CHECK(!table->get_binary(0, 0).is_null());

        // Test that inserting null in non-nullable column will throw
        CHECK_THROW_ANY(table->set_binary(0, 0, BinaryData()));
    }

    {
        // Check that link columns are nullable.
        Group group;
        TableRef target = group.add_table("target");
        TableRef table  = group.add_table("table");

        target->add_column(type_Int, "int");
        table->add_column_link(type_Link, "link", *target);
        CHECK(table->is_nullable(0));
        CHECK(!target->is_nullable(0));
    }

    {
        // Check that linklist columns are not nullable.
        Group group;
        TableRef target = group.add_table("target");
        TableRef table  = group.add_table("table");

        target->add_column(type_Int, "int");
        table->add_column_link(type_LinkList, "link", *target);
        CHECK(!table->is_nullable(0));
        CHECK(!target->is_nullable(0));
    }

}

TEST(Table_DeleteCrash)
{
    Group group;
    TableRef table = group.add_table("test");

    table->add_column(type_String, "name");
    table->add_column(type_Int,    "age");

    table->add_empty_row(3);
    table->set_string(0, 0, "Alice");
    table->set_int(1, 0, 27);

    table->set_string(0, 1, "Bob");
    table->set_int(1, 1, 50);

    table->set_string(0, 2, "Peter");
    table->set_int(1, 2, 44);

    table->remove(0);

    table->remove(1);
}


TEST(Table_OptimizeCrash)
{
    // This will crash at the .add() method
    TupleTableType ttt;
    ttt.optimize();
    ttt.column().second.add_search_index();
    ttt.clear();
    ttt.add(1, "AA");
}


TEST(Table_1)
{
    Table table;
    table.add_column(type_Int, "first");
    table.add_column(type_Int, "second");

    CHECK_EQUAL(type_Int, table.get_column_type(0));
    CHECK_EQUAL(type_Int, table.get_column_type(1));
    CHECK_EQUAL("first", table.get_column_name(0));
    CHECK_EQUAL("second", table.get_column_name(1));

    // Test adding a single empty row
    // and filling it with values
    size_t ndx = table.add_empty_row();
    table.set_int(0, ndx, 0);
    table.set_int(1, ndx, 10);

    CHECK_EQUAL(0, table.get_int(0, ndx));
    CHECK_EQUAL(10, table.get_int(1, ndx));

    // Test adding multiple rows
    ndx = table.add_empty_row(7);
    for (size_t i = ndx; i < 7; ++i) {
        table.set_int(0, i, 2 * i);
        table.set_int(1, i, 20 * i);
    }

    for (size_t i = ndx; i < 7; ++i) {
        const int64_t v1 = 2 * i;
        const int64_t v2 = 20 * i;
        CHECK_EQUAL(v1, table.get_int(0, i));
        CHECK_EQUAL(v2, table.get_int(1, i));
    }

#ifdef REALM_DEBUG
    table.verify();
#endif
}


TEST(Table_ColumnNameTooLong)
{
    Group group;
    TableRef table = group.add_table("foo");
    const size_t buf_size = 64;
    std::unique_ptr<char[]> buf(new char[buf_size]);
    CHECK_LOGIC_ERROR(table->add_column(type_Int, StringData(buf.get(), buf_size)),
                      LogicError::column_name_too_long);
    CHECK_LOGIC_ERROR(table->insert_column(0, type_Int, StringData(buf.get(), buf_size)),
                      LogicError::column_name_too_long);
    CHECK_LOGIC_ERROR(table->add_column_link(type_Link,
                                             StringData(buf.get(), buf_size),
                                             *table),
                      LogicError::column_name_too_long);
    CHECK_LOGIC_ERROR(table->insert_column_link(0, type_Link,
                                                StringData(buf.get(), buf_size),
                                                *table),
                      LogicError::column_name_too_long);

    table->add_column(type_Int, StringData(buf.get(), buf_size - 1));
    table->insert_column(0, type_Int, StringData(buf.get(), buf_size - 1));
    table->add_column_link(type_Link, StringData(buf.get(), buf_size - 1), *table);
    table->insert_column_link(0, type_Link, StringData(buf.get(), buf_size - 1), *table);
}


TEST(Table_StringOrBinaryTooBig)
{
    Table table;
    table.add_column(type_String, "s");
    table.add_column(type_Binary, "b");
    table.add_column(type_Mixed,  "m1");
    table.add_column(type_Mixed,  "m2");
    table.add_empty_row();

    table.set_string(0, 0, "01234567");

    size_t large_bin_size = 0xFFFFF1;
    size_t large_str_size = 0xFFFFF0; // null-terminate reduces max size by 1
    std::unique_ptr<char[]> large_buf(new char[large_bin_size]);
    CHECK_LOGIC_ERROR(table.set_string(0, 0, StringData(large_buf.get(), large_str_size)),
                      LogicError::string_too_big);
    CHECK_LOGIC_ERROR(table.set_binary(1, 0, BinaryData(large_buf.get(), large_bin_size)),
                      LogicError::binary_too_big);
    CHECK_LOGIC_ERROR(table.set_mixed(2, 0, Mixed(StringData(large_buf.get(), large_str_size))),
                      LogicError::string_too_big);
    CHECK_LOGIC_ERROR(table.set_mixed(3, 0, Mixed(BinaryData(large_buf.get(), large_bin_size))),
                      LogicError::binary_too_big);
    table.set_string(0, 0, StringData(large_buf.get(), large_str_size - 1));
    table.set_binary(1, 0, BinaryData(large_buf.get(), large_bin_size - 1));
    table.set_mixed(2, 0, Mixed(StringData(large_buf.get(), large_str_size - 1)));
    table.set_mixed(3, 0, Mixed(BinaryData(large_buf.get(), large_bin_size - 1)));
}


TEST(Table_SetBinaryLogicErrors)
{
    Group group;
    TableRef table = group.add_table("table");
    table->add_column(type_Binary, "a");
    table->add_column(type_Int, "b");
    table->add_empty_row();

    BinaryData bd;
    CHECK_LOGIC_ERROR(table->set_binary(2, 0, bd), LogicError::column_index_out_of_range);
    CHECK_LOGIC_ERROR(table->set_binary(0, 1, bd), LogicError::row_index_out_of_range);
    CHECK_LOGIC_ERROR(table->set_null(0, 0), LogicError::column_not_nullable);

    // FIXME: Must also check that Logic::type_mismatch is thrown on column type mismatch, but Table::set_binary() does not properly check it yet.

    group.remove_table("table");
    CHECK_LOGIC_ERROR(table->set_binary(0, 0, bd), LogicError::detached_accessor);

    // Logic error LogicError::binary_too_big checked in Table_StringOrBinaryTooBig
}


TEST(Table_Floats)
{
    Table table;
    table.add_column(type_Float, "first");
    table.add_column(type_Double, "second");

    CHECK_EQUAL(type_Float, table.get_column_type(0));
    CHECK_EQUAL(type_Double, table.get_column_type(1));
    CHECK_EQUAL("first", table.get_column_name(0));
    CHECK_EQUAL("second", table.get_column_name(1));

    // Test adding a single empty row
    // and filling it with values
    size_t ndx = table.add_empty_row();
    table.set_float(0, ndx, float(1.12));
    table.set_double(1, ndx, double(102.13));

    CHECK_EQUAL(float(1.12), table.get_float(0, ndx));
    CHECK_EQUAL(double(102.13), table.get_double(1, ndx));

    // Test adding multiple rows
    ndx = table.add_empty_row(7);
    for (size_t i = ndx; i < 7; ++i) {
        table.set_float(0, i, float(1.12) + 100 * i);
        table.set_double(1, i, double(102.13) * 200 * i);
    }

    for (size_t i = ndx; i < 7; ++i) {
        const float v1  = float(1.12) + 100 * i;
        const double v2 = double(102.13) * 200 * i;
        CHECK_EQUAL(v1, table.get_float(0, i));
        CHECK_EQUAL(v2, table.get_double(1, i));
    }

#ifdef REALM_DEBUG
    table.verify();
#endif
}

namespace {

enum Days { Mon, Tue, Wed, Thu, Fri, Sat, Sun };

REALM_TABLE_4(TestTable,
              first,  Int,
              second, Int,
              third,  Bool,
              fourth, Enum<Days>)

} // anonymous namespace

TEST(Table_2)
{
    TestTable table;

    table.add(0, 10, true, Wed);
    const TestTable::Cursor r = table.back(); // last item

    CHECK_EQUAL(0, r.first);
    CHECK_EQUAL(10, r.second);
    CHECK_EQUAL(true, r.third);
    CHECK_EQUAL(Wed, r.fourth);

#ifdef REALM_DEBUG
    table.verify();
#endif
}

TEST(Table_3)
{
    TestTable table;

    for (size_t i = 0; i < 100; ++i) {
        table.add(0, 10, true, Wed);
    }

    // Test column searching
    CHECK_EQUAL(size_t(0),  table.column().first.find_first(0));
    CHECK_EQUAL(size_t(-1), table.column().first.find_first(1));
    CHECK_EQUAL(size_t(0),  table.column().second.find_first(10));
    CHECK_EQUAL(size_t(-1), table.column().second.find_first(100));
    CHECK_EQUAL(size_t(0),  table.column().third.find_first(true));
    CHECK_EQUAL(size_t(-1), table.column().third.find_first(false));
    CHECK_EQUAL(size_t(0) , table.column().fourth.find_first(Wed));
    CHECK_EQUAL(size_t(-1), table.column().fourth.find_first(Mon));

#ifdef REALM_DEBUG
    table.verify();
#endif
}

namespace {

REALM_TABLE_2(TestTableEnum,
              first,      Enum<Days>,
              second,     String)

} // anonymous namespace

TEST(Table_4)
{
    TestTableEnum table;

    table.add(Mon, "Hello");
    table.add(Mon, "HelloHelloHelloHelloHelloHelloHelloHelloHelloHelloHelloHelloHelloHelloHello");
    const TestTableEnum::Cursor r = table.back(); // last item

    CHECK_EQUAL(Mon, r.first);
    CHECK_EQUAL("HelloHelloHelloHelloHelloHelloHelloHelloHelloHelloHelloHelloHelloHelloHello", r.second);

    // Test string column searching
    CHECK_EQUAL(size_t(1),  table.column().second.find_first("HelloHelloHelloHelloHelloHelloHelloHelloHelloHelloHelloHelloHelloHelloHello"));
    CHECK_EQUAL(size_t(-1), table.column().second.find_first("Foo"));

#ifdef REALM_DEBUG
    table.verify();
#endif
}

namespace {

REALM_TABLE_2(TestTableFloats,
              first,      Float,
              second,     Double)

} // anonymous namespace

TEST(Table_Float2)
{
    TestTableFloats table;

    table.add(1.1f, 2.2);
    table.add(1.1f, 2.2);
    const TestTableFloats::Cursor r = table.back(); // last item

    CHECK_EQUAL(1.1f, r.first);
    CHECK_EQUAL(2.2, r.second);

#ifdef REALM_DEBUG
    table.verify();
#endif
}


TEST(Table_Delete)
{
    TestTable table;

    for (size_t i = 0; i < 10; ++i) {
        table.add(0, i, true, Wed);
    }

    table.remove(0);
    table.remove(4);
    table.remove(7);

    CHECK_EQUAL(1, table[0].second);
    CHECK_EQUAL(2, table[1].second);
    CHECK_EQUAL(3, table[2].second);
    CHECK_EQUAL(4, table[3].second);
    CHECK_EQUAL(6, table[4].second);
    CHECK_EQUAL(7, table[5].second);
    CHECK_EQUAL(8, table[6].second);

#ifdef REALM_DEBUG
    table.verify();
#endif

    // Delete all items one at a time
    for (size_t i = 0; i < 7; ++i) {
        table.remove(0);
    }

    CHECK(table.is_empty());
    CHECK_EQUAL(0, table.size());

#ifdef REALM_DEBUG
    table.verify();
#endif
}


TEST(Table_GetName)
{
    // Freestanding tables have no names
    {
        Table table;
        CHECK_EQUAL("", table.get_name());
    }
    // ... regardless of how they are created
    {
        TableRef table = Table::create();
        CHECK_EQUAL("", table->get_name());
    }

    // Direct members of groups do have names
    {
        Group group;
        TableRef table = group.add_table("table");
        CHECK_EQUAL("table", table->get_name());
    }
    {
        Group group;
        TableRef foo = group.add_table("foo");
        TableRef bar = group.add_table("bar");
        CHECK_EQUAL("foo", foo->get_name());
        CHECK_EQUAL("bar", bar->get_name());
    }

    // Subtables should never have names
    {
        Table table;
        DescriptorRef subdesc;
        table.add_column(type_Table, "sub", &subdesc);
        table.add_empty_row();
        TableRef subtab = table.get_subtable(0, 0);
        CHECK_EQUAL("", table.get_name());
        CHECK_EQUAL("", subtab->get_name());
    }
    // ... not even when the parent is a member of a group
    {
        Group group;
        TableRef table = group.add_table("table");
        DescriptorRef subdesc;
        table->add_column(type_Table, "sub", &subdesc);
        table->add_empty_row();
        TableRef subtab = table->get_subtable(0, 0);
        CHECK_EQUAL("table", table->get_name());
        CHECK_EQUAL("", subtab->get_name());
    }
}


namespace {

void setup_multi_table(Table& table, size_t rows, size_t sub_rows,
                       bool fixed_subtab_sizes = false)
{
    // Create table with all column types
    {
        DescriptorRef sub1;
        table.add_column(type_Int,      "int");              //  0
        table.add_column(type_Bool,     "bool");             //  1
        table.add_column(type_OldDateTime, "date");             //  2
        table.add_column(type_Float,    "float");            //  3
        table.add_column(type_Double,   "double");           //  4
        table.add_column(type_String,   "string");           //  5
        table.add_column(type_String,   "string_long");      //  6
        table.add_column(type_String,   "string_big_blobs"); //  7
        table.add_column(type_String,   "string_enum");      //  8 - becomes StringEnumColumn
        table.add_column(type_Binary,   "binary");           //  9
        table.add_column(type_Table,    "tables", &sub1);    // 10
        table.add_column(type_Mixed,    "mixed");            // 11
        table.add_column(type_Int,      "int_null", true);   // 12, nullable = true
        sub1->add_column(type_Int,        "sub_first");
        sub1->add_column(type_String,     "sub_second");
    }

    table.add_empty_row(rows);

    for (size_t i = 0; i < rows; ++i) {
        int64_t sign = (i % 2 == 0) ? 1 : -1;
        table.set_int(0, i, int64_t(i * sign));

        if (i % 4 == 0) {
            table.set_null(12, i);
        }
        else {
            table.set_int(12, i, int64_t(i * sign));
        }
    }
    for (size_t i = 0; i < rows; ++i)
        table.set_bool(1, i, (i % 2 ? true : false));
    for (size_t i = 0; i < rows; ++i)
        table.set_olddatetime(2, i, 12345);
    for (size_t i = 0; i < rows; ++i) {
        int64_t sign = (i % 2 == 0) ? 1 : -1;
        table.set_float(3, i, 123.456f * sign);
    }
    for (size_t i = 0; i < rows; ++i) {
        int64_t sign = (i % 2 == 0) ? 1 : -1;
        table.set_double(4, i, 9876.54321 * sign);
    }
    std::vector<std::string> strings;
    for (size_t i = 0; i < rows; ++i) {
        std::stringstream out;
        out << "string" << i;
        strings.push_back(out.str());
    }
    for (size_t i = 0; i < rows; ++i)
        table.set_string(5, i, strings[i]);
    for (size_t i = 0; i < rows; ++i) {
        std::string str_i(strings[i] + " very long string.........");
        table.set_string(6, i, str_i);
    }
    for (size_t i = 0; i < rows; ++i) {
        switch (i % 2) {
            case 0: {
                std::string s = strings[i];
                s += " very long string.........";
                for (int j = 0; j != 4; ++j)
                    s += " big blobs big blobs big blobs"; // +30
                table.set_string(7, i, s);
                break;
            }
            case 1:
                table.set_string(7, i, "");
                break;
        }
    }
    for (size_t i = 0; i < rows; ++i) {
        switch (i % 3) {
            case 0:
                table.set_string(8, i, "enum1");
                break;
            case 1:
                table.set_string(8, i, "enum2");
                break;
            case 2:
                table.set_string(8, i, "enum3");
                break;
        }
    }
    for (size_t i = 0; i < rows; ++i)
        table.set_binary(9, i, BinaryData("binary", 7));
    for (size_t i = 0; i < rows; ++i) {
        int64_t sign = (i % 2 == 0) ? 1 : -1;
        size_t n = sub_rows;
        if (!fixed_subtab_sizes)
            n += i;
        for (size_t j = 0; j != n; ++j) {
            TableRef subtable = table.get_subtable(10, i);
            int64_t val = -123 + i * j * 1234 * sign;
            subtable->insert_empty_row(j);
            subtable->set_int(0, j, val);
            subtable->set_string(1, j, "sub");
        }
    }
    for (size_t i = 0; i < rows; ++i) {
        int64_t sign = (i % 2 == 0) ? 1 : -1;
        switch (i % 8) {
            case 0:
                table.set_mixed(11, i, false);
                break;
            case 1:
                table.set_mixed(11, i, int64_t(i * i * sign));
                break;
            case 2:
                table.set_mixed(11, i, "string");
                break;
            case 3:
                table.set_mixed(11, i, OldDateTime(123456789));
                break;
            case 4:
                table.set_mixed(11, i, BinaryData("binary", 7));
                break;
            case 5: {
                // Add subtable to mixed column
                // We can first set schema and contents when the entire
                // row has been inserted
                table.set_mixed(11, i, Mixed::subtable_tag());
                TableRef subtable = table.get_subtable(11, i);
                subtable->add_column(type_Int,    "first");
                subtable->add_column(type_String, "second");
                for (size_t j = 0; j != 2; ++j) {
                    subtable->insert_empty_row(j);
                    subtable->set_int(0, j, i * i * j * sign);
                    subtable->set_string(1, j, "mixed sub");
                }
                break;
            }
            case 6:
                table.set_mixed(11, i, float(123.1 * i * sign));
                break;
            case 7:
                table.set_mixed(11, i, double(987.65 * i * sign));
                break;
        }
    }

    // We also want a StringEnumColumn
    table.optimize();
}

} // anonymous namespace


TEST(Table_LowLevelCopy)
{
    Table table;
    setup_multi_table(table, 15, 2);

#ifdef REALM_DEBUG
    table.verify();
#endif

    Table table2 = table;

#ifdef REALM_DEBUG
    table2.verify();
#endif

    CHECK(table2 == table);

    TableRef table3 = table.copy();

#ifdef REALM_DEBUG
    table3->verify();
#endif

    CHECK(*table3 == table);
}


TEST(Table_HighLevelCopy)
{
    TestTable table;
    table.add(10, 120, false, Mon);
    table.add(12, 100, true,  Tue);

#ifdef REALM_DEBUG
    table.verify();
#endif

    TestTable table2 = table;

#ifdef REALM_DEBUG
    table2.verify();
#endif

    CHECK(table2 == table);

    TestTable::Ref table3 = table.copy();

#ifdef REALM_DEBUG
    table3->verify();
#endif

    CHECK(*table3 == table);
}


TEST(Table_DeleteAllTypes)
{
    Table table;
    setup_multi_table(table, 15, 2);

    // Test Deletes
    table.remove(14);
    table.remove(0);
    table.remove(5);

    CHECK_EQUAL(12, table.size());

#ifdef REALM_DEBUG
    table.verify();
#endif

    // Test Clear
    table.clear();
    CHECK_EQUAL(0, table.size());

#ifdef REALM_DEBUG
    table.verify();
#endif
}


// Triggers a bug that would make Realm crash if you run optimize() followed by add_search_index()
TEST(Table_Optimize_SetIndex_Crash)
{
    Table table;
    table.add_column(type_String, "first");
    table.add_empty_row(3);
    table.set_string(0, 0, "string0");
    table.set_string(0, 1, "string1");
    table.set_string(0, 2, "string1");

    table.optimize();
    CHECK_NOT_EQUAL(0, table.get_descriptor()->get_num_unique_values(0));

    table.set_string(0, 2, "string2");

    table.add_search_index(0);

    table.move_last_over(1);
    table.move_last_over(1);
}


TEST(Table_MoveAllTypes)
{
    Random random(random_int<unsigned long>()); // Seed from slow global generator

    Table table;
    setup_multi_table(table, 15, 2);
    table.add_search_index(6);

    while (!table.is_empty()) {
        size_t size = table.size();
        size_t target_row_ndx = random.draw_int_mod(size);
        table.move_last_over(target_row_ndx);
        table.verify();
    }
}


TEST(Table_DegenerateSubtableSearchAndAggregate)
{
    Table parent;

    // Add all column types
    {
        DescriptorRef sub_1, sub_2;
        parent.add_column(type_Table,  "child", &sub_1);
        sub_1->add_column(type_Int,      "int");           // 0
        sub_1->add_column(type_Bool,     "bool");          // 1
        sub_1->add_column(type_Float,    "float");         // 2
        sub_1->add_column(type_Double,   "double");        // 3
        sub_1->add_column(type_OldDateTime, "date");          // 4
        sub_1->add_column(type_String,   "string");        // 5
        sub_1->add_column(type_Binary,   "binary");        // 6
        sub_1->add_column(type_Table,    "table", &sub_2); // 7
        sub_1->add_column(type_Mixed,    "mixed");         // 8
        sub_1->add_column(type_Int,      "int_null", nullptr, true); // 9, nullable = true
        sub_2->add_column(type_Int,        "i");
    }

    parent.add_empty_row(); // Create a degenerate subtable

    ConstTableRef degen_child = parent.get_subtable(0, 0); // NOTE: Constness is essential here!!!

    CHECK_EQUAL(0, degen_child->size());
    CHECK_EQUAL(10, degen_child->get_column_count());

    // Searching:

//    CHECK_EQUAL(0, degen_child->distinct(0).size()); // needs index but you cannot set index on ConstTableRef
    CHECK_EQUAL(0, degen_child->get_sorted_view(0).size());

    CHECK_EQUAL(not_found, degen_child->find_first_int(0, 0));
    CHECK_EQUAL(not_found, degen_child->find_first_bool(1, false));
    CHECK_EQUAL(not_found, degen_child->find_first_float(2, 0));
    CHECK_EQUAL(not_found, degen_child->find_first_double(3, 0));
    CHECK_EQUAL(not_found, degen_child->find_first_olddatetime(4, OldDateTime()));
    CHECK_EQUAL(not_found, degen_child->find_first_string(5, StringData("")));
//    CHECK_EQUAL(not_found, degen_child->find_first_binary(6, BinaryData())); // Exists but not yet implemented
//    CHECK_EQUAL(not_found, degen_child->find_first_subtable(7, subtab)); // Not yet implemented
//    CHECK_EQUAL(not_found, degen_child->find_first_mixed(8, Mixed())); // Not yet implemented

    CHECK_EQUAL(0, degen_child->find_all_int(0, 0).size());
    CHECK_EQUAL(0, degen_child->find_all_bool(1, false).size());
    CHECK_EQUAL(0, degen_child->find_all_float(2, 0).size());
    CHECK_EQUAL(0, degen_child->find_all_double(3, 0).size());
    CHECK_EQUAL(0, degen_child->find_all_olddatetime(4, OldDateTime()).size());
    CHECK_EQUAL(0, degen_child->find_all_string(5, StringData("")).size());
//    CHECK_EQUAL(0, degen_child->find_all_binary(6, BinaryData()).size()); // Exists but not yet implemented
//    CHECK_EQUAL(0, degen_child->find_all_subtable(7, subtab).size()); // Not yet implemented
//    CHECK_EQUAL(0, degen_child->find_all_mixed(8, Mixed()).size()); // Not yet implemented

    CHECK_EQUAL(0, degen_child->lower_bound_int(0, 0));
    CHECK_EQUAL(0, degen_child->lower_bound_bool(1, false));
    CHECK_EQUAL(0, degen_child->lower_bound_float(2, 0));
    CHECK_EQUAL(0, degen_child->lower_bound_double(3, 0));
//    CHECK_EQUAL(0, degen_child->lower_bound_date(4, Date())); // Not yet implemented
    CHECK_EQUAL(0, degen_child->lower_bound_string(5, StringData("")));
//    CHECK_EQUAL(0, degen_child->lower_bound_binary(6, BinaryData())); // Not yet implemented
//    CHECK_EQUAL(0, degen_child->lower_bound_subtable(7, subtab)); // Not yet implemented
//    CHECK_EQUAL(0, degen_child->lower_bound_mixed(8, Mixed())); // Not yet implemented

    CHECK_EQUAL(0, degen_child->upper_bound_int(0, 0));
    CHECK_EQUAL(0, degen_child->upper_bound_bool(1, false));
    CHECK_EQUAL(0, degen_child->upper_bound_float(2, 0));
    CHECK_EQUAL(0, degen_child->upper_bound_double(3, 0));
//    CHECK_EQUAL(0, degen_child->upper_bound_date(4, Date())); // Not yet implemented
    CHECK_EQUAL(0, degen_child->upper_bound_string(5, StringData("")));
//    CHECK_EQUAL(0, degen_child->upper_bound_binary(6, BinaryData())); // Not yet implemented
//    CHECK_EQUAL(0, degen_child->upper_bound_subtable(7, subtab)); // Not yet implemented
//    CHECK_EQUAL(0, degen_child->upper_bound_mixed(8, Mixed())); // Not yet implemented


    // Aggregates:

    CHECK_EQUAL(0, degen_child->count_int(0, 0));
//    CHECK_EQUAL(0, degen_child->count_bool(1, false)); // Not yet implemented
    CHECK_EQUAL(0, degen_child->count_float(2, 0));
    CHECK_EQUAL(0, degen_child->count_double(3, 0));
//    CHECK_EQUAL(0, degen_child->count_date(4, Date())); // Not yet implemented
    CHECK_EQUAL(0, degen_child->count_string(5, StringData("")));
//    CHECK_EQUAL(0, degen_child->count_binary(6, BinaryData())); // Not yet implemented
//    CHECK_EQUAL(0, degen_child->count_subtable(7, subtab)); // Not yet implemented
//    CHECK_EQUAL(0, degen_child->count_mixed(8, Mixed())); // Not yet implemented

    CHECK_EQUAL(0, degen_child->minimum_int(0));
    CHECK_EQUAL(0, degen_child->minimum_float(2));
    CHECK_EQUAL(0, degen_child->minimum_double(3));
    CHECK_EQUAL(0, degen_child->minimum_olddatetime(4));

    CHECK_EQUAL(0, degen_child->maximum_int(0));
    CHECK_EQUAL(0, degen_child->maximum_float(2));
    CHECK_EQUAL(0, degen_child->maximum_double(3));
    CHECK_EQUAL(0, degen_child->maximum_olddatetime(4));

    CHECK_EQUAL(0, degen_child->sum_int(0));
    CHECK_EQUAL(0, degen_child->sum_float(2));
    CHECK_EQUAL(0, degen_child->sum_double(3));

    CHECK_EQUAL(0, degen_child->average_int(0));
    CHECK_EQUAL(0, degen_child->average_float(2));
    CHECK_EQUAL(0, degen_child->average_double(3));


    // Queries:
    CHECK_EQUAL(not_found, degen_child->where().equal(0, int64_t()).find());
    CHECK_EQUAL(not_found, degen_child->where().equal(1, false).find());
    CHECK_EQUAL(not_found, degen_child->where().equal(2, float()).find());
    CHECK_EQUAL(not_found, degen_child->where().equal(3, double()).find());
    CHECK_EQUAL(not_found, degen_child->where().equal_olddatetime(4, OldDateTime()).find());
    CHECK_EQUAL(not_found, degen_child->where().equal(5, StringData("")).find());
    CHECK_EQUAL(not_found, degen_child->where().equal(6, BinaryData()).find());
//    CHECK_EQUAL(not_found, degen_child->where().equal(7, subtab).find()); // Not yet implemented
//    CHECK_EQUAL(not_found, degen_child->where().equal(8, Mixed()).find()); // Not yet implemented

    CHECK_EQUAL(not_found, degen_child->where().not_equal(0, int64_t()).find());
    CHECK_EQUAL(not_found, degen_child->where().not_equal(2, float()).find());
    CHECK_EQUAL(not_found, degen_child->where().not_equal(3, double()).find());
    CHECK_EQUAL(not_found, degen_child->where().not_equal_olddatetime(4, OldDateTime()).find());
    CHECK_EQUAL(not_found, degen_child->where().not_equal(5, StringData("")).find());
    CHECK_EQUAL(not_found, degen_child->where().not_equal(6, BinaryData()).find());
//    CHECK_EQUAL(not_found, degen_child->where().not_equal(7, subtab).find()); // Not yet implemented
//    CHECK_EQUAL(not_found, degen_child->where().not_equal(8, Mixed()).find()); // Not yet implemented

    TableView v = degen_child->where().equal(0, int64_t()).find_all();
    CHECK_EQUAL(0, v.size());

    v = degen_child->where().equal(5, "hello").find_all();
    CHECK_EQUAL(0, v.size());

    size_t r = degen_child->where().equal(5, "hello").count();
    CHECK_EQUAL(0, r);

    r = degen_child->where().equal(5, "hello").remove();
    CHECK_EQUAL(0, r);

    size_t res;
    degen_child->where().equal(5, "hello").average_int(0, &res);
    CHECK_EQUAL(0, res);
}

TEST(Table_Range)
{
    Table table;
    table.add_column(type_Int, "int");
    table.add_empty_row(100);
    for (size_t i = 0 ; i < 100; ++i)
        table.set_int(0, i, i);
    TableView tv = table.get_range_view(10, 20);
    CHECK_EQUAL(10, tv.size());
    for (size_t i = 0; i < tv.size(); ++i)
        CHECK_EQUAL(int64_t(i + 10), tv.get_int(0, i));
}

TEST(Table_RangeConst)
{
    Group group;
    {
        TableRef table = group.add_table("test");
        table->add_column(type_Int, "int");
        table->add_empty_row(100);
        for (int i = 0 ; i < 100; ++i)
            table->set_int(0, i, i);
    }
    ConstTableRef ctable = group.get_table("test");
    ConstTableView tv = ctable->get_range_view(10, 20);
    CHECK_EQUAL(10, tv.size());
    for (size_t i = 0; i < tv.size(); ++i)
        CHECK_EQUAL(int64_t(i + 10), tv.get_int(0, i));
}


// enable to generate testfiles for to_string below
#define GENERATE 0

TEST(Table_ToString)
{
    Table table;
    setup_multi_table(table, 15, 6);

    std::stringstream ss;
    table.to_string(ss);
    const std::string result = ss.str();
    std::string file_name = get_test_resource_path();
    file_name += "expect_string.txt";
#if GENERATE   // enable to generate testfile - check it manually
    std::ofstream test_file(file_name.c_str(), std::ios::out);
    test_file << result;
    std::cerr << "to_string() test:\n" << result << std::endl;
#else
    std::ifstream test_file(file_name.c_str(), std::ios::in);
    CHECK(!test_file.fail());
    std::string expected;
    expected.assign( std::istreambuf_iterator<char>(test_file),
                     std::istreambuf_iterator<char>() );
    bool test_ok = test_util::equal_without_cr(result, expected);
    CHECK_EQUAL(true, test_ok);
    if (!test_ok) {
        TEST_PATH(path);
        File out(path, File::mode_Write);
        out.write(result);
        std::cerr << "\n error result in '" << std::string(path) << "'\n";
    }
#endif
}

/* DISABLED BECAUSE IT FAILS - A PULL REQUEST WILL BE MADE WHERE IT IS REENABLED!
TEST(Table_RowToString)
{
    // Create table with all column types
    Table table;
    setup_multi_table(table, 2, 2);

    std::stringstream ss;
    table.row_to_string(1, ss);
    const std::string row_str = ss.str();
#if 0
    std::ofstream test_file("row_to_string.txt", ios::out);
    test_file << row_str;
#endif

    std::string expected = "    int   bool                 date           float          double   string              string_long  string_enum     binary  mixed  tables\n"
                      "1:   -1   true  1970-01-01 03:25:45  -1.234560e+002  -9.876543e+003  string1  string1 very long st...  enum2          7 bytes     -1     [3]\n";
    bool test_ok = test_util::equal_without_cr(row_str, expected);
    CHECK_EQUAL(true, test_ok);
    if (!test_ok) {
        std::cerr << "row_to_string() failed\n"
             << "Expected: " << expected << "\n"
             << "Got     : " << row_str << std::endl;
    }
}


TEST(Table_FindInt)
{
    TestTable table;

    for (int i = 1000; i >= 0; --i) {
        table.add(0, i, true, Wed);
    }

    CHECK_EQUAL(size_t(0),    table.column().second.find_first(1000));
    CHECK_EQUAL(size_t(1000), table.column().second.find_first(0));
    CHECK_EQUAL(size_t(-1),   table.column().second.find_first(1001));

#ifdef REALM_DEBUG
    table.verify();
#endif
}
*/


/*
TEST(Table_6)
{
    TestTableEnum table;

    RLM_QUERY(TestQuery, TestTableEnum) {
    //  first.between(Mon, Thu);
        second == "Hello" || (second == "Hey" && first == Mon);
    }};

    RLM_QUERY_OPT(TestQuery2, TestTableEnum) (Days a, Days b, const char* str) {
        static_cast<void>(b);
        static_cast<void>(a);
        //first.between(a, b);
        second == str || second.MatchRegEx(".*");
    }};

    //TestTableEnum result = table.find_all(TestQuery2(Mon, Tue, "Hello")).sort().Limit(10);
    //size_t result2 = table.Range(10, 200).find_first(TestQuery());
    //CHECK_EQUAL((size_t)-1, result2);

#ifdef REALM_DEBUG
    table.verify();
#endif
}
*/


TEST(Table_FindAllInt)
{
    TestTable table;

    table.add(0, 10, true, Wed);
    table.add(0, 20, true, Wed);
    table.add(0, 10, true, Wed);
    table.add(0, 20, true, Wed);
    table.add(0, 10, true, Wed);
    table.add(0, 20, true, Wed);
    table.add(0, 10, true, Wed);
    table.add(0, 20, true, Wed);
    table.add(0, 10, true, Wed);
    table.add(0, 20, true, Wed);

    // Search for a value that does not exits
    const TestTable::View v0 = table.column().second.find_all(5);
    CHECK_EQUAL(0, v0.size());

    // Search for a value with several matches
    const TestTable::View v = table.column().second.find_all(20);

    CHECK_EQUAL(5, v.size());
    CHECK_EQUAL(1, v.get_source_ndx(0));
    CHECK_EQUAL(3, v.get_source_ndx(1));
    CHECK_EQUAL(5, v.get_source_ndx(2));
    CHECK_EQUAL(7, v.get_source_ndx(3));
    CHECK_EQUAL(9, v.get_source_ndx(4));

#ifdef REALM_DEBUG
    table.verify();
#endif
}

TEST(Table_SortedInt)
{
    TestTable table;

    table.add(0, 10, true, Wed); // 0: 4
    table.add(0, 20, true, Wed); // 1: 7
    table.add(0,  0, true, Wed); // 2: 0
    table.add(0, 40, true, Wed); // 3: 8
    table.add(0, 15, true, Wed); // 4: 6
    table.add(0, 11, true, Wed); // 5: 5
    table.add(0,  6, true, Wed); // 6: 3
    table.add(0,  4, true, Wed); // 7: 2
    table.add(0, 99, true, Wed); // 8: 9
    table.add(0,  2, true, Wed); // 9: 1

    // Search for a value that does not exits
    TestTable::View v = table.column().second.get_sorted_view();
    CHECK_EQUAL(table.size(), v.size());

    CHECK_EQUAL(2, v.get_source_ndx(0));
    CHECK_EQUAL(9, v.get_source_ndx(1));
    CHECK_EQUAL(7, v.get_source_ndx(2));
    CHECK_EQUAL(6, v.get_source_ndx(3));
    CHECK_EQUAL(0, v.get_source_ndx(4));
    CHECK_EQUAL(5, v.get_source_ndx(5));
    CHECK_EQUAL(4, v.get_source_ndx(6));
    CHECK_EQUAL(1, v.get_source_ndx(7));
    CHECK_EQUAL(3, v.get_source_ndx(8));
    CHECK_EQUAL(8, v.get_source_ndx(9));

#ifdef REALM_DEBUG
    table.verify();
#endif
}


TEST(Table_Sorted_Query_where)
{
    // Using where(tv) instead of tableview(tv)
    TestTable table;

    table.add(0, 10, true, Wed); // 0: 4
    table.add(0, 20, false, Wed); // 1: 7
    table.add(0, 0, false, Wed); // 2: 0
    table.add(0, 40, false, Wed); // 3: 8
    table.add(0, 15, false, Wed); // 4: 6
    table.add(0, 11, true, Wed); // 5: 5
    table.add(0, 6, true, Wed); // 6: 3
    table.add(0, 4, true, Wed); // 7: 2
    table.add(0, 99, true, Wed); // 8: 9
    table.add(0, 2, true, Wed); // 9: 1

    // Count booleans
    size_t count_original = table.where().third.equal(false).count();
    CHECK_EQUAL(4, count_original);

    // Get a view containing the complete table
    TestTable::View v = table.column().first.find_all(0);
    CHECK_EQUAL(table.size(), v.size());

    // Count booleans
    size_t count_view = table.where(&v).third.equal(false).count();
    CHECK_EQUAL(4, count_view);

    TestTable::View v_sorted = table.column().second.get_sorted_view();
    CHECK_EQUAL(table.size(), v_sorted.size());

#ifdef REALM_DEBUG
    table.verify();
#endif
}

TEST(Table_Multi_Sort)
{
    Table table;
    table.add_column(type_Int, "first");
    table.add_column(type_Int, "second");

    table.add_empty_row(5);

    // 1, 10
    table.set_int(0, 0, 1);
    table.set_int(1, 0, 10);

    // 2, 10
    table.set_int(0, 1, 2);
    table.set_int(1, 1, 10);

    // 0, 10
    table.set_int(0, 2, 0);
    table.set_int(1, 2, 10);

    // 2, 14
    table.set_int(0, 3, 2);
    table.set_int(1, 3, 14);

    // 1, 14
    table.set_int(0, 4, 1);
    table.set_int(1, 4, 14);

    std::vector<std::vector<size_t>> col_ndx1 = {{0}, {1}};
    std::vector<bool> asc = {true, true};

    // (0, 10); (1, 10); (1, 14); (2, 10); (2; 14)
    TableView v_sorted1 = table.get_sorted_view(SortDescriptor{table, col_ndx1, asc});
    CHECK_EQUAL(table.size(), v_sorted1.size());
    CHECK_EQUAL(2, v_sorted1.get_source_ndx(0));
    CHECK_EQUAL(0, v_sorted1.get_source_ndx(1));
    CHECK_EQUAL(4, v_sorted1.get_source_ndx(2));
    CHECK_EQUAL(1, v_sorted1.get_source_ndx(3));
    CHECK_EQUAL(3, v_sorted1.get_source_ndx(4));

    std::vector<std::vector<size_t>> col_ndx2 = {{1}, {0}};

    // (0, 10); (1, 10); (2, 10); (1, 14); (2, 14)
    TableView v_sorted2 = table.get_sorted_view(SortDescriptor{table, col_ndx2, asc});
    CHECK_EQUAL(table.size(), v_sorted2.size());
    CHECK_EQUAL(2, v_sorted2.get_source_ndx(0));
    CHECK_EQUAL(0, v_sorted2.get_source_ndx(1));
    CHECK_EQUAL(1, v_sorted2.get_source_ndx(2));
    CHECK_EQUAL(4, v_sorted2.get_source_ndx(3));
    CHECK_EQUAL(3, v_sorted2.get_source_ndx(4));
}


TEST(Table_IndexString)
{
    TestTableEnum table;

    table.add(Mon, "jeff");
    table.add(Tue, "jim");
    table.add(Wed, "jennifer");
    table.add(Thu, "john");
    table.add(Fri, "jimmy");
    table.add(Sat, "jimbo");
    table.add(Sun, "johnny");
    table.add(Mon, "jennifer"); //duplicate

    table.column().second.add_search_index();
    CHECK(table.column().second.has_search_index());

    const size_t r1 = table.column().second.find_first("jimmi");
    CHECK_EQUAL(not_found, r1);

    const size_t r2 = table.column().second.find_first("jeff");
    const size_t r3 = table.column().second.find_first("jim");
    const size_t r4 = table.column().second.find_first("jimbo");
    const size_t r5 = table.column().second.find_first("johnny");
    CHECK_EQUAL(0, r2);
    CHECK_EQUAL(1, r3);
    CHECK_EQUAL(5, r4);
    CHECK_EQUAL(6, r5);

    const size_t c1 = table.column().second.count("jennifer");
    CHECK_EQUAL(2, c1);
}


TEST(Table_IndexStringTwice)
{
    TestTableEnum table;

    table.add(Mon, "jeff");
    table.add(Tue, "jim");
    table.add(Wed, "jennifer");
    table.add(Thu, "john");
    table.add(Fri, "jimmy");
    table.add(Sat, "jimbo");
    table.add(Sun, "johnny");
    table.add(Mon, "jennifer"); // duplicate

    table.column().second.add_search_index();
    CHECK_EQUAL(true, table.column().second.has_search_index());
    table.column().second.add_search_index();
    CHECK_EQUAL(true, table.column().second.has_search_index());
}


// Tests Table part of index on Int, OldDateTime and Bool columns. For a more exhaustive
// test of the integer index (bypassing Table), see test_index_string.cpp)
TEST(Table_IndexInteger)
{
    Table table;
    size_t r;

    table.add_column(type_Int, "ints");
    table.add_column(type_OldDateTime, "date");
    table.add_column(type_Bool, "date");

    table.add_empty_row(13);

    table.set_int(0, 0, 3); // 0
    table.set_int(0, 1, 1); // 1
    table.set_int(0, 2, 2); // 2
    table.set_int(0, 3, 2); // 3
    table.set_int(0, 4, 2); // 4
    table.set_int(0, 5, 3); // 5
    table.set_int(0, 6, 3); // 6
    table.set_int(0, 7, 2); // 7
    table.set_int(0, 8, 4); // 8
    table.set_int(0, 9, 2); // 9
    table.set_int(0, 10, 6); // 10
    table.set_int(0, 11, 2); // 11
    table.set_int(0, 12, 3); // 12

    table.add_search_index(0);
    CHECK(table.has_search_index(0));
    table.add_search_index(1);
    CHECK(table.has_search_index(1));
    table.add_search_index(2);
    CHECK(table.has_search_index(2));

    table.set_olddatetime(1, 10, OldDateTime(43));
    r = table.find_first_olddatetime(1, OldDateTime(43));
    CHECK_EQUAL(10, r);

    table.set_bool(2, 11, true);
    r = table.find_first_bool(2, true);
    CHECK_EQUAL(11, r);

    r = table.find_first_int(0, 11);
    CHECK_EQUAL(not_found, r);

    r = table.find_first_int(0, 3);
    CHECK_EQUAL(0, r);

    r = table.find_first_int(0, 4);
    CHECK_EQUAL(8, r);

    TableView tv = table.find_all_int(0, 2);
    CHECK_EQUAL(6, tv.size());

    CHECK_EQUAL(2, tv[0].get_index());
    CHECK_EQUAL(3, tv[1].get_index());
    CHECK_EQUAL(4, tv[2].get_index());
    CHECK_EQUAL(7, tv[3].get_index());
    CHECK_EQUAL(9, tv[4].get_index());
    CHECK_EQUAL(11, tv[5].get_index());
}


TEST(Table_SetIntUnique)
{
    Table table;
    table.add_column(type_Int, "ints");
    table.add_column(type_Int, "ints_null", true);
    table.add_column(type_Int, "ints_null", true);
    table.add_empty_row(10);

    CHECK_LOGIC_ERROR(table.set_int_unique(0, 0, 123), LogicError::no_search_index);
    CHECK_LOGIC_ERROR(table.set_int_unique(1, 0, 123), LogicError::no_search_index);
    CHECK_LOGIC_ERROR(table.set_null_unique(2, 0), LogicError::no_search_index);
    table.add_search_index(0);
    table.add_search_index(1);
    table.add_search_index(2);

    table.set_int_unique(0, 0, 123);
    CHECK_EQUAL(table.size(), 10);

    table.set_int_unique(1, 0, 123);
    CHECK_EQUAL(table.size(), 10);

    table.set_int_unique(2, 0, 123);
    CHECK_EQUAL(table.size(), 10);

    // Check that conflicting SetIntUniques result in rows being deleted. First a collision in column 0:
    table.set_int_unique(0, 1, 123); // This will delete a row
    CHECK_EQUAL(table.size(), 9);

    table.set_int_unique(1, 1, 123);
<<<<<<< HEAD
    CHECK_EQUAL(table.size(), 8);

    table.set_int_unique(1, 2, 123);
    CHECK_EQUAL(table.size(), 7);
=======
    CHECK_EQUAL(table.size(), 9);
    table.set_int_unique(2, 1, 123);
    CHECK_EQUAL(table.size(), 9);

    // Collision in column 1:
    table.set_int_unique(1, 0, 123); // This will delete a row
    CHECK_EQUAL(table.size(), 8);
    table.set_int_unique(0, 0, 123);
    CHECK_EQUAL(table.size(), 8);
    table.set_int_unique(2, 0, 123);
    CHECK_EQUAL(table.size(), 8);

    // Collision in column 2:
    table.set_int_unique(2, 1, 123); // This will delete a row
    CHECK_EQUAL(table.size(), 7);
    table.set_int_unique(0, 1, 123);
    CHECK_EQUAL(table.size(), 7);
    table.set_int_unique(1, 1, 123);
    CHECK_EQUAL(table.size(), 7);

    // Since table.add_empty_row(10); filled the column with all nulls, only two rows should now remain
    table.set_null_unique(2, 0);
    CHECK_EQUAL(table.size(), 2);

    table.set_null_unique(2, 1);
    CHECK_EQUAL(table.size(), 1);
>>>>>>> 5d4f8006
}


TEST_TYPES(Table_SetStringUnique, std::true_type, std::false_type)
{
    bool string_enum_column = TEST_TYPE::value;
    Table table;
    table.add_column(type_Int, "ints");
    table.add_column(type_String, "strings");
    table.add_column(type_String, "strings_nullable", true);
    table.add_empty_row(10); // all duplicates!

    CHECK_LOGIC_ERROR(table.set_string_unique(1, 0, "foo"), LogicError::no_search_index);
    CHECK_LOGIC_ERROR(table.set_string_unique(2, 0, "foo"), LogicError::no_search_index);
    table.add_search_index(1);
    table.add_search_index(2);

    if (string_enum_column) {
        bool force = true;
        table.optimize(force);
    }

    table.set_string_unique(1, 0, "bar");

    // Check that conflicting SetStringUniques result in rows with duplicate values being deleted.
    table.set_string_unique(1, 1, "bar");
    CHECK_EQUAL(table.size(), 9); // Only duplicates of "bar" are removed.

    table.set_string_unique(2, 0, realm::null());
    CHECK_EQUAL(table.size(), 1);
}


TEST(Table_AddInt)
{
    Table t;
    t.add_column(type_Int, "i");
    t.add_column(type_Int, "ni", /*nullable*/ true);
    t.add_empty_row(1);

    t.add_int(0, 0, 1);
    CHECK_EQUAL(t.get_int(0, 0), 1);

    // Check that signed integers wrap around. This invariant is necessary for
    // full commutativity.
    t.add_int(0, 0, Table::max_integer);
    CHECK_EQUAL(t.get_int(0, 0), Table::min_integer);
    t.add_int(0, 0, -1);
    CHECK_EQUAL(t.get_int(0, 0), Table::max_integer);

    // add_int() has no effect on a NULL
    CHECK(t.is_null(1, 0));
    CHECK_LOGIC_ERROR(t.add_int(1, 0, 123), LogicError::illegal_combination);
}


TEST(Table_SetUniqueAccessorUpdating)
{
    Group g;
    TableRef origin = g.add_table("origin");
    TableRef target = g.add_table("target");

    target->add_column(type_Int, "col");
    origin->add_column(type_Int, "pk");
    origin->add_column_link(type_LinkList, "list", *target);
    origin->add_search_index(0);

    origin->add_empty_row(2);
    origin->set_int_unique(0, 0, 1);
    origin->set_int_unique(0, 1, 2);

    Row row_0 = (*origin)[0];
    Row row_1 = (*origin)[1];
    LinkViewRef lv_0 = origin->get_linklist(1, 0);
    LinkViewRef lv_1 = origin->get_linklist(1, 1);

    // check new row number > old row number

    origin->add_empty_row(2);
    // subsumes old row 0, leaving new row at 2
    origin->set_int_unique(0, 2, 1);

    CHECK(row_0.is_attached());
    CHECK(row_1.is_attached());
    CHECK_EQUAL(row_0.get_index(), 2);
    CHECK_EQUAL(row_1.get_index(), 1);

    CHECK(lv_0->is_attached());
    CHECK(lv_1->is_attached());
    CHECK(lv_0 == origin->get_linklist(1, 2));
    CHECK(lv_1 == origin->get_linklist(1, 1));

    // check new row number < old row number

    origin->insert_empty_row(0, 2);
    // subsumes old row 1, leaving new row at 0
    origin->set_int_unique(0, 0, 2);

    CHECK(row_0.is_attached());
    CHECK(row_1.is_attached());
    CHECK_EQUAL(row_0.get_index(), 3); // moved due to insert
    CHECK_EQUAL(row_1.get_index(), 0); // move due to subsume

    CHECK(lv_0->is_attached());
    CHECK(lv_1->is_attached());
    CHECK(lv_0 == origin->get_linklist(1, 3));
    CHECK(lv_1 == origin->get_linklist(1, 0));
}


TEST(Table_Distinct)
{
    TestTableEnum table;

    table.add(Mon, "A");
    table.add(Tue, "B");
    table.add(Wed, "C");
    table.add(Thu, "B");
    table.add(Fri, "C");
    table.add(Sat, "D");
    table.add(Sun, "D");
    table.add(Mon, "D");

    table.column().second.add_search_index();
    CHECK(table.column().second.has_search_index());

    TestTableEnum::View view = table.column().second.get_distinct_view();

    CHECK_EQUAL(4, view.size());
    CHECK_EQUAL(0, view.get_source_ndx(0));
    CHECK_EQUAL(1, view.get_source_ndx(1));
    CHECK_EQUAL(2, view.get_source_ndx(2));
    CHECK_EQUAL(5, view.get_source_ndx(3));
}


TEST(Table_DistinctEnums)
{
    TestTableEnum table;
    table.add(Mon, "A");
    table.add(Tue, "B");
    table.add(Wed, "C");
    table.add(Thu, "B");
    table.add(Fri, "C");
    table.add(Sat, "D");
    table.add(Sun, "D");
    table.add(Mon, "D");

    table.column().first.add_search_index();
    CHECK(table.column().first.has_search_index());

    TestTableEnum::View view = table.column().first.get_distinct_view();

    CHECK_EQUAL(7, view.size());
    CHECK_EQUAL(0, view.get_source_ndx(0));
    CHECK_EQUAL(1, view.get_source_ndx(1));
    CHECK_EQUAL(2, view.get_source_ndx(2));
    CHECK_EQUAL(3, view.get_source_ndx(3));
    CHECK_EQUAL(4, view.get_source_ndx(4));
    CHECK_EQUAL(5, view.get_source_ndx(5));
    CHECK_EQUAL(6, view.get_source_ndx(6));
}


TEST(Table_DistinctIntegers)
{
    Table table;
    table.add_column(type_Int, "first");
    table.add_empty_row(4);
    table.set_int(0, 0, 1);
    table.set_int(0, 1, 2);
    table.set_int(0, 2, 3);
    table.set_int(0, 3, 3);

    table.add_search_index(0);
    CHECK(table.has_search_index(0));

    TableView view = table.get_distinct_view(0);

    CHECK_EQUAL(3, view.size());
    CHECK_EQUAL(0, view.get_source_ndx(0));
    CHECK_EQUAL(1, view.get_source_ndx(1));
    CHECK_EQUAL(2, view.get_source_ndx(2));
}


TEST(Table_DistinctBool)
{
    Table table;
    table.add_column(type_Bool, "first");
    table.add_empty_row(4);
    table.set_bool(0, 0, true);
    table.set_bool(0, 1, false);
    table.set_bool(0, 2, true);
    table.set_bool(0, 3, false);

    table.add_search_index(0);
    CHECK(table.has_search_index(0));

    TableView view = table.get_distinct_view(0);

    CHECK_EQUAL(2, view.size());
    CHECK_EQUAL(0, view.get_source_ndx(1));
    CHECK_EQUAL(1, view.get_source_ndx(0));
}


/*
// FIXME Commented out because indexes on floats and doubles are not supported (yet).

TEST(Table_DistinctFloat)
{
    Table table;
    table.add_column(type_Float, "first");
    table.add_empty_row(12);
    for (size_t i = 0; i < 10; ++i) {
        table.set_float(0, i, static_cast<float>(i) + 0.5f);
    }
    table.set_float(0, 10, 0.5f);
    table.set_float(0, 11, 1.5f);

    table.add_search_index(0);
    CHECK(table.has_search_index(0));

    TableView view = table.get_distinct_view(0);
    CHECK_EQUAL(10, view.size());
}


TEST(Table_DistinctDouble)
{
    Table table;
    table.add_column(type_Double, "first");
    table.add_empty_row(12);
    for (size_t i = 0; i < 10; ++i) {
        table.set_double(0, i, static_cast<double>(i) + 0.5);
    }
    table.set_double(0, 10, 0.5);
    table.set_double(0, 11, 1.5);

    table.add_search_index(0);
    CHECK(table.has_search_index(0));

    TableView view = table.get_distinct_view(0);
    CHECK_EQUAL(10, view.size());
}
*/


TEST(Table_DistinctDateTime)
{
    Table table;
    table.add_column(type_OldDateTime, "first");
    table.add_empty_row(4);
    table.set_olddatetime(0, 0, OldDateTime(0));
    table.set_olddatetime(0, 1, OldDateTime(1));
    table.set_olddatetime(0, 2, OldDateTime(3));
    table.set_olddatetime(0, 3, OldDateTime(3));

    table.add_search_index(0);
    CHECK(table.has_search_index(0));

    TableView view = table.get_distinct_view(0);
    CHECK_EQUAL(3, view.size());
}


TEST(Table_DistinctFromPersistedTable)
{
    GROUP_TEST_PATH(path);

    {
        Group group;
        TableRef table = group.add_table("table");
        table->add_column(type_Int, "first");
        table->add_empty_row(4);
        table->set_int(0, 0, 1);
        table->set_int(0, 1, 2);
        table->set_int(0, 2, 3);
        table->set_int(0, 3, 3);

        table->add_search_index(0);
        CHECK(table->has_search_index(0));
        group.write(path);
    }

    {
        Group group(path, 0, Group::mode_ReadOnly);
        TableRef table = group.get_table("table");
        TableView view = table->get_distinct_view(0);

        CHECK_EQUAL(3, view.size());
        CHECK_EQUAL(0, view.get_source_ndx(0));
        CHECK_EQUAL(1, view.get_source_ndx(1));
        CHECK_EQUAL(2, view.get_source_ndx(2));
    }
}



TEST(Table_IndexInt)
{
    TestTable table;

    table.add(0,  1, true, Wed);
    table.add(0, 15, true, Wed);
    table.add(0, 10, true, Wed);
    table.add(0, 20, true, Wed);
    table.add(0, 11, true, Wed);
    table.add(0, 45, true, Wed);
    table.add(0, 10, true, Wed);
    table.add(0,  0, true, Wed);
    table.add(0, 30, true, Wed);
    table.add(0,  9, true, Wed);

    // Create index for column two
    table.column().second.add_search_index();

    // Search for a value that does not exits
    const size_t r1 = table.column().second.find_first(2);
    CHECK_EQUAL(npos, r1);

    // Find existing values
    CHECK_EQUAL(0, table.column().second.find_first(1));
    CHECK_EQUAL(1, table.column().second.find_first(15));
    CHECK_EQUAL(2, table.column().second.find_first(10));
    CHECK_EQUAL(3, table.column().second.find_first(20));
    CHECK_EQUAL(4, table.column().second.find_first(11));
    CHECK_EQUAL(5, table.column().second.find_first(45));
    //CHECK_EQUAL(6, table.column().second.find_first(10)); // only finds first match
    CHECK_EQUAL(7, table.column().second.find_first(0));
    CHECK_EQUAL(8, table.column().second.find_first(30));
    CHECK_EQUAL(9, table.column().second.find_first(9));

    // Change some values
    table[2].second = 13;
    table[9].second = 100;

    CHECK_EQUAL(0, table.column().second.find_first(1));
    CHECK_EQUAL(1, table.column().second.find_first(15));
    CHECK_EQUAL(2, table.column().second.find_first(13));
    CHECK_EQUAL(3, table.column().second.find_first(20));
    CHECK_EQUAL(4, table.column().second.find_first(11));
    CHECK_EQUAL(5, table.column().second.find_first(45));
    CHECK_EQUAL(6, table.column().second.find_first(10));
    CHECK_EQUAL(7, table.column().second.find_first(0));
    CHECK_EQUAL(8, table.column().second.find_first(30));
    CHECK_EQUAL(9, table.column().second.find_first(100));

    // Insert values
    table.add(0, 29, true, Wed);
    //TODO: More than add

    CHECK_EQUAL(0, table.column().second.find_first(1));
    CHECK_EQUAL(1, table.column().second.find_first(15));
    CHECK_EQUAL(2, table.column().second.find_first(13));
    CHECK_EQUAL(3, table.column().second.find_first(20));
    CHECK_EQUAL(4, table.column().second.find_first(11));
    CHECK_EQUAL(5, table.column().second.find_first(45));
    CHECK_EQUAL(6, table.column().second.find_first(10));
    CHECK_EQUAL(7, table.column().second.find_first(0));
    CHECK_EQUAL(8, table.column().second.find_first(30));
    CHECK_EQUAL(9, table.column().second.find_first(100));
    CHECK_EQUAL(10, table.column().second.find_first(29));

    // Delete some values
    table.remove(0);
    table.remove(5);
    table.remove(8);

    CHECK_EQUAL(0, table.column().second.find_first(15));
    CHECK_EQUAL(1, table.column().second.find_first(13));
    CHECK_EQUAL(2, table.column().second.find_first(20));
    CHECK_EQUAL(3, table.column().second.find_first(11));
    CHECK_EQUAL(4, table.column().second.find_first(45));
    CHECK_EQUAL(5, table.column().second.find_first(0));
    CHECK_EQUAL(6, table.column().second.find_first(30));
    CHECK_EQUAL(7, table.column().second.find_first(100));

#ifdef REALM_DEBUG
    table.verify();
#endif
}



namespace {

REALM_TABLE_4(TestTableAE,
              first,  Int,
              second, String,
              third,  Bool,
              fourth, Enum<Days>)

} // anonymous namespace

TEST(Table_AutoEnumeration)
{
    TestTableAE table;

    for (size_t i = 0; i < 5; ++i) {
        table.add(1, "abd",     true, Mon);
        table.add(2, "eftg",    true, Tue);
        table.add(5, "hijkl",   true, Wed);
        table.add(8, "mnopqr",  true, Thu);
        table.add(9, "stuvxyz", true, Fri);
    }

    table.optimize();

    for (size_t i = 0; i < 5; ++i) {
        const size_t n = i * 5;
        CHECK_EQUAL(1, table[0 + n].first);
        CHECK_EQUAL(2, table[1 + n].first);
        CHECK_EQUAL(5, table[2 + n].first);
        CHECK_EQUAL(8, table[3 + n].first);
        CHECK_EQUAL(9, table[4 + n].first);

        CHECK_EQUAL("abd",     table[0 + n].second);
        CHECK_EQUAL("eftg",    table[1 + n].second);
        CHECK_EQUAL("hijkl",   table[2 + n].second);
        CHECK_EQUAL("mnopqr",  table[3 + n].second);
        CHECK_EQUAL("stuvxyz", table[4 + n].second);

        CHECK_EQUAL(true, table[0 + n].third);
        CHECK_EQUAL(true, table[1 + n].third);
        CHECK_EQUAL(true, table[2 + n].third);
        CHECK_EQUAL(true, table[3 + n].third);
        CHECK_EQUAL(true, table[4 + n].third);

        CHECK_EQUAL(Mon, table[0 + n].fourth);
        CHECK_EQUAL(Tue, table[1 + n].fourth);
        CHECK_EQUAL(Wed, table[2 + n].fourth);
        CHECK_EQUAL(Thu, table[3 + n].fourth);
        CHECK_EQUAL(Fri, table[4 + n].fourth);
    }

    // Verify counts
    const size_t count1 = table.column().second.count("abd");
    const size_t count2 = table.column().second.count("eftg");
    const size_t count3 = table.column().second.count("hijkl");
    const size_t count4 = table.column().second.count("mnopqr");
    const size_t count5 = table.column().second.count("stuvxyz");
    CHECK_EQUAL(5, count1);
    CHECK_EQUAL(5, count2);
    CHECK_EQUAL(5, count3);
    CHECK_EQUAL(5, count4);
    CHECK_EQUAL(5, count5);
}


TEST(Table_AutoEnumerationFindFindAll)
{
    TestTableAE table;

    for (size_t i = 0; i < 5; ++i) {
        table.add(1, "abd",     true, Mon);
        table.add(2, "eftg",    true, Tue);
        table.add(5, "hijkl",   true, Wed);
        table.add(8, "mnopqr",  true, Thu);
        table.add(9, "stuvxyz", true, Fri);
    }

    table.optimize();

    size_t t = table.column().second.find_first("eftg");
    CHECK_EQUAL(1, t);

    TestTableAE::View tv = table.column().second.find_all("eftg");
    CHECK_EQUAL(5, tv.size());
    CHECK_EQUAL("eftg", tv[0].second);
    CHECK_EQUAL("eftg", tv[1].second);
    CHECK_EQUAL("eftg", tv[2].second);
    CHECK_EQUAL("eftg", tv[3].second);
    CHECK_EQUAL("eftg", tv[4].second);
}

namespace {

REALM_TABLE_4(TestTableEnum4,
              col1, String,
              col2, String,
              col3, String,
              col4, String)

} // anonymous namespace

TEST(Table_AutoEnumerationOptimize)
{
    TestTableEnum4 t;

    // Insert non-optimzable strings
    std::string s;
    for (size_t i = 0; i < 10; ++i) {
        t.add(s.c_str(), s.c_str(), s.c_str(), s.c_str());
        s += "x";
    }
    t.optimize();

    // AutoEnumerate in reverse order
    for (size_t i = 0; i < 10; ++i) {
        t[i].col4 = "test";
    }
    t.optimize();
    for (size_t i = 0; i < 10; ++i) {
        t[i].col3 = "test";
    }
    t.optimize();
    for (size_t i = 0; i < 10; ++i) {
        t[i].col2 = "test";
    }
    t.optimize();
    for (size_t i = 0; i < 10; ++i) {
        t[i].col1 = "test";
    }
    t.optimize();

    for (size_t i = 0; i < 10; ++i) {
        CHECK_EQUAL("test", t[i].col1);
        CHECK_EQUAL("test", t[i].col2);
        CHECK_EQUAL("test", t[i].col3);
        CHECK_EQUAL("test", t[i].col4);
    }

#ifdef REALM_DEBUG
    t.verify();
#endif
}

namespace {

REALM_TABLE_1(TestSubtabEnum2,
              str, String)
REALM_TABLE_1(TestSubtabEnum1,
              subtab, Subtable<TestSubtabEnum2>)

} // anonymous namespace

TEST(Table_OptimizeSubtable)
{
    TestSubtabEnum1 t;
    t.add();
    t.add();

    {
        // Non-enumerable
        TestSubtabEnum2::Ref r = t[0].subtab;
        std::string s;
        for (int i = 0; i < 100; ++i) {
            r->add(s.c_str());
            s += 'x';
        }
    }

    {
        // Enumerable
        TestSubtabEnum2::Ref r = t[1].subtab;
        for (int i = 0; i < 100; ++i) {
            r->add("foo");
        }
        r->optimize();
    }

    // Verify
    {
        // Non-enumerable
        TestSubtabEnum2::Ref r = t[0].subtab;
        std::string s;
        for (size_t i = 0; i < r->size(); ++i) {
            CHECK_EQUAL(s.c_str(), r[i].str);
            s += 'x';
        }
    }
    {
        // Non-enumerable
        TestSubtabEnum2::Ref r = t[1].subtab;
        for (size_t i = 0; i < r->size(); ++i) {
            CHECK_EQUAL("foo", r[i].str);
        }
    }
}

TEST(Table_OptimizeCompare)
{
    TestSubtabEnum2 t1, t2;
    for (int i = 0; i < 100; ++i) {
        t1.add("foo");
    }
    for (int i = 0; i < 100; ++i) {
        t2.add("foo");
    }
    t1.optimize();
    CHECK(t1 == t2);
    t1[50].str = "bar";
    CHECK(t1 != t2);
    t1[50].str = "foo";
    CHECK(t1 == t2);
    t2[50].str = "bar";
    CHECK(t1 != t2);
    t2[50].str = "foo";
    CHECK(t1 == t2);
}


TEST(Table_SlabAlloc)
{
    SlabAlloc alloc;
    alloc.attach_empty();
    TestTable table(alloc);

    table.add(0, 10, true, Wed);
    const TestTable::Cursor r = table.back(); // last item

    CHECK_EQUAL(   0, r.first);
    CHECK_EQUAL(  10, r.second);
    CHECK_EQUAL(true, r.third);
    CHECK_EQUAL( Wed, r.fourth);

    // Add some more rows
    table.add(1, 10, true, Wed);
    table.add(2, 20, true, Wed);
    table.add(3, 10, true, Wed);
    table.add(4, 20, true, Wed);
    table.add(5, 10, true, Wed);

    // Delete some rows
    table.remove(2);
    table.remove(4);

#ifdef REALM_DEBUG
    table.verify();
#endif
}


TEST(Table_Spec)
{
    Group group;
    TableRef table = group.add_table("test");

    // Create specification with sub-table
    {
        DescriptorRef sub_1;
        table->add_column(type_Int,    "first");
        table->add_column(type_String, "second");
        table->add_column(type_Table,  "third", &sub_1);
        sub_1->add_column(type_Int,      "sub_first");
        sub_1->add_column(type_String,   "sub_second");
    }

    CHECK_EQUAL(3, table->get_column_count());

    // Add a row
    table->insert_empty_row(0);
    table->set_int(0, 0, 4);
    table->set_string(1, 0, "Hello");

    CHECK_EQUAL(0, table->get_subtable_size(2, 0));

    // Get the sub-table
    {
        TableRef subtable = table->get_subtable(2, 0);
        CHECK(subtable->is_empty());

        subtable->insert_empty_row(0);
        subtable->set_int(0, 0, 42);
        subtable->set_string(1, 0, "test");

        CHECK_EQUAL(42,     subtable->get_int(0, 0));
        CHECK_EQUAL("test", subtable->get_string(1, 0));
    }

    CHECK_EQUAL(1, table->get_subtable_size(2, 0));

    // Get the sub-table again and see if the values
    // still match.
    {
        TableRef subtable = table->get_subtable(2, 0);

        CHECK_EQUAL(1,      subtable->size());
        CHECK_EQUAL(42,     subtable->get_int(0, 0));
        CHECK_EQUAL("test", subtable->get_string(1, 0));
    }

    // Write the group to disk
    GROUP_TEST_PATH(path);
    group.write(path);

    // Read back tables
    {
        Group from_disk(path, 0, Group::mode_ReadOnly);
        TableRef from_disk_table = from_disk.get_table("test");

        TableRef subtable2 = from_disk_table->get_subtable(2, 0);

        CHECK_EQUAL(1,      subtable2->size());
        CHECK_EQUAL(42,     subtable2->get_int(0, 0));
        CHECK_EQUAL("test", subtable2->get_string(1, 0));
    }
}

TEST(Table_SpecColumnPath)
{
    Group group;
    TableRef table = group.add_table("test");

    // Create path to sub-table column (starting with root)
    std::vector<size_t> column_path;

    // Create specification with sub-table
    table->add_subcolumn(column_path, type_Int,    "first");
    table->add_subcolumn(column_path, type_String, "second");
    table->add_subcolumn(column_path, type_Table,  "third");

    column_path.push_back(2); // third column (which is a sub-table col)

    table->add_subcolumn(column_path, type_Int,    "sub_first");
    table->add_subcolumn(column_path, type_String, "sub_second");

    // Add a row
    table->insert_empty_row(0);
    table->set_int(0, 0, 4);
    table->set_string(1, 0, "Hello");

    // Get the sub-table
    {
        TableRef subtable = table->get_subtable(2, 0);
        CHECK(subtable->is_empty());

        subtable->insert_empty_row(0);
        subtable->set_int(0, 0, 42);
        subtable->set_string(1, 0, "test");

        CHECK_EQUAL(42,     subtable->get_int(0, 0));
        CHECK_EQUAL("test", subtable->get_string(1, 0));
    }
}

TEST(Table_SpecRenameColumns)
{
    Group group;
    TableRef table = group.add_table("test");

    // Create specification with sub-table
    table->add_column(type_Int,    "first");
    table->add_column(type_String, "second");
    table->add_column(type_Table,  "third");

    // Create path to sub-table column
    std::vector<size_t> column_path;
    column_path.push_back(2); // third

    table->add_subcolumn(column_path, type_Int,    "sub_first");
    table->add_subcolumn(column_path, type_String, "sub_second");

    // Add a row
    table->insert_empty_row(0);
    table->set_int(0, 0, 4);
    table->set_string(1, 0, "Hello");

    // Get the sub-table
    {
        TableRef subtable = table->get_subtable(2, 0);
        CHECK(subtable->is_empty());

        subtable->insert_empty_row(0);
        subtable->set_int(0, 0, 42);
        subtable->set_string(1, 0, "test");

        CHECK_EQUAL(42,     subtable->get_int(0, 0));
        CHECK_EQUAL("test", subtable->get_string(1, 0));
    }

    // Rename first column
    table->rename_column(0, "1st");
    CHECK_EQUAL(0, table->get_column_index("1st"));

    // Rename sub-column
    table->rename_subcolumn(column_path, 0, "sub_1st"); // third

    // Get the sub-table
    {
        TableRef subtable = table->get_subtable(2, 0);
        CHECK_EQUAL(0, subtable->get_column_index("sub_1st"));
    }
}

TEST(Table_SpecDeleteColumns)
{
    Group group;
    TableRef table = group.add_table("test");

    // Create specification with sub-table
    table->add_column(type_Int,    "first");
    table->add_column(type_String, "second");
    table->add_column(type_Table,  "third");
    table->add_column(type_String, "fourth"); // will be auto-enumerated

    // Create path to sub-table column
    std::vector<size_t> column_path;
    column_path.push_back(2); // third

    table->add_subcolumn(column_path, type_Int,    "sub_first");
    table->add_subcolumn(column_path, type_String, "sub_second");

    // Put in an index as well
    table->add_search_index(1);

    CHECK_EQUAL(4, table->get_column_count());

    // Add a few rows
    table->insert_empty_row(0);
    table->set_int(0, 0, 4);
    table->set_string(1, 0, "Hello");
    table->set_string(3, 0, "X");

    table->insert_empty_row(1);
    table->set_int(0, 1, 4);
    table->set_string(1, 1, "World");
    table->set_string(3, 1, "X");

    table->insert_empty_row(2);
    table->set_int(0, 2, 4);
    table->set_string(1, 2, "Goodbye");
    table->set_string(3, 2, "X");

    // We want the last column to be StringEnum column
    table->optimize();

    CHECK_EQUAL(0, table->get_subtable_size(2, 0));

    // Get the sub-table
    {
        TableRef subtable = table->get_subtable(2, 0);
        CHECK(subtable->is_empty());

        subtable->insert_empty_row(0);
        subtable->set_int(0, 0, 42);
        subtable->set_string(1, 0, "test");

        CHECK_EQUAL(42,     subtable->get_int(0, 0));
        CHECK_EQUAL("test", subtable->get_string(1, 0));
    }

    CHECK_EQUAL(1, table->get_subtable_size(2, 0));

    // Remove the first column
    table->remove_column(0);
    CHECK_EQUAL(3, table->get_column_count());
    CHECK_EQUAL("Hello", table->get_string(0, 0));
    CHECK_EQUAL("X", table->get_string(2, 0));

    // Get the sub-table again and see if the values
    // still match.
    {
        TableRef subtable = table->get_subtable(1, 0);

        CHECK_EQUAL(2,      subtable->get_column_count());
        CHECK_EQUAL(1,      subtable->size());
        CHECK_EQUAL(42,     subtable->get_int(0, 0));
        CHECK_EQUAL("test", subtable->get_string(1, 0));
    }

    // Create path to column in sub-table
    column_path.clear();
    column_path.push_back(1); // third

    // Remove a column in sub-table
    table->remove_subcolumn(column_path, 1);  // sub_second

    // Get the sub-table again and see if the values
    // still match.
    {
        TableRef subtable = table->get_subtable(1, 0);

        CHECK_EQUAL(1,      subtable->get_column_count());
        CHECK_EQUAL(1,      subtable->size());
        CHECK_EQUAL(42,     subtable->get_int(0, 0));
    }

    // Remove sub-table column (with all members)
    table->remove_column(1);
    CHECK_EQUAL(2, table->get_column_count());
    CHECK_EQUAL("Hello", table->get_string(0, 0));
    CHECK_EQUAL("X", table->get_string(1, 0));

    // Remove optimized string column
    table->remove_column(1);
    CHECK_EQUAL(1, table->get_column_count());
    CHECK_EQUAL("Hello", table->get_string(0, 0));

    // Remove last column
    table->remove_column(0);
    CHECK_EQUAL(0, table->get_column_count());
    CHECK(table->is_empty());

#ifdef REALM_DEBUG
    table->verify();
#endif
}


TEST(Table_SpecMoveColumns)
{
    using df = _impl::DescriptorFriend;

    Group group;
    TableRef foo = group.add_table("foo");
    foo->add_column(type_Int, "a");
    foo->add_column(type_Float, "b");
    foo->add_column(type_Table, "c");
    DescriptorRef foo_descriptor = foo->get_descriptor();
    DescriptorRef c_descriptor = foo_descriptor->get_subdescriptor(2);
    c_descriptor->add_column(type_Int, "c_a");
    c_descriptor->add_column(type_Float, "c_b");

    foo->add_empty_row();
    foo->add_empty_row();

    TableRef subtable0 = foo->get_subtable(2, 0);
    subtable0->add_empty_row();
    subtable0->set_int(0, 0, 123);

    df::move_column(*foo_descriptor, 0, 2);
    CHECK_EQUAL(foo_descriptor->get_column_type(1), type_Table);
    CHECK_EQUAL(foo_descriptor->get_column_name(1), "c");
    CHECK(c_descriptor->is_attached());
    CHECK(subtable0->is_attached());
    CHECK_EQUAL(123, subtable0->get_int(0, 0));

    TableRef subtable1 = foo->get_subtable(1, 1);
    subtable1->add_empty_row();
    subtable1->set_int(0, 0, 456);

    df::move_column(*c_descriptor, 0, 1);
    CHECK(subtable0->is_attached());
    CHECK(subtable1->is_attached());
    CHECK_EQUAL(subtable0->get_int(1, 0), 123);
    CHECK_EQUAL(subtable1->get_int(1, 0), 456);
}


TEST(Table_SpecMoveLinkColumn)
{
    using df = _impl::DescriptorFriend;

    Group group;
    TableRef target = group.add_table("target");
    target->add_column(type_Int, "a");

    TableRef origin = group.add_table("origin");
    origin->add_column_link(type_Link, "a", *target);
    origin->add_column(type_Int, "b");

    origin->add_empty_row(2);
    target->add_empty_row(2);
    origin->set_link(0, 0, 1);

    df::move_column(*origin->get_descriptor(), 0, 1);

    CHECK_EQUAL(origin->get_link(1, 0), 1);
    CHECK_EQUAL(target->get_backlink_count(0, *origin, 1), 0);
    CHECK_EQUAL(target->get_backlink_count(1, *origin, 1), 1);
}


TEST(Table_SpecMoveColumnsWithIndexes)
{
    using df = _impl::DescriptorFriend;
    using tf = _impl::TableFriend;

    Group group;

    TableRef foo = group.add_table("foo");
    DescriptorRef desc = foo->get_descriptor();
    foo->add_column(type_Int, "a");
    foo->add_search_index(0);
    foo->add_column(type_Int, "b");
    StringIndex* a_index = tf::get_column(*foo, 0).get_search_index();
    CHECK_EQUAL(1, a_index->get_ndx_in_parent());

    df::move_column(*desc, 0, 1);

    CHECK_EQUAL(2, a_index->get_ndx_in_parent());

    auto& spec = df::get_spec(*desc);

    CHECK(foo->has_search_index(1));
    CHECK((spec.get_column_attr(1) & col_attr_Indexed));
    CHECK(!foo->has_search_index(0));
    CHECK(!(spec.get_column_attr(0) & col_attr_Indexed));

    foo->add_column(type_Int, "c");
    foo->add_search_index(0);
    StringIndex* b_index = tf::get_column(*foo, 0).get_search_index();
    CHECK_EQUAL(1, b_index->get_ndx_in_parent());
    CHECK_EQUAL(3, a_index->get_ndx_in_parent());

    df::move_column(*desc, 0, 1);
    CHECK(foo->has_search_index(0));
    CHECK((spec.get_column_attr(0) & col_attr_Indexed));
    CHECK(foo->has_search_index(1));
    CHECK((spec.get_column_attr(1) & col_attr_Indexed));
    CHECK(!foo->has_search_index(2));
    CHECK(!(spec.get_column_attr(2) & col_attr_Indexed));
    CHECK_EQUAL(1, a_index->get_ndx_in_parent());
    CHECK_EQUAL(3, b_index->get_ndx_in_parent());

    df::move_column(*desc, 2, 0);
    CHECK(!foo->has_search_index(0));
    CHECK(!(spec.get_column_attr(0) & col_attr_Indexed));
    CHECK(foo->has_search_index(1));
    CHECK((spec.get_column_attr(1) & col_attr_Indexed));
    CHECK(foo->has_search_index(2));
    CHECK((spec.get_column_attr(2) & col_attr_Indexed));
    CHECK_EQUAL(2, a_index->get_ndx_in_parent());
    CHECK_EQUAL(4, b_index->get_ndx_in_parent());

    df::move_column(*desc, 1, 0);
    CHECK(foo->has_search_index(0));
    CHECK((spec.get_column_attr(0) & col_attr_Indexed));
    CHECK(!foo->has_search_index(1));
    CHECK(!(spec.get_column_attr(1) & col_attr_Indexed));
    CHECK(foo->has_search_index(2));
    CHECK((spec.get_column_attr(2) & col_attr_Indexed));
    CHECK_EQUAL(1, a_index->get_ndx_in_parent());
    CHECK_EQUAL(4, b_index->get_ndx_in_parent());
}


TEST(Table_NullInEnum)
{
    Group group;
    TableRef table = group.add_table("test");
    table->add_column(type_String, "second", true);

    for (size_t c = 0; c < 100; c++) {
        table->insert_empty_row(c);
        table->set_string(0, c, "hello");
    }

    size_t r;

    r = table->where().equal(0, "hello").count();
    CHECK_EQUAL(100, r);

    table->set_string(0, 50, realm::null());
    r = table->where().equal(0, "hello").count();
    CHECK_EQUAL(99, r);

    table->optimize();

    table->set_string(0, 50, realm::null());
    r = table->where().equal(0, "hello").count();
    CHECK_EQUAL(99, r);

    table->set_string(0, 50, "hello");
    r = table->where().equal(0, "hello").count();
    CHECK_EQUAL(100, r);

    table->set_string(0, 50, realm::null());
    r = table->where().equal(0, "hello").count();
    CHECK_EQUAL(99, r);

    r = table->where().equal(0, realm::null()).count();
    CHECK_EQUAL(1, r);

    table->set_string(0, 55, realm::null());
    r = table->where().equal(0, realm::null()).count();
    CHECK_EQUAL(2, r);

    r = table->where().equal(0, "hello").count();
    CHECK_EQUAL(98, r);

    table->remove(55);
    r = table->where().equal(0, realm::null()).count();
    CHECK_EQUAL(1, r);
}

TEST(Table_SpecAddColumns)
{
    Group group;
    TableRef table = group.add_table("test");

    // Create specification with sub-table
    table->add_column(type_Int,    "first");
    table->add_column(type_String, "second");
    table->add_column(type_Table,  "third");

    // Create path to sub-table column
    std::vector<size_t> column_path;
    column_path.push_back(2); // third

    table->add_subcolumn(column_path, type_Int,    "sub_first");
    table->add_subcolumn(column_path, type_String, "sub_second");

    // Put in an index as well
    table->add_search_index(1);

    CHECK_EQUAL(3, table->get_column_count());

    // Add a row
    table->insert_empty_row(0);
    table->set_int(0, 0, 4);
    table->set_string(1, 0, "Hello");

    CHECK_EQUAL(0, table->get_subtable_size(2, 0));

    // Get the sub-table
    {
        TableRef subtable = table->get_subtable(2, 0);
        CHECK(subtable->is_empty());

        subtable->insert_empty_row(0);
        subtable->set_int(0, 0, 42);
        subtable->set_string(1, 0, "test");

        CHECK_EQUAL(42,     subtable->get_int(0, 0));
        CHECK_EQUAL("test", subtable->get_string(1, 0));
    }

    CHECK_EQUAL(1, table->get_subtable_size(2, 0));

    // Add a new bool column
    table->add_column(type_Bool, "fourth");
    CHECK_EQUAL(4, table->get_column_count());
    CHECK_EQUAL(false, table->get_bool(3, 0));

    // Add a new string column
    table->add_column(type_String, "fifth");
    CHECK_EQUAL(5, table->get_column_count());
    CHECK_EQUAL("", table->get_string(4, 0));

    // Add a new table column
    table->add_column(type_Table, "sixth");
    CHECK_EQUAL(6, table->get_column_count());
    CHECK_EQUAL(0, table->get_subtable_size(5, 0));

    // Add a new mixed column
    table->add_column(type_Mixed, "seventh");
    CHECK_EQUAL(7, table->get_column_count());
    CHECK_EQUAL(0, table->get_mixed(6, 0).get_int());

    // Create path to column in sub-table
    column_path.clear();
    column_path.push_back(2); // third

    // Add new int column to sub-table
    table->add_subcolumn(column_path, type_Int, "sub_third");

    // Get the sub-table again and see if the values
    // still match.
    {
        TableRef subtable = table->get_subtable(2, 0);

        CHECK_EQUAL(3,      subtable->get_column_count());
        CHECK_EQUAL(1,      subtable->size());
        CHECK_EQUAL(42,     subtable->get_int(0, 0));
        CHECK_EQUAL("test", subtable->get_string(1, 0));
        CHECK_EQUAL(0,      subtable->get_int(2, 0));
    }

    // Add new table column to sub-table
    table->add_subcolumn(column_path, type_Table, "sub_fourth");

    // Get the sub-table again and see if the values
    // still match.
    {
        TableRef subtable = table->get_subtable(2, 0);

        CHECK_EQUAL(4,      subtable->get_column_count());
        CHECK_EQUAL(1,      subtable->size());
        CHECK_EQUAL(42,     subtable->get_int(0, 0));
        CHECK_EQUAL("test", subtable->get_string(1, 0));
        CHECK_EQUAL(0,      subtable->get_int(2, 0));
        CHECK_EQUAL(0,      subtable->get_subtable_size(3, 0));
        CHECK_EQUAL(1,      table->get_subtable_size(2, 0));
    }

    // Add new column to new sub-table
    column_path.push_back(3); // sub_forth
    table->add_subcolumn(column_path, type_String, "first");

    // Get the sub-table again and see if the values
    // still match.
    {
        TableRef subtable = table->get_subtable(2, 0);
        CHECK_EQUAL(4,      subtable->get_column_count());

        TableRef subsubtable = subtable->get_subtable(3, 0);
        CHECK_EQUAL(1,      subsubtable->get_column_count());
    }

    // Add a new mixed column
    table->add_column(type_Mixed, "eighth");
    CHECK_EQUAL(8, table->get_column_count());
    table->set_mixed(7, 0, Mixed::subtable_tag());
    TableRef stab = table->get_subtable(7, 0);
    stab->add_column(type_Int, "smurf");
    stab->insert_empty_row(0);
    stab->set_int(0, 0, 1);
    stab->insert_empty_row(1);
    stab->set_int(0, 1, 2);
    CHECK_EQUAL(2, table->get_subtable_size(7, 0));

#ifdef REALM_DEBUG
    table->verify();
#endif
}


TEST(Table_SpecDeleteColumnsBug)
{
    TableRef table = Table::create();

    // Create specification with sub-table
    table->add_column(type_String, "name");
    table->add_search_index(0);
    table->add_column(type_Int,    "age");
    table->add_column(type_Bool,   "hired");
    table->add_column(type_Table,  "phones");

    // Create path to sub-table column
    std::vector<size_t> column_path;
    column_path.push_back(3); // phones

    table->add_subcolumn(column_path, type_String, "type");
    table->add_subcolumn(column_path, type_String, "number");

    // Add rows
    table->add_empty_row();
    table->set_string(0, 0, "jessica");
    table->set_int(1, 0, 22);
    table->set_bool(2, 0, true);
    {
        TableRef phones = table->get_subtable(3, 0);
        phones->add_empty_row();
        phones->set_string(0, 0, "home");
        phones->set_string(1, 0, "232-323-3242");
    }

    table->add_empty_row();
    table->set_string(0, 1, "joe");
    table->set_int(1, 1, 42);
    table->set_bool(2, 1, false);
    {
        TableRef phones = table->get_subtable(3, 0);
        phones->add_empty_row();
        phones->set_string(0, 0, "work");
        phones->set_string(1, 0, "434-434-4343");
    }

    table->add_empty_row();
    table->set_string(0, 1, "jared");
    table->set_int(1, 1, 35);
    table->set_bool(2, 1, true);
    {
        TableRef phones = table->get_subtable(3, 0);
        phones->add_empty_row();
        phones->set_string(0, 0, "home");
        phones->set_string(1, 0, "342-323-3242");

        phones->add_empty_row();
        phones->set_string(0, 0, "school");
        phones->set_string(1, 0, "434-432-5433");
    }

    // Add new column
    table->add_column(type_Mixed, "extra");
    table->set_mixed(4, 0, true);
    table->set_mixed(4, 2, "Random string!");

    // Remove some columns
    table->remove_column(1); // age
    table->remove_column(3); // extra

#ifdef REALM_DEBUG
    table->verify();
#endif
}


TEST(Table_Mixed)
{
    Table table;
    table.add_column(type_Int,   "first");
    table.add_column(type_Mixed, "second");

    CHECK_EQUAL(type_Int, table.get_column_type(0));
    CHECK_EQUAL(type_Mixed, table.get_column_type(1));
    CHECK_EQUAL("first", table.get_column_name(0));
    CHECK_EQUAL("second", table.get_column_name(1));

    const size_t ndx = table.add_empty_row();
    table.set_int(0, ndx, 0);
    table.set_mixed(1, ndx, true);

    CHECK_EQUAL(0, table.get_int(0, 0));
    CHECK_EQUAL(type_Bool, table.get_mixed(1, 0).get_type());
    CHECK_EQUAL(true, table.get_mixed(1, 0).get_bool());

    table.insert_empty_row(1);
    table.set_int(0, 1, 43);
    table.set_mixed(1, 1, int64_t(12));

    CHECK_EQUAL(0,  table.get_int(0, ndx));
    CHECK_EQUAL(43, table.get_int(0, 1));
    CHECK_EQUAL(type_Bool, table.get_mixed(1, 0).get_type());
    CHECK_EQUAL(type_Int,  table.get_mixed(1, 1).get_type());
    CHECK_EQUAL(true, table.get_mixed(1, 0).get_bool());
    CHECK_EQUAL(12,   table.get_mixed(1, 1).get_int());

    table.insert_empty_row(2);
    table.set_int(0, 2, 100);
    table.set_mixed(1, 2, "test");

    CHECK_EQUAL(0,  table.get_int(0, 0));
    CHECK_EQUAL(43, table.get_int(0, 1));
    CHECK_EQUAL(type_Bool,   table.get_mixed(1, 0).get_type());
    CHECK_EQUAL(type_Int,    table.get_mixed(1, 1).get_type());
    CHECK_EQUAL(type_String, table.get_mixed(1, 2).get_type());
    CHECK_EQUAL(true,   table.get_mixed(1, 0).get_bool());
    CHECK_EQUAL(12,     table.get_mixed(1, 1).get_int());
    CHECK_EQUAL("test", table.get_mixed(1, 2).get_string());

    table.insert_empty_row(3);
    table.set_int(0, 3, 0);
    table.set_mixed(1, 3, OldDateTime(324234));

    CHECK_EQUAL(0,  table.get_int(0, 0));
    CHECK_EQUAL(43, table.get_int(0, 1));
    CHECK_EQUAL(0,  table.get_int(0, 3));
    CHECK_EQUAL(type_Bool,    table.get_mixed(1, 0).get_type());
    CHECK_EQUAL(type_Int,     table.get_mixed(1, 1).get_type());
    CHECK_EQUAL(type_String,  table.get_mixed(1, 2).get_type());
    CHECK_EQUAL(type_OldDateTime, table.get_mixed(1, 3).get_type());
    CHECK_EQUAL(true,   table.get_mixed(1, 0).get_bool());
    CHECK_EQUAL(12,     table.get_mixed(1, 1).get_int());
    CHECK_EQUAL("test", table.get_mixed(1, 2).get_string());
    CHECK_EQUAL(324234, table.get_mixed(1, 3).get_olddatetime());

    table.insert_empty_row(4);
    table.set_int(0, 4, 43);
    table.set_mixed(1, 4, Mixed(BinaryData("binary", 7)));

    CHECK_EQUAL(0,  table.get_int(0, 0));
    CHECK_EQUAL(43, table.get_int(0, 1));
    CHECK_EQUAL(0,  table.get_int(0, 3));
    CHECK_EQUAL(43, table.get_int(0, 4));
    CHECK_EQUAL(type_Bool,     table.get_mixed(1, 0).get_type());
    CHECK_EQUAL(type_Int,      table.get_mixed(1, 1).get_type());
    CHECK_EQUAL(type_String,   table.get_mixed(1, 2).get_type());
    CHECK_EQUAL(type_OldDateTime, table.get_mixed(1, 3).get_type());
    CHECK_EQUAL(type_Binary, table.get_mixed(1, 4).get_type());
    CHECK_EQUAL(true,   table.get_mixed(1, 0).get_bool());
    CHECK_EQUAL(12,     table.get_mixed(1, 1).get_int());
    CHECK_EQUAL("test", table.get_mixed(1, 2).get_string());
    CHECK_EQUAL(324234, table.get_mixed(1, 3).get_olddatetime());
    CHECK_EQUAL("binary", table.get_mixed(1, 4).get_binary().data());
    CHECK_EQUAL(7,      table.get_mixed(1, 4).get_binary().size());

    table.insert_empty_row(5);
    table.set_int(0, 5, 0);
    table.set_mixed(1, 5, Mixed::subtable_tag());

    CHECK_EQUAL(0,  table.get_int(0, 0));
    CHECK_EQUAL(43, table.get_int(0, 1));
    CHECK_EQUAL(0,  table.get_int(0, 3));
    CHECK_EQUAL(43, table.get_int(0, 4));
    CHECK_EQUAL(0,  table.get_int(0, 5));
    CHECK_EQUAL(type_Bool,     table.get_mixed(1, 0).get_type());
    CHECK_EQUAL(type_Int,      table.get_mixed(1, 1).get_type());
    CHECK_EQUAL(type_String,   table.get_mixed(1, 2).get_type());
    CHECK_EQUAL(type_OldDateTime, table.get_mixed(1, 3).get_type());
    CHECK_EQUAL(type_Binary, table.get_mixed(1, 4).get_type());
    CHECK_EQUAL(type_Table,  table.get_mixed(1, 5).get_type());
    CHECK_EQUAL(true,   table.get_mixed(1, 0).get_bool());
    CHECK_EQUAL(12,     table.get_mixed(1, 1).get_int());
    CHECK_EQUAL("test", table.get_mixed(1, 2).get_string());
    CHECK_EQUAL(324234, table.get_mixed(1, 3).get_olddatetime());
    CHECK_EQUAL("binary", table.get_mixed(1, 4).get_binary().data());
    CHECK_EQUAL(7,      table.get_mixed(1, 4).get_binary().size());

    // Get table from mixed column and add schema and some values
    TableRef subtable = table.get_subtable(1, 5);
    subtable->add_column(type_String, "name");
    subtable->add_column(type_Int,    "age");

    subtable->insert_empty_row(0);
    subtable->set_string(0, 0, "John");
    subtable->set_int(1, 0, 40);

    // Get same table again and verify values
    TableRef subtable2 = table.get_subtable(1, 5);
    CHECK_EQUAL(1, subtable2->size());
    CHECK_EQUAL("John", subtable2->get_string(0, 0));
    CHECK_EQUAL(40, subtable2->get_int(1, 0));

    // Insert float, double
    table.insert_empty_row(6);
    table.set_int(0, 6, 31);
    table.set_mixed(1, 6, float(1.123));
    table.insert_empty_row(7);
    table.set_int(0, 7, 0);
    table.set_mixed(1, 7, double(2.234));

    CHECK_EQUAL(0,  table.get_int(0, 0));
    CHECK_EQUAL(43, table.get_int(0, 1));
    CHECK_EQUAL(0,  table.get_int(0, 3));
    CHECK_EQUAL(43, table.get_int(0, 4));
    CHECK_EQUAL(0,  table.get_int(0, 5));
    CHECK_EQUAL(31, table.get_int(0, 6));
    CHECK_EQUAL(0,  table.get_int(0, 7));
    CHECK_EQUAL(type_Bool,     table.get_mixed(1, 0).get_type());
    CHECK_EQUAL(type_Int,      table.get_mixed(1, 1).get_type());
    CHECK_EQUAL(type_String,   table.get_mixed(1, 2).get_type());
    CHECK_EQUAL(type_OldDateTime, table.get_mixed(1, 3).get_type());
    CHECK_EQUAL(type_Binary, table.get_mixed(1, 4).get_type());
    CHECK_EQUAL(type_Table,  table.get_mixed(1, 5).get_type());
    CHECK_EQUAL(type_Float,  table.get_mixed(1, 6).get_type());
    CHECK_EQUAL(type_Double, table.get_mixed(1, 7).get_type());
    CHECK_EQUAL(true,   table.get_mixed(1, 0).get_bool());
    CHECK_EQUAL(12,     table.get_mixed(1, 1).get_int());
    CHECK_EQUAL("test", table.get_mixed(1, 2).get_string());
    CHECK_EQUAL(324234, table.get_mixed(1, 3).get_olddatetime());
    CHECK_EQUAL("binary", table.get_mixed(1, 4).get_binary().data());
    CHECK_EQUAL(7,      table.get_mixed(1, 4).get_binary().size());
    CHECK_EQUAL(float(1.123),  table.get_mixed(1, 6).get_float());
    CHECK_EQUAL(double(2.234), table.get_mixed(1, 7).get_double());

#ifdef REALM_DEBUG
    table.verify();
#endif
}


namespace {
REALM_TABLE_1(TestTableMX,
              first, Mixed)
} // anonymous namespace

TEST(Table_Mixed2)
{
    TestTableMX table;

    table.add(int64_t(1));
    table.add(true);
    table.add(OldDateTime(1234));
    table.add("test");

    CHECK_EQUAL(type_Int,      table[0].first.get_type());
    CHECK_EQUAL(type_Bool,     table[1].first.get_type());
    CHECK_EQUAL(type_OldDateTime, table[2].first.get_type());
    CHECK_EQUAL(type_String,   table[3].first.get_type());

    CHECK_EQUAL(1,            table[0].first.get_int());
    CHECK_EQUAL(true,         table[1].first.get_bool());
    CHECK_EQUAL(1234,         table[2].first.get_olddatetime());
    CHECK_EQUAL("test",       table[3].first.get_string());
}


TEST(Table_SubtableSizeAndClear)
{
    Table table;
    DescriptorRef subdesc;
    table.add_column(type_Table, "subtab", &subdesc);
    table.add_column(type_Mixed, "mixed");
    subdesc->add_column(type_Int,  "int");

    table.insert_empty_row(0);
    table.insert_empty_row(1);
    Table subtable;
    table.set_mixed_subtable(1, 1, &subtable);

    CHECK_EQUAL(0, table.get_subtable_size(0, 0)); // Subtable column
    CHECK_EQUAL(0, table.get_subtable_size(1, 0)); // Mixed column, bool value
    CHECK_EQUAL(0, table.get_subtable_size(1, 1)); // Mixed column, table value

    CHECK(table.get_subtable(0, 0)); // Subtable column
    CHECK(!table.get_subtable(1, 0)); // Mixed column, bool value, must return nullptr
    CHECK(table.get_subtable(1, 1)); // Mixed column, table value

    table.set_mixed(1, 0, Mixed::subtable_tag());
    table.set_mixed(1, 1, false);
    CHECK(table.get_subtable(1, 0));
    CHECK(!table.get_subtable(1, 1));

    TableRef subtab1 = table.get_subtable(0, 0);
    TableRef subtab2 = table.get_subtable(1, 0);
    subtab2->add_column(type_Int, "int");

    CHECK_EQUAL(0, table.get_subtable_size(1, 0));
    CHECK(table.get_subtable(1, 0));

    subtab1->insert_empty_row(0);
    subtab2->insert_empty_row(0);

    CHECK_EQUAL(1, table.get_subtable_size(0, 0));
    CHECK_EQUAL(1, table.get_subtable_size(1, 0));

    table.clear_subtable(0, 0);
    table.clear_subtable(1, 0);

    CHECK_EQUAL(0, table.get_subtable_size(0, 0));
    CHECK_EQUAL(0, table.get_subtable_size(1, 0));

    CHECK(table.get_subtable(1, 0));
}


TEST(Table_LowLevelSubtables)
{
    Table table;
    std::vector<size_t> column_path;
    table.add_column(type_Table, "subtab");
    table.add_column(type_Mixed, "mixed");
    column_path.push_back(0);
    table.add_subcolumn(column_path, type_Table, "subtab");
    table.add_subcolumn(column_path, type_Mixed, "mixed");
    column_path.push_back(0);
    table.add_subcolumn(column_path, type_Table, "subtab");
    table.add_subcolumn(column_path, type_Mixed, "mixed");

    table.add_empty_row(2);
    CHECK_EQUAL(2, table.size());
    for (int i_1 = 0; i_1 != 2; ++i_1) {
        TableRef subtab = table.get_subtable(0, i_1);
        subtab->add_empty_row(2 + i_1);
        CHECK_EQUAL(2 + i_1, subtab->size());
        {
            TableRef subsubtab = subtab->get_subtable(0, 0 + i_1);
            subsubtab->add_empty_row(3 + i_1);
            CHECK_EQUAL(3 + i_1, subsubtab->size());

            for (int i_3 = 0; i_3 != 3 + i_1; ++i_3) {
                CHECK_EQUAL(true,  bool(subsubtab->get_subtable(0, i_3)));
                CHECK_EQUAL(false, bool(subsubtab->get_subtable(1, i_3))); // Mixed
                CHECK_EQUAL(0, subsubtab->get_subtable_size(0, i_3));
                CHECK_EQUAL(0, subsubtab->get_subtable_size(1, i_3)); // Mixed
            }

            subtab->clear_subtable(1, 1 + i_1); // Mixed
            TableRef subsubtab_mix = subtab->get_subtable(1, 1 + i_1);
            subsubtab_mix->add_column(type_Table, "subtab");
            subsubtab_mix->add_column(type_Mixed, "mixed");
            subsubtab_mix->add_empty_row(1 + i_1);
            CHECK_EQUAL(1 + i_1, subsubtab_mix->size());

            for (int i_3 = 0; i_3 != 1 + i_1; ++i_3) {
                CHECK_EQUAL(true,  bool(subsubtab_mix->get_subtable(0, i_3)));
                CHECK_EQUAL(false, bool(subsubtab_mix->get_subtable(1, i_3))); // Mixed
                CHECK_EQUAL(0, subsubtab_mix->get_subtable_size(0, i_3));
                CHECK_EQUAL(0, subsubtab_mix->get_subtable_size(1, i_3)); // Mixed
            }
        }
        for (int i_2 = 0; i_2 != 2 + i_1; ++i_2) {
            CHECK_EQUAL(true,           bool(subtab->get_subtable(0, i_2)));
            CHECK_EQUAL(i_2 == 1 + i_1, bool(subtab->get_subtable(1, i_2))); // Mixed
            CHECK_EQUAL(i_2 == 0 + i_1 ? 3 + i_1 : 0, subtab->get_subtable_size(0, i_2));
            CHECK_EQUAL(i_2 == 1 + i_1 ? 1 + i_1 : 0, subtab->get_subtable_size(1, i_2)); // Mixed
        }

        table.clear_subtable(1, i_1); // Mixed
        TableRef subtab_mix = table.get_subtable(1, i_1);
        std::vector<size_t> subcol_path;
        subtab_mix->add_column(type_Table, "subtab");
        subtab_mix->add_column(type_Mixed, "mixed");
        subcol_path.push_back(0);
        subtab_mix->add_subcolumn(subcol_path, type_Table, "subtab");
        subtab_mix->add_subcolumn(subcol_path, type_Mixed, "mixed");
        subtab_mix->add_empty_row(3 + i_1);
        CHECK_EQUAL(3 + i_1, subtab_mix->size());
        {
            TableRef subsubtab = subtab_mix->get_subtable(0, 1 + i_1);
            subsubtab->add_empty_row(7 + i_1);
            CHECK_EQUAL(7 + i_1, subsubtab->size());

            for (int i_3 = 0; i_3 != 7 + i_1; ++i_3) {
                CHECK_EQUAL(true,  bool(subsubtab->get_subtable(0, i_3)));
                CHECK_EQUAL(false, bool(subsubtab->get_subtable(1, i_3))); // Mixed
                CHECK_EQUAL(0, subsubtab->get_subtable_size(0, i_3));
                CHECK_EQUAL(0, subsubtab->get_subtable_size(1, i_3)); // Mixed
            }

            subtab_mix->clear_subtable(1, 2 + i_1); // Mixed
            TableRef subsubtab_mix = subtab_mix->get_subtable(1, 2 + i_1);
            subsubtab_mix->add_column(type_Table, "subtab");
            subsubtab_mix->add_column(type_Mixed, "mixed");
            subsubtab_mix->add_empty_row(5 + i_1);
            CHECK_EQUAL(5 + i_1, subsubtab_mix->size());

            for (int i_3 = 0; i_3 != 5 + i_1; ++i_3) {
                CHECK_EQUAL(true,  bool(subsubtab_mix->get_subtable(0, i_3)));
                CHECK_EQUAL(false, bool(subsubtab_mix->get_subtable(1, i_3))); // Mixed
                CHECK_EQUAL(0, subsubtab_mix->get_subtable_size(0, i_3));
                CHECK_EQUAL(0, subsubtab_mix->get_subtable_size(1, i_3)); // Mixed
            }
        }
        for (int i_2 = 0; i_2 != 2 + i_1; ++i_2) {
            CHECK_EQUAL(true,           bool(subtab_mix->get_subtable(0, i_2)));
            CHECK_EQUAL(i_2 == 2 + i_1, bool(subtab_mix->get_subtable(1, i_2))); // Mixed
            CHECK_EQUAL(i_2 == 1 + i_1 ? 7 + i_1 : 0, subtab_mix->get_subtable_size(0, i_2));
            CHECK_EQUAL(i_2 == 2 + i_1 ? 5 + i_1 : 0, subtab_mix->get_subtable_size(1, i_2)); // Mixed
        }

        CHECK_EQUAL(true, bool(table.get_subtable(0, i_1)));
        CHECK_EQUAL(true, bool(table.get_subtable(1, i_1))); // Mixed
        CHECK_EQUAL(2 + i_1, table.get_subtable_size(0, i_1));
        CHECK_EQUAL(3 + i_1, table.get_subtable_size(1, i_1)); // Mixed
    }
}


namespace {
REALM_TABLE_2(MyTable1,
              val, Int,
              val2, Int)

REALM_TABLE_2(MyTable2,
              val, Int,
              subtab, Subtable<MyTable1>)

REALM_TABLE_1(MyTable3,
              subtab, Subtable<MyTable2>)

REALM_TABLE_1(MyTable4,
              mix, Mixed)
} // anonymous namespace


TEST(Table_HighLevelSubtables)
{
    MyTable3 t;
    {
        MyTable3::Ref r1 = t.get_table_ref();
        MyTable3::ConstRef r2 = t.get_table_ref();
        MyTable3::ConstRef r3 = r2->get_table_ref();
        r3 = t.get_table_ref(); // Also test assigment that converts to const
        static_cast<void>(r1);
        static_cast<void>(r3);
    }

    t.add();
    const MyTable3& ct = t;
    {
        MyTable2::Ref       s1 = t[0].subtab;
        MyTable2::ConstRef  s2 = t[0].subtab;
        MyTable2::Ref       s3 = t[0].subtab->get_table_ref();
        MyTable2::ConstRef  s4 = t[0].subtab->get_table_ref();
        MyTable2::Ref       s5 = t.column().subtab[0];
        MyTable2::ConstRef  s6 = t.column().subtab[0];
        MyTable2::Ref       s7 = t.column().subtab[0]->get_table_ref();
        MyTable2::ConstRef  s8 = t.column().subtab[0]->get_table_ref();
        MyTable2::ConstRef cs1 = ct[0].subtab;
        MyTable2::ConstRef cs2 = ct[0].subtab->get_table_ref();
        MyTable2::ConstRef cs3 = ct.column().subtab[0];
        MyTable2::ConstRef cs4 = ct.column().subtab[0]->get_table_ref();
        s1 = t[0].subtab;
        s2 = t[0].subtab; // Also test assigment that converts to const
        static_cast<void>(s1);
        static_cast<void>(s2);
        static_cast<void>(s3);
        static_cast<void>(s4);
        static_cast<void>(s5);
        static_cast<void>(s6);
        static_cast<void>(s7);
        static_cast<void>(s8);
        static_cast<void>(cs1);
        static_cast<void>(cs2);
        static_cast<void>(cs3);
        static_cast<void>(cs4);
    }

    t[0].subtab->add();
    {
        MyTable1::Ref       s1 = t[0].subtab[0].subtab;
        MyTable1::ConstRef  s2 = t[0].subtab[0].subtab;
        MyTable1::Ref       s3 = t[0].subtab[0].subtab->get_table_ref();
        MyTable1::ConstRef  s4 = t[0].subtab[0].subtab->get_table_ref();
        MyTable1::Ref       s5 = t.column().subtab[0]->column().subtab[0];
        MyTable1::ConstRef  s6 = t.column().subtab[0]->column().subtab[0];
        MyTable1::Ref       s7 = t.column().subtab[0]->column().subtab[0]->get_table_ref();
        MyTable1::ConstRef  s8 = t.column().subtab[0]->column().subtab[0]->get_table_ref();
        MyTable1::ConstRef cs1 = ct[0].subtab[0].subtab;
        MyTable1::ConstRef cs2 = ct[0].subtab[0].subtab->get_table_ref();
        MyTable1::ConstRef cs3 = ct.column().subtab[0]->column().subtab[0];
        MyTable1::ConstRef cs4 = ct.column().subtab[0]->column().subtab[0]->get_table_ref();
        s1 = t[0].subtab[0].subtab;
        s2 = t[0].subtab[0].subtab; // Also test assigment that converts to const
        static_cast<void>(s1);
        static_cast<void>(s2);
        static_cast<void>(s3);
        static_cast<void>(s4);
        static_cast<void>(s5);
        static_cast<void>(s6);
        static_cast<void>(s7);
        static_cast<void>(s8);
        static_cast<void>(cs1);
        static_cast<void>(cs2);
        static_cast<void>(cs3);
        static_cast<void>(cs4);
    }

    t[0].subtab[0].val = 1;
    CHECK_EQUAL(t[0].subtab[0].val,                     1);
    CHECK_EQUAL(t.column().subtab[0]->column().val[0],  1);
    CHECK_EQUAL(t[0].subtab->column().val[0],           1);
    CHECK_EQUAL(t.column().subtab[0][0].val,            1);

    t.column().subtab[0]->column().val[0] = 2;
    CHECK_EQUAL(t[0].subtab[0].val,                     2);
    CHECK_EQUAL(t.column().subtab[0]->column().val[0],  2);
    CHECK_EQUAL(t[0].subtab->column().val[0],           2);
    CHECK_EQUAL(t.column().subtab[0][0].val,            2);

    t[0].subtab->column().val[0] = 3;
    CHECK_EQUAL(t[0].subtab[0].val,                     3);
    CHECK_EQUAL(t.column().subtab[0]->column().val[0],  3);
    CHECK_EQUAL(t[0].subtab->column().val[0],           3);
    CHECK_EQUAL(t.column().subtab[0][0].val,            3);

    t.column().subtab[0][0].val = 4;
    CHECK_EQUAL(t[0].subtab[0].val,                     4);
    CHECK_EQUAL(t.column().subtab[0]->column().val[0],  4);
    CHECK_EQUAL(t[0].subtab->column().val[0],           4);
    CHECK_EQUAL(t.column().subtab[0][0].val,            4);
    CHECK_EQUAL(ct[0].subtab[0].val,                    4);
    CHECK_EQUAL(ct.column().subtab[0]->column().val[0], 4);
    CHECK_EQUAL(ct[0].subtab->column().val[0],          4);
    CHECK_EQUAL(ct.column().subtab[0][0].val,           4);

    t[0].subtab[0].subtab->add();
    t[0].subtab[0].subtab[0].val = 5;
    CHECK_EQUAL(t[0].subtab[0].subtab[0].val,                               5);
    CHECK_EQUAL(t.column().subtab[0]->column().subtab[0]->column().val[0],  5);
    CHECK_EQUAL(ct[0].subtab[0].subtab[0].val,                              5);
    CHECK_EQUAL(ct.column().subtab[0]->column().subtab[0]->column().val[0], 5);

    t.column().subtab[0]->column().subtab[0]->column().val[0] = 6;
    CHECK_EQUAL(t[0].subtab[0].subtab[0].val,                               6);
    CHECK_EQUAL(t.column().subtab[0]->column().subtab[0]->column().val[0],  6);
    CHECK_EQUAL(ct[0].subtab[0].subtab[0].val,                              6);
    CHECK_EQUAL(ct.column().subtab[0]->column().subtab[0]->column().val[0], 6);

    /*
      Idea for compile time failure tests:

        const MyTable2 t;
    #if    TEST_INDEX == 0
        t[0].val = 7;
    #elsif TEST_INDEX == 1
        t.column().val[0] = 7;
    #elsif TEST_INDEX == 2
        t[0].subtab[0].val = 7;
    #elsif TEST_INDEX == 3
        t[0].subtab->column().val[0] = 7;
    #endif
    */
}


TEST(Table_SubtableCopyOnSetAndInsert)
{
    MyTable1 t1;
    t1.add(7, 8);
    MyTable2 t2;
    t2.add(9, &t1);
    MyTable1::Ref r1 = t2[0].subtab;
    CHECK(t1 == *r1);
    MyTable4 t4;
    t4.add();
    t4[0].mix.set_subtable(t2);
    MyTable2::Ref r2 = unchecked_cast<MyTable2>(t4[0].mix.get_subtable());
    CHECK(t2 == *r2);
}


TEST(Table_SetMethod)
{
    MyTable1 t;
    t.add(8, 9);
    CHECK_EQUAL(t[0].val,  8);
    CHECK_EQUAL(t[0].val2, 9);
    t.set(0, 2, 4);
    CHECK_EQUAL(t[0].val,  2);
    CHECK_EQUAL(t[0].val2, 4);
}


namespace {
REALM_TABLE_2(TableDateAndBinary,
              date, OldDateTime,
              bin, Binary)
} // anonymous namespace

TEST(Table_DateAndBinary)
{
    {
        TableDateAndBinary t;

        const size_t size = 10;
        char data[size];
        for (size_t i = 0; i < size; ++i) data[i] = static_cast<char>(i);
        t.add(8, BinaryData(data, size));
        CHECK_EQUAL(t[0].date, 8);
        CHECK_EQUAL(t[0].bin.size(), size);
        CHECK(std::equal(t[0].bin.data(), t[0].bin.data() + size, data));
    }

    // Test that 64-bit dates are preserved
    {
        TableDateAndBinary t;

        int64_t date = std::numeric_limits<int64_t>::max() - 400;

        t.add(date, BinaryData(""));
        CHECK_EQUAL(t[0].date.get().get_olddatetime(), date);
    }
}

// Test for a specific bug found: Calling clear on a group with a table with a subtable
TEST(Table_ClearWithSubtableAndGroup)
{
    Group group;
    TableRef table = group.add_table("test");
    DescriptorRef sub_1;

    // Create specification with sub-table
    table->add_column(type_String, "name");
    table->add_column(type_Table,  "sub", &sub_1);
    sub_1->add_column(type_Int,      "num");

    CHECK_EQUAL(2, table->get_column_count());

    // Add a row
    table->insert_empty_row(0);
    table->set_string(0, 0, "Foo");

    CHECK_EQUAL(0, table->get_subtable_size(1, 0));

    // Get the sub-table
    {
        TableRef subtable = table->get_subtable(1, 0);
        CHECK(subtable->is_empty());

        subtable->insert_empty_row(0);
        subtable->set_int(0, 0, 123);

        CHECK_EQUAL(123, subtable->get_int(0, 0));
    }

    CHECK_EQUAL(1, table->get_subtable_size(1, 0));

    table->clear();
}


//set a subtable in an already exisitng row by providing an existing subtable as the example to copy
// FIXME: Do we need both this one and Table_SetSubTableByExample2?
TEST(Table_SetSubTableByExample1)
{
    Group group;
    TableRef table = group.add_table("test");

    // Create specification with sub-table
    table->add_column(type_Int,    "first");
    table->add_column(type_String, "second");
    table->add_column(type_Table,  "third");

    // Create path to sub-table column
    std::vector<size_t> column_path;
    column_path.push_back(2); // third

    table->add_subcolumn(column_path, type_Int,    "sub_first");
    table->add_subcolumn(column_path, type_String, "sub_second");

    // Add a row
    table->insert_empty_row(0);
    table->set_int(0, 0, 4);
    table->set_string(1, 0, "Hello");

    // create a freestanding table to be used as a source by set_subtable

    Table  sub = Table();
    sub.add_column(type_Int, "sub_first");
    sub.add_column(type_String, "sub_second");
    sub.add_empty_row();
    sub.set_int(0, 0, 42);
    sub.set_string(1, 0, "forty two");
    sub.add_empty_row();
    sub.set_int(0, 1, 3);
    sub.set_string(1, 1, "PI");

    // Get the sub-table back for inspection
    {
        TableRef subtable = table->get_subtable(2, 0);
        CHECK(subtable->is_empty());

        //add a subtable into the row, resembling the sub we just created
        table->set_subtable(2, 0, &sub);

        TableRef subtable2 = table->get_subtable(2, 0);

        CHECK_EQUAL(42,     subtable2->get_int(0, 0));
        CHECK_EQUAL("forty two", subtable2->get_string(1, 0));
        CHECK_EQUAL(3,     subtable2->get_int(0, 1));
        CHECK_EQUAL("PI", subtable2->get_string(1, 1));
    }
}

//In the tableview class, set a subtable in an already exisitng row by providing an existing subtable as the example to copy
// FIXME: Do we need both this one and Table_SetSubTableByExample1?
TEST(Table_SetSubTableByExample2)
{
    Group group;
    TableRef table = group.add_table("test");

    // Create specification with sub-table
    table->add_column(type_Int,    "first");
    table->add_column(type_String, "second");
    table->add_column(type_Table,  "third");

    // Create path to sub-table column
    std::vector<size_t> column_path;
    column_path.push_back(2); // third

    table->add_subcolumn(column_path, type_Int,    "sub_first");
    table->add_subcolumn(column_path, type_String, "sub_second");

    // Add two rows
    table->insert_empty_row(0);
    table->set_int(0, 0, 4);
    table->set_string(1, 0, "Hello");

    table->insert_empty_row(1);
    table->set_int(0, 1, 8);
    table->set_string(1, 1, "Hi!, Hello?");

    Table  sub = Table();
    sub.add_column(type_Int, "sub_first");
    sub.add_column(type_String, "sub_second");
    sub.add_empty_row();
    sub.set_int(0, 0, 42);
    sub.set_string(1, 0, "forty two");
    sub.add_empty_row();
    sub.set_int(0, 1, 3);
    sub.set_string(1, 1, "PI");

    //create a tableview with the table as source

    TableView view = table->find_all_int(0, 8); //select the second of the two rows

    // Verify the sub table is empty
    {
        TableRef subtable = view.get_subtable(2, 0);
        CHECK(subtable->is_empty());

        //add a subtable into the second table row (first view row), resembling the sub we just created
        view.set_subtable(2, 0, &sub);

        TableRef subtable2 = view.get_subtable(2, 0);//fetch back the subtable from the view

        CHECK_EQUAL(false, subtable->is_empty());
        CHECK_EQUAL(42,     subtable2->get_int(0, 0));
        CHECK_EQUAL("forty two", subtable2->get_string(1, 0));
        CHECK_EQUAL(3,     subtable2->get_int(0, 1));
        CHECK_EQUAL("PI", subtable2->get_string(1, 1));

        TableRef subtable3 = table->get_subtable(2, 1);//fetch back the subtable from the table.

        CHECK_EQUAL(42,     subtable3->get_int(0, 0));
        CHECK_EQUAL("forty two", subtable3->get_string(1, 0));
        CHECK_EQUAL(3,     subtable3->get_int(0, 1));
        CHECK_EQUAL("PI", subtable3->get_string(1, 1));
    }
}


TEST(Table_HasSharedSpec)
{
    MyTable2 table1;
    CHECK(!table1.has_shared_type());
    Group g;
    MyTable2::Ref table2 = g.add_table<MyTable2>("foo");
    CHECK(!table2->has_shared_type());
    table2->add();
    CHECK(table2[0].subtab->has_shared_type());

    // Subtable in mixed column
    TestTableMX::Ref table3 = g.add_table<TestTableMX>("bar");
    CHECK(!table3->has_shared_type());
    table3->add();
    table3[0].first.set_subtable<MyTable2>();
    MyTable2::Ref table4 = table3[0].first.get_subtable<MyTable2>();
    CHECK(table4);
    CHECK(!table4->has_shared_type());
    table4->add();
    CHECK(!table4->has_shared_type());
    CHECK(table4[0].subtab->has_shared_type());
}


namespace {
REALM_TABLE_3(TableAgg,
              c_int,   Int,
              c_float, Float,
              c_double, Double)

// TODO: Bool? OldDateTime
} // anonymous namespace

#if TEST_DURATION > 0
    #define TBL_SIZE REALM_MAX_BPNODE_SIZE*10
#else
    #define TBL_SIZE 10
#endif

TEST(Table_Aggregates)
{
    TableAgg table;
    int64_t i_sum = 0;
    double f_sum = 0;
    double d_sum = 0;

    for (int i = 0; i < TBL_SIZE; i++) {
        table.add(5987654, 4.0f, 3.0);
        i_sum += 5987654;
        f_sum += 4.0f;
        d_sum += 3.0;
    }
    table.add(1, 1.1f, 1.2);
    table.add(987654321, 11.0f, 12.0);
    table.add(5, 4.0f, 3.0);
    i_sum += 1 + 987654321 + 5;
    f_sum += double(1.1f) + double(11.0f) + double(4.0f);
    d_sum += 1.2 + 12.0 + 3.0;
    double size = TBL_SIZE + 3;

    double epsilon = std::numeric_limits<double>::epsilon();

    // minimum
    CHECK_EQUAL(1, table.column().c_int.minimum());
    CHECK_EQUAL(1.1f, table.column().c_float.minimum());
    CHECK_EQUAL(1.2, table.column().c_double.minimum());
    // maximum
    CHECK_EQUAL(987654321, table.column().c_int.maximum());
    CHECK_EQUAL(11.0f, table.column().c_float.maximum());
    CHECK_EQUAL(12.0, table.column().c_double.maximum());
    // sum
    CHECK_APPROXIMATELY_EQUAL(double(i_sum), double(table.column().c_int.sum()), 10 * epsilon);
    CHECK_APPROXIMATELY_EQUAL(f_sum, table.column().c_float.sum(),  10 * epsilon);
    CHECK_APPROXIMATELY_EQUAL(d_sum, table.column().c_double.sum(), 10 * epsilon);
    // average
    CHECK_APPROXIMATELY_EQUAL(i_sum / size, table.column().c_int.average(),    10 * epsilon);
    CHECK_APPROXIMATELY_EQUAL(f_sum / size, table.column().c_float.average(),  10 * epsilon);
    CHECK_APPROXIMATELY_EQUAL(d_sum / size, table.column().c_double.average(), 10 * epsilon);
}

namespace {
REALM_TABLE_1(TableAgg2,
              c_count, Int)
} // anonymous namespace


TEST(Table_Aggregates2)
{
    TableAgg2 table;
    int c = -420;
    int s = 0;
    while (c < -20) {
        table.add(c);
        s += c;
        c++;
    }

    CHECK_EQUAL(-420, table.column().c_count.minimum());
    CHECK_EQUAL(-21, table.column().c_count.maximum());
    CHECK_EQUAL(s, table.column().c_count.sum());
}

// Test Table methods max, min, avg, sum, on both nullable and non-nullable columns
TEST(Table_Aggregates3)
{
    bool nullable = false;

    for (int i = 0; i < 2; i++) {
        // First we test everything with columns being nullable and with each column having at least 1 null
        // Then we test everything with non-nullable columns where the null entries will instead be just
        // 0, 0.0, etc.
        nullable = (i == 1);

        Group g;
        TableRef table = g.add_table("Inventory");

        table->insert_column(0, type_Int, "Price", nullable);
        table->insert_column(1, type_Float, "Shipping", nullable);
        table->insert_column(2, type_Double, "Rating", nullable);
        table->insert_column(3, type_OldDateTime, "Delivery date", nullable);
        table->insert_column(4, type_Timestamp, "Delivery date 2", nullable);

        table->add_empty_row(3);

        table->set_int(0, 0, 1);
        // table->set_null(0, 1);
        table->set_int(0, 2, 3);

        // table->set_null(1, 0);
        // table->set_null(1, 1);
        table->set_float(1, 2, 30.f);

        table->set_double(2, 0, 1.1);
        table->set_double(2, 1, 2.2);
        // table->set_null(2, 2);

        table->set_olddatetime(3, 0, OldDateTime(2016, 2, 2));
        // table->set_null(3, 1);
        table->set_olddatetime(3, 2, OldDateTime(2016, 6, 6));

        table->set_timestamp(4, 0, Timestamp(2, 2));
        // table->set_null(4, 1);
        table->set_timestamp(4, 2, Timestamp(6, 6));

        size_t count;
        size_t pos;
        if (nullable) {
            // max
            pos = 123;
            CHECK_EQUAL(table->maximum_int(0), 3);
            CHECK_EQUAL(table->maximum_int(0, &pos), 3);
            CHECK_EQUAL(pos, 2);

            pos = 123;
            CHECK_EQUAL(table->maximum_float(1), 30.f);
            CHECK_EQUAL(table->maximum_float(1, &pos), 30.f);
            CHECK_EQUAL(pos, 2);

            pos = 123;
            CHECK_EQUAL(table->maximum_double(2), 2.2);
            CHECK_EQUAL(table->maximum_double(2, &pos), 2.2);
            CHECK_EQUAL(pos, 1);

            pos = 123;
            CHECK_EQUAL(table->maximum_olddatetime(3), OldDateTime(2016, 6, 6));
            CHECK_EQUAL(table->maximum_olddatetime(3, &pos), OldDateTime(2016, 6, 6));
            CHECK_EQUAL(pos, 2);

            pos = 123;
            CHECK_EQUAL(table->maximum_timestamp(4), Timestamp(6, 6));
            CHECK_EQUAL(table->maximum_timestamp(4, &pos), Timestamp(6, 6));
            CHECK_EQUAL(pos, 2);

            // min
            pos = 123;
            CHECK_EQUAL(table->minimum_int(0), 1);
            CHECK_EQUAL(table->minimum_int(0, &pos), 1);
            CHECK_EQUAL(pos, 0);

            pos = 123;
            CHECK_EQUAL(table->minimum_float(1), 30.f);
            CHECK_EQUAL(table->minimum_float(1, &pos), 30.f);
            CHECK_EQUAL(pos, 2);

            pos = 123;
            CHECK_EQUAL(table->minimum_double(2), 1.1);
            CHECK_EQUAL(table->minimum_double(2, &pos), 1.1);
            CHECK_EQUAL(pos, 0);

            pos = 123;
            CHECK_EQUAL(table->minimum_olddatetime(3), OldDateTime(2016, 2, 2));
            CHECK_EQUAL(table->minimum_olddatetime(3, &pos), OldDateTime(2016, 2, 2));
            CHECK_EQUAL(pos, 0);

            pos = 123;
            CHECK_EQUAL(table->minimum_timestamp(4), Timestamp(2, 2));
            CHECK_EQUAL(table->minimum_timestamp(4, &pos), Timestamp(2, 2));
            CHECK_EQUAL(pos, 0);

            // average
            count = 123;
            CHECK_APPROXIMATELY_EQUAL(table->average_int(0), (1 + 3) / 2., 0.01);
            CHECK_APPROXIMATELY_EQUAL(table->average_int(0, &count), (1 + 3) / 2., 0.01);
            CHECK_EQUAL(count, 2);

            count = 123;
            CHECK_EQUAL(table->average_float(1), 30.f);
            CHECK_EQUAL(table->average_float(1, &count), 30.f);
            CHECK_EQUAL(count, 1);

            count = 123;
            CHECK_APPROXIMATELY_EQUAL(table->average_double(2), (1.1 + 2.2) / 2., 0.01);
            CHECK_APPROXIMATELY_EQUAL(table->average_double(2, &count), (1.1 + 2.2) / 2., 0.01);
            CHECK_EQUAL(count, 2);

            // sum
            CHECK_EQUAL(table->sum_int(0), 4);
            CHECK_EQUAL(table->sum_float(1), 30.f);
            CHECK_APPROXIMATELY_EQUAL(table->sum_double(2), 1.1 + 2.2, 0.01);
        }
        else { // not nullable
            // max
            pos = 123;
            CHECK_EQUAL(table->maximum_int(0, &pos), 3);
            CHECK_EQUAL(pos, 2);

            pos = 123;
            CHECK_EQUAL(table->maximum_float(1, &pos), 30.f);
            CHECK_EQUAL(pos, 2);

            pos = 123;
            CHECK_EQUAL(table->maximum_double(2, &pos), 2.2);
            CHECK_EQUAL(pos, 1);

            pos = 123;
            CHECK_EQUAL(table->maximum_olddatetime(3, &pos), OldDateTime(2016, 6, 6));
            CHECK_EQUAL(pos, 2);

            pos = 123;
            CHECK_EQUAL(table->maximum_timestamp(4, &pos), Timestamp(6, 6));
            CHECK_EQUAL(pos, 2);

            // min
            pos = 123;
            CHECK_EQUAL(table->minimum_int(0, &pos), 0);
            CHECK_EQUAL(pos, 1);

            pos = 123;
            CHECK_EQUAL(table->minimum_float(1, &pos), 0.f);
            CHECK_EQUAL(pos, 0);

            pos = 123;
            CHECK_EQUAL(table->minimum_double(2, &pos), 0.);
            CHECK_EQUAL(pos, 2);

            pos = 123;
            CHECK_EQUAL(table->minimum_olddatetime(3, &pos), OldDateTime(0));
            CHECK_EQUAL(pos, 1);

            pos = 123;
            // Timestamp(0, 0) is default value for non-nullable column
            CHECK_EQUAL(table->minimum_timestamp(4, &pos), Timestamp(0, 0));
            CHECK_EQUAL(pos, 1);

            // average
            count = 123;
            CHECK_APPROXIMATELY_EQUAL(table->average_int(0, &count), (1 + 3 + 0) / 3., 0.01);
            CHECK_EQUAL(count, 3);

            count = 123;
            CHECK_APPROXIMATELY_EQUAL(table->average_float(1, &count), 30.f / 3., 0.01);
            CHECK_EQUAL(count, 3);

            count = 123;
            CHECK_APPROXIMATELY_EQUAL(table->average_double(2, &count), (1.1 + 2.2 + 0.) / 3., 0.01);
            CHECK_EQUAL(count, 3);

            // sum
            CHECK_EQUAL(table->sum_int(0), 4);
            CHECK_EQUAL(table->sum_float(1), 30.f);
            CHECK_APPROXIMATELY_EQUAL(table->sum_double(2), 1.1 + 2.2, 0.01);
        }
    }
}


TEST(Table_EmptyMinmax)
{
    Group g;
    TableRef table = g.add_table("");
    table->add_column(type_Timestamp, "");

    size_t min_index;
    Timestamp min_ts = table->minimum_timestamp(0, &min_index);
    CHECK_EQUAL(min_index, realm::npos);
    CHECK(min_ts.is_null());

    size_t max_index;
    Timestamp max_ts = table->maximum_timestamp(0, &max_index);
    CHECK_EQUAL(max_index, realm::npos);
    CHECK(max_ts.is_null());
}


TEST(Table_LanguageBindings)
{
    Table* table = LangBindHelper::new_table();
    CHECK(table->is_attached());

    table->add_column(type_Int, "i");
    table->insert_empty_row(0);
    table->set_int(0, 0, 10);
    table->insert_empty_row(1);
    table->set_int(0, 1, 12);

    Table* table2 = LangBindHelper::copy_table(*table);
    CHECK(table2->is_attached());

    CHECK(*table == *table2);

    LangBindHelper::unbind_table_ptr(table);
    LangBindHelper::unbind_table_ptr(table2);
}

TEST(Table_MultipleColumn)
{
    Table table;
    table.add_column(type_Int, "first");
    table.add_column(type_Int, "first");
    CHECK_EQUAL(table.get_column_count(), 2);
    CHECK_EQUAL(table.get_column_index("first"), 0);
}


TEST(Table_FormerLeakCase)
{
    Table sub;
    sub.add_column(type_Int, "a");

    Table root;
    DescriptorRef subdesc;
    root.add_column(type_Table, "b", &subdesc);
    subdesc->add_column(type_Int,  "a");
    root.add_empty_row(1);
    root.set_subtable(0, 0, &sub);
    root.set_subtable(0, 0, nullptr);
}


namespace {

REALM_TABLE_3(TablePivotAgg,
              sex,   String,
              age,   Int,
              hired, Bool)

} // anonymous namespace

TEST(Table_Pivot)
{
    size_t count = 1717;
    TablePivotAgg table;
    int64_t age_sum[2] = {0, 0};
    int64_t age_cnt[2] = {0, 0};
    int64_t age_min[2];
    int64_t age_max[2];
    double age_avg[2];

    for (size_t i = 0; i < count; ++i) {
        size_t sex = i % 2;
        int64_t age = 3 + (i % 117);
        table.add((sex == 0) ? "Male" : "Female", age, true);

        age_sum[sex] += age;
        age_cnt[sex] += 1;
        if ((i < 2) || age < age_min[sex])
            age_min[sex] = age;
        if ((i < 2) || age > age_max[sex])
            age_max[sex] = age;
    }
    for (size_t sex = 0; sex < 2; ++sex) {
        age_avg[sex] = double(age_sum[sex]) / double(age_cnt[sex]);
    }


    for (int i = 0; i < 2; ++i) {
        Table result_count;
        table.aggregate(0, 1, Table::aggr_count, result_count);
        CHECK_EQUAL(2, result_count.get_column_count());
        CHECK_EQUAL(2, result_count.size());
        for (size_t sex = 0; sex < 2; ++sex) {
            CHECK_EQUAL(age_cnt[sex], result_count.get_int(1, sex));
        }

        Table result_sum;
        table.aggregate(0, 1, Table::aggr_sum, result_sum);
        for (size_t sex = 0; sex < 2; ++sex) {
            CHECK_EQUAL(age_sum[sex], result_sum.get_int(1, sex));
        }

        Table result_avg;
        table.aggregate(0, 1, Table::aggr_avg, result_avg);
        if ((false)) {
            std::ostringstream ss;
            result_avg.to_string(ss);
            std::cerr << "\nMax:\n" << ss.str();
        }
        CHECK_EQUAL(2, result_avg.get_column_count());
        CHECK_EQUAL(2, result_avg.size());
        for (size_t sex = 0; sex < 2; ++sex) {
            CHECK_EQUAL(age_avg[sex], result_avg.get_double(1, sex));
        }

        Table result_min;
        table.aggregate(0, 1, Table::aggr_min, result_min);
        CHECK_EQUAL(2, result_min.get_column_count());
        CHECK_EQUAL(2, result_min.size());
        for (size_t sex = 0; sex < 2; ++sex) {
            CHECK_EQUAL(age_min[sex], result_min.get_int(1, sex));
        }

        Table result_max;
        table.aggregate(0, 1, Table::aggr_max, result_max);
        CHECK_EQUAL(2, result_max.get_column_count());
        CHECK_EQUAL(2, result_max.size());
        for (size_t sex = 0; sex < 2; ++sex) {
            CHECK_EQUAL(age_max[sex], result_max.get_int(1, sex));
        }

        // Test with enumerated strings in second loop
        table.optimize();
    }
}


namespace {

void compare_table_with_slice(TestContext& test_context, const Table& table,
                              const Table& slice, size_t offset, size_t size)
{
    ConstDescriptorRef table_desc = table.get_descriptor();
    ConstDescriptorRef slice_desc = slice.get_descriptor();
    CHECK(*table_desc == *slice_desc);
    if (*table_desc != *slice_desc)
        return;

    size_t num_cols = table.get_column_count();
    for (size_t col_i = 0; col_i != num_cols; ++col_i) {
        DataType type = table.get_column_type(col_i);
        switch (type) {
            case type_Int:
            case type_Link:
                for (size_t i = 0; i != size; ++i) {
                    int_fast64_t v_1 = table.get_int(col_i, offset + i);
                    int_fast64_t v_2 = slice.get_int(col_i, i);
                    CHECK_EQUAL(v_1, v_2);
                }
                break;
            case type_Bool:
                for (size_t i = 0; i != size; ++i) {
                    bool v_1 = table.get_bool(col_i, offset + i);
                    bool v_2 = slice.get_bool(col_i, i);
                    CHECK_EQUAL(v_1, v_2);
                }
                break;
            case type_Float:
                for (size_t i = 0; i != size; ++i) {
                    float v_1 = table.get_float(col_i, offset + i);
                    float v_2 = slice.get_float(col_i, i);
                    CHECK_EQUAL(v_1, v_2);
                }
                break;
            case type_Double:
                for (size_t i = 0; i != size; ++i) {
                    double v_1 = table.get_double(col_i, offset + i);
                    double v_2 = slice.get_double(col_i, i);
                    CHECK_EQUAL(v_1, v_2);
                }
                break;
            case type_String:
                for (size_t i = 0; i != size; ++i) {
                    StringData v_1 = table.get_string(col_i, offset + i);
                    StringData v_2 = slice.get_string(col_i, i);
                    CHECK_EQUAL(v_1, v_2);
                }
                break;
            case type_Binary:
                for (size_t i = 0; i != size; ++i) {
                    BinaryData v_1 = table.get_binary(col_i, offset + i);
                    BinaryData v_2 = slice.get_binary(col_i, i);
                    CHECK_EQUAL(v_1, v_2);
                }
                break;
            case type_OldDateTime:
                for (size_t i = 0; i != size; ++i) {
                    OldDateTime v_1 = table.get_olddatetime(col_i, offset + i);
                    OldDateTime v_2 = slice.get_olddatetime(col_i, i);
                    CHECK_EQUAL(v_1, v_2);
                }
                break;
            case type_Timestamp:
                for (size_t i = 0; i != size; ++i) {
                    Timestamp v_1 = table.get_timestamp(col_i, offset + i);
                    Timestamp v_2 = slice.get_timestamp(col_i, i);
                    CHECK_EQUAL(v_1, v_2);
                }
                break;
            case type_Table:
                for (size_t i = 0; i != size; ++i) {
                    ConstTableRef t_1 = table.get_subtable(col_i, offset + i);
                    ConstTableRef t_2 = slice.get_subtable(col_i, i);
                    CHECK(*t_1 == *t_2);
                }
                break;
            case type_Mixed:
                for (size_t i = 0; i != size; ++i) {
                    Mixed v_1 = table.get_mixed(col_i, offset + i);
                    Mixed v_2 = slice.get_mixed(col_i, i);
                    CHECK_EQUAL(v_1.get_type(), v_2.get_type());
                    if (v_1.get_type() == v_2.get_type()) {
                        switch (v_1.get_type()) {
                            case type_Int:
                                CHECK_EQUAL(v_1.get_int(), v_2.get_int());
                                break;
                            case type_Bool:
                                CHECK_EQUAL(v_1.get_bool(), v_2.get_bool());
                                break;
                            case type_Float:
                                CHECK_EQUAL(v_1.get_float(), v_2.get_float());
                                break;
                            case type_Double:
                                CHECK_EQUAL(v_1.get_double(), v_2.get_double());
                                break;
                            case type_String:
                                CHECK_EQUAL(v_1.get_string(), v_2.get_string());
                                break;
                            case type_Binary:
                                CHECK_EQUAL(v_1.get_binary(), v_2.get_binary());
                                break;
                            case type_OldDateTime:
                                CHECK_EQUAL(v_1.get_olddatetime(), v_2.get_olddatetime());
                                break;
                            case type_Timestamp:
                                CHECK_EQUAL(v_1.get_timestamp(), v_2.get_timestamp());
                                break;
                            case type_Table: {
                                ConstTableRef t_1 = table.get_subtable(col_i, offset + i);
                                ConstTableRef t_2 = slice.get_subtable(col_i, i);
                                CHECK(*t_1 == *t_2);
                                break;
                            }
                            case type_Mixed:
                            case type_Link:
                            case type_LinkList:
                                REALM_ASSERT(false);
                        }
                    }
                }
                break;
            case type_LinkList:
                break;
        }
    }
}


void test_write_slice_name(TestContext& test_context, const Table& table,
                           StringData expect_name, bool override_name)
{
    size_t offset = 0, size = 0;
    std::ostringstream out;
    if (override_name) {
        table.write(out, offset, size, expect_name);
    }
    else {
        table.write(out, offset, size);
    }
    std::string str = out.str();
    BinaryData buffer(str.data(), str.size());
    bool take_ownership = false;
    Group group(buffer, take_ownership);
    TableRef slice = group.get_table(expect_name);
    CHECK(slice);
}

void test_write_slice_contents(TestContext& test_context, const Table& table,
                               size_t offset, size_t size)
{
    std::ostringstream out;
    table.write(out, offset, size);
    std::string str = out.str();
    BinaryData buffer(str.data(), str.size());
    bool take_ownership = false;
    Group group(buffer, take_ownership);
    TableRef slice = group.get_table("test");
    CHECK(slice);
    if (slice) {
        size_t remaining_size = table.size() - offset;
        size_t size_2 = size;
        if (size_2 > remaining_size)
            size_2 = remaining_size;
        CHECK_EQUAL(size_2, slice->size());
        if (size_2 == slice->size())
            compare_table_with_slice(test_context, table, *slice, offset, size_2);
    }
}

} // anonymous namespace


TEST(Table_WriteSlice)
{
    // check that the name of the written table is as expected
    {
        Table table;
        test_write_slice_name(test_context, table, "",    false);
        test_write_slice_name(test_context, table, "foo", true); // Override
        test_write_slice_name(test_context, table, "",    true); // Override
    }
    {
        Group group;
        TableRef table = group.add_table("test");
        test_write_slice_name(test_context, *table, "test", false);
        test_write_slice_name(test_context, *table, "foo",  true); // Override
        test_write_slice_name(test_context, *table, "",     true); // Override
    }

    // Run through a 3-D matrix of table sizes, slice offsets, and
    // slice sizes. Each test involves a table with columns of each
    // possible type.
#if TEST_DURATION > 0
    int table_sizes[] = { 0, 1, 2, 3, 5, 9, 27, 81, 82, 243, 729, 2187, 6561 };
#else
    int table_sizes[] = { 0, 1, 2, 3, 5, 9, 27, 81, 82, 243, 729, 2187 };
#endif

    int num_sizes = sizeof table_sizes / sizeof * table_sizes;
    for (int table_size_i = 0; table_size_i != num_sizes; ++table_size_i) {
        int table_size = table_sizes[table_size_i];
        Group group;
        TableRef table = group.add_table("test");
        bool fixed_subtab_sizes = true;
        setup_multi_table(*table, table_size, 1, fixed_subtab_sizes);
        for (int offset_i = 0; offset_i != num_sizes; ++offset_i) {
            int offset = table_sizes[offset_i];
            if (offset > table_size)
                break;
            for (int size_i = 0; size_i != num_sizes; ++size_i) {
                int size = table_sizes[size_i];
                // This also checks that the range can extend beyond
                // end of table
                test_write_slice_contents(test_context, *table, offset, size);
                if (offset + size > table_size)
                    break;
            }
        }
    }
}


TEST(Table_Parent)
{
    TableRef table = Table::create();
    CHECK_EQUAL(TableRef(), table->get_parent_table());
    CHECK_EQUAL(realm::npos, table->get_parent_row_index()); // Not a subtable
    CHECK_EQUAL(realm::npos, table->get_index_in_group()); // Not a group-level table

    DescriptorRef subdesc;
    table->add_column(type_Table, "", &subdesc);
    table->add_column(type_Mixed, "");
    subdesc->add_column(type_Int, "");
    table->add_empty_row(2);
    table->set_mixed(1, 0, Mixed::subtable_tag());
    table->set_mixed(1, 1, Mixed::subtable_tag());

    TableRef subtab;
    size_t column_ndx = 0;

    subtab = table->get_subtable(0, 0);
    CHECK_EQUAL(table, subtab->get_parent_table(&column_ndx));
    CHECK_EQUAL(0, column_ndx);
    CHECK_EQUAL(0, subtab->get_parent_row_index());

    subtab = table->get_subtable(0, 1);
    CHECK_EQUAL(table, subtab->get_parent_table(&column_ndx));
    CHECK_EQUAL(0, column_ndx);
    CHECK_EQUAL(1, subtab->get_parent_row_index());

    subtab = table->get_subtable(1, 0);
    CHECK_EQUAL(table, subtab->get_parent_table(&column_ndx));
    CHECK_EQUAL(1, column_ndx);
    CHECK_EQUAL(0, subtab->get_parent_row_index());

    subtab = table->get_subtable(1, 1);
    CHECK_EQUAL(table, subtab->get_parent_table(&column_ndx));
    CHECK_EQUAL(1, column_ndx);
    CHECK_EQUAL(1, subtab->get_parent_row_index());

    // Check that column indexes are properly adjusted after new
    // column is insert.
    table->insert_column(0, type_Int, "");

    subtab = table->get_subtable(1, 0);
    CHECK_EQUAL(table, subtab->get_parent_table(&column_ndx));
    CHECK_EQUAL(1, column_ndx);
    CHECK_EQUAL(0, subtab->get_parent_row_index());

    subtab = table->get_subtable(1, 1);
    CHECK_EQUAL(table, subtab->get_parent_table(&column_ndx));
    CHECK_EQUAL(1, column_ndx);
    CHECK_EQUAL(1, subtab->get_parent_row_index());

    subtab = table->get_subtable(2, 0);
    CHECK_EQUAL(table, subtab->get_parent_table(&column_ndx));
    CHECK_EQUAL(2, column_ndx);
    CHECK_EQUAL(0, subtab->get_parent_row_index());

    subtab = table->get_subtable(2, 1);
    CHECK_EQUAL(table, subtab->get_parent_table(&column_ndx));
    CHECK_EQUAL(2, column_ndx);
    CHECK_EQUAL(1, subtab->get_parent_row_index());

    // Check that column indexes are properly adjusted after inserted
    // column is removed.
    table->remove_column(0);

    subtab = table->get_subtable(0, 0);
    CHECK_EQUAL(table, subtab->get_parent_table(&column_ndx));
    CHECK_EQUAL(0, column_ndx);
    CHECK_EQUAL(0, subtab->get_parent_row_index());

    subtab = table->get_subtable(0, 1);
    CHECK_EQUAL(table, subtab->get_parent_table(&column_ndx));
    CHECK_EQUAL(0, column_ndx);
    CHECK_EQUAL(1, subtab->get_parent_row_index());

    subtab = table->get_subtable(1, 0);
    CHECK_EQUAL(table, subtab->get_parent_table(&column_ndx));
    CHECK_EQUAL(1, column_ndx);
    CHECK_EQUAL(0, subtab->get_parent_row_index());

    subtab = table->get_subtable(1, 1);
    CHECK_EQUAL(table, subtab->get_parent_table(&column_ndx));
    CHECK_EQUAL(1, column_ndx);
    CHECK_EQUAL(1, subtab->get_parent_row_index());
}


TEST(Table_RegularSubtablesRetain)
{
    // Create one degenerate subtable
    TableRef parent = Table::create();
    DescriptorRef subdesc;
    parent->add_column(type_Table, "a", &subdesc);
    subdesc->add_column(type_Int, "x");
    parent->add_empty_row();
    CHECK_EQUAL(1, parent->get_column_count());
    CHECK_EQUAL(type_Table, parent->get_column_type(0));
    CHECK_EQUAL(1, parent->size());
    TableRef subtab_0_0 = parent->get_subtable(0, 0);
    CHECK_EQUAL(1, subtab_0_0->get_column_count());
    CHECK_EQUAL(type_Int, subtab_0_0->get_column_type(0));
    CHECK_EQUAL(0, subtab_0_0->size());

    // Expand to 4 subtables in a 2-by-2 parent.
    parent->add_column(type_Table, "b", &subdesc);
    subdesc->add_column(type_Int, "x");
    parent->add_empty_row();
    subtab_0_0->add_empty_row();
    CHECK_EQUAL(2, parent->get_column_count());
    CHECK_EQUAL(type_Table, parent->get_column_type(0));
    CHECK_EQUAL(type_Table, parent->get_column_type(1));
    CHECK_EQUAL(2, parent->size());
    CHECK(subtab_0_0->is_attached());
    CHECK_EQUAL(1, subtab_0_0->get_column_count());
    CHECK_EQUAL(type_Int, subtab_0_0->get_column_type(0));
    CHECK_EQUAL(1, subtab_0_0->size());
    TableRef subtab_0_1 = parent->get_subtable(0, 1);
    CHECK_EQUAL(1, subtab_0_1->get_column_count());
    CHECK_EQUAL(type_Int, subtab_0_1->get_column_type(0));
    CHECK_EQUAL(0, subtab_0_1->size());
    TableRef subtab_1_0 = parent->get_subtable(1, 0);
    CHECK_EQUAL(1, subtab_1_0->get_column_count());
    CHECK_EQUAL(type_Int, subtab_1_0->get_column_type(0));
    CHECK_EQUAL(0, subtab_1_0->size());
    TableRef subtab_1_1 = parent->get_subtable(1, 1);
    CHECK_EQUAL(1, subtab_1_1->get_column_count());
    CHECK_EQUAL(type_Int, subtab_1_1->get_column_type(0));
    CHECK_EQUAL(0, subtab_1_1->size());

    // Check that subtables get their specs correctly updated
    subdesc = parent->get_subdescriptor(0);
    subdesc->add_column(type_Float, "f");
    subdesc = parent->get_subdescriptor(1);
    subdesc->add_column(type_Double, "d");
    CHECK_EQUAL(2, subtab_0_0->get_column_count());
    CHECK_EQUAL(type_Int,   subtab_0_0->get_column_type(0));
    CHECK_EQUAL(type_Float, subtab_0_0->get_column_type(1));
    CHECK_EQUAL("x", subtab_0_0->get_column_name(0));
    CHECK_EQUAL("f", subtab_0_0->get_column_name(1));
    CHECK_EQUAL(2, subtab_0_1->get_column_count());
    CHECK_EQUAL(type_Int,   subtab_0_1->get_column_type(0));
    CHECK_EQUAL(type_Float, subtab_0_1->get_column_type(1));
    CHECK_EQUAL("x", subtab_0_1->get_column_name(0));
    CHECK_EQUAL("f", subtab_0_1->get_column_name(1));
    CHECK_EQUAL(2, subtab_1_0->get_column_count());
    CHECK_EQUAL(type_Int,    subtab_1_0->get_column_type(0));
    CHECK_EQUAL(type_Double, subtab_1_0->get_column_type(1));
    CHECK_EQUAL("x", subtab_1_0->get_column_name(0));
    CHECK_EQUAL("d", subtab_1_0->get_column_name(1));
    CHECK_EQUAL(2, subtab_1_1->get_column_count());
    CHECK_EQUAL(type_Int,    subtab_1_1->get_column_type(0));
    CHECK_EQUAL(type_Double, subtab_1_1->get_column_type(1));
    CHECK_EQUAL("x", subtab_1_1->get_column_name(0));
    CHECK_EQUAL("d", subtab_1_1->get_column_name(1));

    // Check that cell changes in subtables are visible
    subtab_1_1->add_empty_row();
    subtab_0_0->set_int    (0, 0, 10000);
    subtab_0_0->set_float  (1, 0, 10010.0f);
    subtab_1_1->set_int    (0, 0, 11100);
    subtab_1_1->set_double (1, 0, 11110.0);
    parent->add_empty_row();
    CHECK_EQUAL(3, parent->size());
    CHECK(subtab_0_0->is_attached());
    CHECK(subtab_0_1->is_attached());
    CHECK(subtab_1_0->is_attached());
    CHECK(subtab_1_1->is_attached());
    CHECK_EQUAL(1, subtab_0_0->size());
    CHECK_EQUAL(0, subtab_0_1->size());
    CHECK_EQUAL(0, subtab_1_0->size());
    CHECK_EQUAL(1, subtab_1_1->size());
    CHECK_EQUAL(10000,    subtab_0_0->get_int    (0, 0));
    CHECK_EQUAL(10010.0f, subtab_0_0->get_float  (1, 0));
    CHECK_EQUAL(11100,    subtab_1_1->get_int    (0, 0));
    CHECK_EQUAL(11110.0,  subtab_1_1->get_double (1, 0));

    // Insert a row and a column before all the subtables
    parent->insert_column(0, type_Table, "dummy_1");
    parent->insert_empty_row(0);
    subtab_0_0->set_int    (0, 0, 10001);
    subtab_0_0->set_float  (1, 0, 10011.0f);
    subtab_1_1->set_int    (0, 0, 11101);
    subtab_1_1->set_double (1, 0, 11111.0);
    CHECK_EQUAL(3, parent->get_column_count());
    CHECK_EQUAL(type_Table, parent->get_column_type(0));
    CHECK_EQUAL(type_Table, parent->get_column_type(1));
    CHECK_EQUAL(type_Table, parent->get_column_type(2));
    CHECK_EQUAL(4, parent->size());
    CHECK(subtab_0_0->is_attached());
    CHECK(subtab_0_1->is_attached());
    CHECK(subtab_1_0->is_attached());
    CHECK(subtab_1_1->is_attached());
    CHECK_EQUAL(1, subtab_0_0->size());
    CHECK_EQUAL(0, subtab_0_1->size());
    CHECK_EQUAL(0, subtab_1_0->size());
    CHECK_EQUAL(1, subtab_1_1->size());
    CHECK_EQUAL(10001,    subtab_0_0->get_int    (0, 0));
    CHECK_EQUAL(10011.0f, subtab_0_0->get_float  (1, 0));
    CHECK_EQUAL(11101,    subtab_1_1->get_int    (0, 0));
    CHECK_EQUAL(11111.0,  subtab_1_1->get_double (1, 0));
    CHECK_EQUAL(subtab_0_0, parent->get_subtable(1, 1));
    CHECK_EQUAL(subtab_0_1, parent->get_subtable(1, 2));
    CHECK_EQUAL(subtab_1_0, parent->get_subtable(2, 1));
    CHECK_EQUAL(subtab_1_1, parent->get_subtable(2, 2));

    // Insert a row and a column between the subtables
    parent->insert_column(2, type_Int, "dummy_2");
    parent->insert_empty_row(2);
    subtab_0_0->set_int    (0, 0, 10002);
    subtab_0_0->set_float  (1, 0, 10012.0f);
    subtab_1_1->set_int    (0, 0, 11102);
    subtab_1_1->set_double (1, 0, 11112.0);
    CHECK_EQUAL(4, parent->get_column_count());
    CHECK_EQUAL(type_Table, parent->get_column_type(0));
    CHECK_EQUAL(type_Table, parent->get_column_type(1));
    CHECK_EQUAL(type_Int,   parent->get_column_type(2));
    CHECK_EQUAL(type_Table, parent->get_column_type(3));
    CHECK_EQUAL(5, parent->size());
    CHECK(subtab_0_0->is_attached());
    CHECK(subtab_0_1->is_attached());
    CHECK(subtab_1_0->is_attached());
    CHECK(subtab_1_1->is_attached());
    CHECK_EQUAL(1, subtab_0_0->size());
    CHECK_EQUAL(0, subtab_0_1->size());
    CHECK_EQUAL(0, subtab_1_0->size());
    CHECK_EQUAL(1, subtab_1_1->size());
    CHECK_EQUAL(10002,    subtab_0_0->get_int    (0, 0));
    CHECK_EQUAL(10012.0f, subtab_0_0->get_float  (1, 0));
    CHECK_EQUAL(11102,    subtab_1_1->get_int    (0, 0));
    CHECK_EQUAL(11112.0,  subtab_1_1->get_double (1, 0));
    CHECK_EQUAL(subtab_0_0, parent->get_subtable(1, 1));
    CHECK_EQUAL(subtab_0_1, parent->get_subtable(1, 3));
    CHECK_EQUAL(subtab_1_0, parent->get_subtable(3, 1));
    CHECK_EQUAL(subtab_1_1, parent->get_subtable(3, 3));

    // Insert a column after the subtables
    parent->insert_column(4, type_Table, "dummy_3");
    subtab_0_0->set_int    (0, 0, 10003);
    subtab_0_0->set_float  (1, 0, 10013.0f);
    subtab_1_1->set_int    (0, 0, 11103);
    subtab_1_1->set_double (1, 0, 11113.0);
    CHECK_EQUAL(5, parent->get_column_count());
    CHECK_EQUAL(type_Table, parent->get_column_type(0));
    CHECK_EQUAL(type_Table, parent->get_column_type(1));
    CHECK_EQUAL(type_Int,   parent->get_column_type(2));
    CHECK_EQUAL(type_Table, parent->get_column_type(3));
    CHECK_EQUAL(type_Table, parent->get_column_type(4));
    CHECK_EQUAL(5, parent->size());
    CHECK(subtab_0_0->is_attached());
    CHECK(subtab_0_1->is_attached());
    CHECK(subtab_1_0->is_attached());
    CHECK(subtab_1_1->is_attached());
    CHECK_EQUAL(1, subtab_0_0->size());
    CHECK_EQUAL(0, subtab_0_1->size());
    CHECK_EQUAL(0, subtab_1_0->size());
    CHECK_EQUAL(1, subtab_1_1->size());
    CHECK_EQUAL(10003,    subtab_0_0->get_int    (0, 0));
    CHECK_EQUAL(10013.0f, subtab_0_0->get_float  (1, 0));
    CHECK_EQUAL(11103,    subtab_1_1->get_int    (0, 0));
    CHECK_EQUAL(11113.0,  subtab_1_1->get_double (1, 0));
    CHECK_EQUAL(subtab_0_0, parent->get_subtable(1, 1));
    CHECK_EQUAL(subtab_0_1, parent->get_subtable(1, 3));
    CHECK_EQUAL(subtab_1_0, parent->get_subtable(3, 1));
    CHECK_EQUAL(subtab_1_1, parent->get_subtable(3, 3));

    // Remove the row and the column between the subtables
    parent->remove_column(2);
    parent->remove(2);
    subtab_0_0->set_int    (0, 0, 10004);
    subtab_0_0->set_float  (1, 0, 10014.0f);
    subtab_1_1->set_int    (0, 0, 11104);
    subtab_1_1->set_double (1, 0, 11114.0);
    CHECK_EQUAL(4, parent->get_column_count());
    CHECK_EQUAL(type_Table, parent->get_column_type(0));
    CHECK_EQUAL(type_Table, parent->get_column_type(1));
    CHECK_EQUAL(type_Table, parent->get_column_type(2));
    CHECK_EQUAL(type_Table, parent->get_column_type(3));
    CHECK_EQUAL(4, parent->size());
    CHECK_EQUAL(1, subtab_0_0->size());
    CHECK_EQUAL(0, subtab_0_1->size());
    CHECK_EQUAL(0, subtab_1_0->size());
    CHECK_EQUAL(1, subtab_1_1->size());
    CHECK_EQUAL(10004,    subtab_0_0->get_int    (0, 0));
    CHECK_EQUAL(10014.0f, subtab_0_0->get_float  (1, 0));
    CHECK_EQUAL(11104,    subtab_1_1->get_int    (0, 0));
    CHECK_EQUAL(11114.0,  subtab_1_1->get_double (1, 0));
    CHECK_EQUAL(subtab_0_0, parent->get_subtable(1, 1));
    CHECK_EQUAL(subtab_0_1, parent->get_subtable(1, 2));
    CHECK_EQUAL(subtab_1_0, parent->get_subtable(2, 1));
    CHECK_EQUAL(subtab_1_1, parent->get_subtable(2, 2));

    // Remove the row and the column before the subtables
    parent->remove_column(0);
    parent->remove(0);
    subtab_0_0->set_int    (0, 0, 10005);
    subtab_0_0->set_float  (1, 0, 10015.0f);
    subtab_1_1->set_int    (0, 0, 11105);
    subtab_1_1->set_double (1, 0, 11115.0);
    CHECK_EQUAL(3, parent->get_column_count());
    CHECK_EQUAL(type_Table, parent->get_column_type(0));
    CHECK_EQUAL(type_Table, parent->get_column_type(1));
    CHECK_EQUAL(type_Table, parent->get_column_type(2));
    CHECK_EQUAL(3, parent->size());
    CHECK_EQUAL(10005,    subtab_0_0->get_int    (0, 0));
    CHECK_EQUAL(10015.0f, subtab_0_0->get_float  (1, 0));
    CHECK_EQUAL(11105,    subtab_1_1->get_int    (0, 0));
    CHECK_EQUAL(11115.0,  subtab_1_1->get_double (1, 0));
    CHECK_EQUAL(subtab_0_0, parent->get_subtable(0, 0));
    CHECK_EQUAL(subtab_0_1, parent->get_subtable(0, 1));
    CHECK_EQUAL(subtab_1_0, parent->get_subtable(1, 0));
    CHECK_EQUAL(subtab_1_1, parent->get_subtable(1, 1));

    // Remove the row and the column after the subtables
    parent->remove_column(2);
    parent->remove(2);
    subtab_0_0->set_int    (0, 0, 10006);
    subtab_0_0->set_float  (1, 0, 10016.0f);
    subtab_1_1->set_int    (0, 0, 11106);
    subtab_1_1->set_double (1, 0, 11116.0);
    CHECK_EQUAL(2, parent->get_column_count());
    CHECK_EQUAL(type_Table, parent->get_column_type(0));
    CHECK_EQUAL(type_Table, parent->get_column_type(1));
    CHECK_EQUAL(2, parent->size());
    CHECK_EQUAL(10006,    subtab_0_0->get_int    (0, 0));
    CHECK_EQUAL(10016.0f, subtab_0_0->get_float  (1, 0));
    CHECK_EQUAL(11106,    subtab_1_1->get_int    (0, 0));
    CHECK_EQUAL(11116.0,  subtab_1_1->get_double (1, 0));
    CHECK_EQUAL(subtab_0_0, parent->get_subtable(0, 0));
    CHECK_EQUAL(subtab_0_1, parent->get_subtable(0, 1));
    CHECK_EQUAL(subtab_1_0, parent->get_subtable(1, 0));
    CHECK_EQUAL(subtab_1_1, parent->get_subtable(1, 1));

    // Check that subtable accessors are detached when the subtables are removed
    parent->remove(1);
    subtab_0_0->set_int   (0, 0, 10007);
    subtab_0_0->set_float (1, 0, 10017.0f);
    CHECK_EQUAL(2, parent->get_column_count());
    CHECK_EQUAL(1, parent->size());
    CHECK( subtab_0_0->is_attached());
    CHECK(!subtab_0_1->is_attached());
    CHECK( subtab_1_0->is_attached());
    CHECK(!subtab_1_1->is_attached());
    CHECK_EQUAL(10007,    subtab_0_0->get_int   (0, 0));
    CHECK_EQUAL(10017.0f, subtab_0_0->get_float (1, 0));
    CHECK_EQUAL(subtab_0_0, parent->get_subtable(0, 0));
    CHECK_EQUAL(subtab_1_0, parent->get_subtable(1, 0));
    parent->remove_column(1);
    subtab_0_0->set_int   (0, 0, 10008);
    subtab_0_0->set_float (1, 0, 10018.0f);
    CHECK_EQUAL(1, parent->get_column_count());
    CHECK_EQUAL(1, parent->size());
    CHECK( subtab_0_0->is_attached());
    CHECK(!subtab_0_1->is_attached());
    CHECK(!subtab_1_0->is_attached());
    CHECK(!subtab_1_1->is_attached());
    CHECK_EQUAL(10008,    subtab_0_0->get_int   (0, 0));
    CHECK_EQUAL(10018.0f, subtab_0_0->get_float (1, 0));
    CHECK_EQUAL(subtab_0_0, parent->get_subtable(0, 0));

    // Clear subtable
    parent->clear_subtable(0, 0);
    CHECK_EQUAL(1, parent->get_column_count());
    CHECK_EQUAL(1, parent->size());
    CHECK(subtab_0_0->is_attached());
    CHECK_EQUAL(2, subtab_0_0->get_column_count());
    CHECK_EQUAL(0, subtab_0_0->size());
    CHECK_EQUAL(subtab_0_0, parent->get_subtable(0, 0));

    // Clear parent table
    parent->clear();
    CHECK_EQUAL(1, parent->get_column_count());
    CHECK_EQUAL(0, parent->size());
    CHECK(!subtab_0_0->is_attached());
    CHECK(!subtab_0_1->is_attached());
    CHECK(!subtab_1_0->is_attached());
    CHECK(!subtab_1_1->is_attached());

    // Insert 4 new subtables, then remove some of them in a different way
    parent->add_column(type_Table, "c", &subdesc);
    subdesc->add_column(type_String, "x");
    parent->add_empty_row(2);
    subtab_0_0 = parent->get_subtable(0, 0);
    subtab_0_1 = parent->get_subtable(0, 1);
    subtab_1_0 = parent->get_subtable(1, 0);
    subtab_1_1 = parent->get_subtable(1, 1);
    subtab_1_1->add_empty_row();
    subtab_1_1->set_string(0, 0, "pneumonoultramicroscopicsilicovolcanoconiosis");
    CHECK_EQUAL(2, parent->get_column_count());
    CHECK_EQUAL(2, parent->size());
    CHECK(subtab_0_0->is_attached());
    CHECK(subtab_0_1->is_attached());
    CHECK(subtab_1_0->is_attached());
    CHECK(subtab_1_1->is_attached());
    CHECK_EQUAL(0, subtab_0_0->size());
    CHECK_EQUAL(0, subtab_0_1->size());
    CHECK_EQUAL(0, subtab_1_0->size());
    CHECK_EQUAL(1, subtab_1_1->size());
    CHECK_EQUAL("pneumonoultramicroscopicsilicovolcanoconiosis", subtab_1_1->get_string(0, 0));
    parent->remove(0);
    parent->remove_column(0);
    CHECK_EQUAL(1, parent->get_column_count());
    CHECK_EQUAL(1, parent->size());
    subtab_1_1 = parent->get_subtable(0, 0);
    CHECK(!subtab_0_0->is_attached());
    CHECK(!subtab_0_1->is_attached());
    CHECK(!subtab_1_0->is_attached());
    CHECK( subtab_1_1->is_attached());
    CHECK_EQUAL(1, subtab_1_1->size());
    CHECK_EQUAL("pneumonoultramicroscopicsilicovolcanoconiosis", subtab_1_1->get_string(0, 0));

    // Insert 2x2 new subtables, then remove them all together
    parent->add_column(type_Table, "d", &subdesc);
    subdesc->add_column(type_String, "x");
    parent->add_empty_row(2);
    subtab_0_0 = parent->get_subtable(0, 0);
    subtab_0_1 = parent->get_subtable(0, 1);
    subtab_1_0 = parent->get_subtable(1, 0);
    subtab_1_1 = parent->get_subtable(1, 1);
    subtab_1_1->add_empty_row();
    subtab_1_1->set_string(0, 0, "supercalifragilisticexpialidocious");
    parent->clear();
    CHECK_EQUAL(2, parent->get_column_count());
    CHECK_EQUAL(0, parent->size());
    CHECK(!subtab_0_0->is_attached());
    CHECK(!subtab_0_1->is_attached());
    CHECK(!subtab_1_0->is_attached());
    CHECK(!subtab_1_1->is_attached());

    // Insert 1x1 new subtable, then remove it by removing the last row
    parent->add_empty_row(1);
    parent->remove_column(0);
    subtab_0_0 = parent->get_subtable(0, 0);
    subtab_0_0->add_empty_row(1);
    subtab_0_0->set_string(0, 0, "brahmaputra");
    CHECK_EQUAL(1, parent->get_column_count());
    CHECK_EQUAL(type_Table, parent->get_column_type(0));
    CHECK_EQUAL("d", parent->get_column_name(0));
    CHECK_EQUAL(1, parent->size());
    CHECK(subtab_0_0->is_attached());
    CHECK_EQUAL(1, subtab_0_0->get_column_count());
    CHECK_EQUAL(type_String, subtab_0_0->get_column_type(0));
    CHECK_EQUAL("x", subtab_0_0->get_column_name(0));
    CHECK_EQUAL(1, subtab_0_0->size());
    CHECK_EQUAL("brahmaputra", subtab_0_0->get_string(0, 0));
    parent->remove(0);
    CHECK_EQUAL(1, parent->get_column_count());
    CHECK_EQUAL(0, parent->size());
    CHECK(!subtab_0_0->is_attached());

    // Insert 1x1 new subtable, then remove it by removing the last column
    parent->add_empty_row(1);
    subtab_0_0 = parent->get_subtable(0, 0);
    subtab_0_0->add_empty_row(1);
    subtab_0_0->set_string(0, 0, "baikonur");
    CHECK_EQUAL(1, parent->get_column_count());
    CHECK_EQUAL(type_Table, parent->get_column_type(0));
    CHECK_EQUAL("d", parent->get_column_name(0));
    CHECK_EQUAL(1, parent->size());
    CHECK(subtab_0_0->is_attached());
    CHECK_EQUAL(1, subtab_0_0->get_column_count());
    CHECK_EQUAL(type_String, subtab_0_0->get_column_type(0));
    CHECK_EQUAL("x", subtab_0_0->get_column_name(0));
    CHECK_EQUAL(1, subtab_0_0->size());
    CHECK_EQUAL("baikonur", subtab_0_0->get_string(0, 0));
    parent->remove_column(0);
    CHECK_EQUAL(0, parent->get_column_count());
    CHECK_EQUAL(0, parent->size());
    CHECK(!subtab_0_0->is_attached());
}


TEST(Table_MixedSubtablesRetain)
{
    // Create one degenerate subtable
    TableRef parent = Table::create();
    parent->add_column(type_Mixed, "a");
    parent->add_empty_row();
    parent->set_mixed(0, 0, Mixed::subtable_tag());
    TableRef subtab_0_0 = parent->get_subtable(0, 0);
    subtab_0_0->add_column(type_Int, "x");
    CHECK_EQUAL(1, parent->get_column_count());
    CHECK_EQUAL(type_Mixed, parent->get_column_type(0));
    CHECK_EQUAL(1, parent->size());
    CHECK_EQUAL(1, subtab_0_0->get_column_count());
    CHECK_EQUAL(type_Int, subtab_0_0->get_column_type(0));
    CHECK_EQUAL(0, subtab_0_0->size());

    // Expand to 4 subtables in a 2-by-2 parent.
    subtab_0_0->add_empty_row();
    parent->add_column(type_Mixed, "b");
    parent->set_mixed(1, 0, Mixed::subtable_tag());
    TableRef subtab_1_0 = parent->get_subtable(1, 0);
    subtab_1_0->add_column(type_Int, "x");
    parent->add_empty_row();
    parent->set_mixed(0, 1, Mixed::subtable_tag());
    TableRef subtab_0_1 = parent->get_subtable(0, 1);
    subtab_0_1->add_column(type_Int, "x");
    parent->set_mixed(1, 1, Mixed::subtable_tag());
    TableRef subtab_1_1 = parent->get_subtable(1, 1);
    subtab_1_1->add_column(type_Int, "x");
    CHECK_EQUAL(2, parent->get_column_count());
    CHECK_EQUAL(type_Mixed, parent->get_column_type(0));
    CHECK_EQUAL(type_Mixed, parent->get_column_type(1));
    CHECK_EQUAL(2, parent->size());
    CHECK(subtab_0_0->is_attached());
    CHECK_EQUAL(1, subtab_0_0->get_column_count());
    CHECK_EQUAL(type_Int, subtab_0_0->get_column_type(0));
    CHECK_EQUAL(1, subtab_0_0->size());
    CHECK_EQUAL(1, subtab_0_1->get_column_count());
    CHECK_EQUAL(type_Int, subtab_0_1->get_column_type(0));
    CHECK_EQUAL(0, subtab_0_1->size());
    CHECK_EQUAL(1, subtab_1_0->get_column_count());
    CHECK_EQUAL(type_Int, subtab_1_0->get_column_type(0));
    CHECK_EQUAL(0, subtab_1_0->size());
    CHECK_EQUAL(1, subtab_1_1->get_column_count());
    CHECK_EQUAL(type_Int, subtab_1_1->get_column_type(0));
    CHECK_EQUAL(0, subtab_1_1->size());

    // Check that subtables get their specs correctly updated
    subtab_0_0->add_column(type_Float,  "f");
    subtab_0_1->add_column(type_Float,  "f");
    subtab_1_0->add_column(type_Double, "d");
    subtab_1_1->add_column(type_Double, "d");
    CHECK_EQUAL(2, subtab_0_0->get_column_count());
    CHECK_EQUAL(type_Int,   subtab_0_0->get_column_type(0));
    CHECK_EQUAL(type_Float, subtab_0_0->get_column_type(1));
    CHECK_EQUAL("x", subtab_0_0->get_column_name(0));
    CHECK_EQUAL("f", subtab_0_0->get_column_name(1));
    CHECK_EQUAL(2, subtab_0_1->get_column_count());
    CHECK_EQUAL(type_Int,   subtab_0_1->get_column_type(0));
    CHECK_EQUAL(type_Float, subtab_0_1->get_column_type(1));
    CHECK_EQUAL("x", subtab_0_1->get_column_name(0));
    CHECK_EQUAL("f", subtab_0_1->get_column_name(1));
    CHECK_EQUAL(2, subtab_1_0->get_column_count());
    CHECK_EQUAL(type_Int,    subtab_1_0->get_column_type(0));
    CHECK_EQUAL(type_Double, subtab_1_0->get_column_type(1));
    CHECK_EQUAL("x", subtab_1_0->get_column_name(0));
    CHECK_EQUAL("d", subtab_1_0->get_column_name(1));
    CHECK_EQUAL(2, subtab_1_1->get_column_count());
    CHECK_EQUAL(type_Int,    subtab_1_1->get_column_type(0));
    CHECK_EQUAL(type_Double, subtab_1_1->get_column_type(1));
    CHECK_EQUAL("x", subtab_1_1->get_column_name(0));
    CHECK_EQUAL("d", subtab_1_1->get_column_name(1));

    // Check that cell changes in subtables are visible
    subtab_1_1->add_empty_row();
    subtab_0_0->set_int    (0, 0, 10000);
    subtab_0_0->set_float  (1, 0, 10010.0f);
    subtab_1_1->set_int    (0, 0, 11100);
    subtab_1_1->set_double (1, 0, 11110.0);
    parent->add_empty_row();
    CHECK_EQUAL(3, parent->size());
    CHECK(subtab_0_0->is_attached());
    CHECK(subtab_0_1->is_attached());
    CHECK(subtab_1_0->is_attached());
    CHECK(subtab_1_1->is_attached());
    CHECK_EQUAL(1, subtab_0_0->size());
    CHECK_EQUAL(0, subtab_0_1->size());
    CHECK_EQUAL(0, subtab_1_0->size());
    CHECK_EQUAL(1, subtab_1_1->size());
    CHECK_EQUAL(10000,    subtab_0_0->get_int    (0, 0));
    CHECK_EQUAL(10010.0f, subtab_0_0->get_float  (1, 0));
    CHECK_EQUAL(11100,    subtab_1_1->get_int    (0, 0));
    CHECK_EQUAL(11110.0,  subtab_1_1->get_double (1, 0));

    // Insert a row and a column before all the subtables
    parent->insert_column(0, type_Table, "dummy_1");
    parent->insert_empty_row(0);
    subtab_0_0->set_int    (0, 0, 10001);
    subtab_0_0->set_float  (1, 0, 10011.0f);
    subtab_1_1->set_int    (0, 0, 11101);
    subtab_1_1->set_double (1, 0, 11111.0);
    CHECK_EQUAL(3, parent->get_column_count());
    CHECK_EQUAL(type_Table, parent->get_column_type(0));
    CHECK_EQUAL(type_Mixed, parent->get_column_type(1));
    CHECK_EQUAL(type_Mixed, parent->get_column_type(2));
    CHECK_EQUAL(4, parent->size());
    CHECK(subtab_0_0->is_attached());
    CHECK(subtab_0_1->is_attached());
    CHECK(subtab_1_0->is_attached());
    CHECK(subtab_1_1->is_attached());
    CHECK_EQUAL(1, subtab_0_0->size());
    CHECK_EQUAL(0, subtab_0_1->size());
    CHECK_EQUAL(0, subtab_1_0->size());
    CHECK_EQUAL(1, subtab_1_1->size());
    CHECK_EQUAL(10001,    subtab_0_0->get_int    (0, 0));
    CHECK_EQUAL(10011.0f, subtab_0_0->get_float  (1, 0));
    CHECK_EQUAL(11101,    subtab_1_1->get_int    (0, 0));
    CHECK_EQUAL(11111.0,  subtab_1_1->get_double (1, 0));
    CHECK_EQUAL(subtab_0_0, parent->get_subtable(1, 1));
    CHECK_EQUAL(subtab_0_1, parent->get_subtable(1, 2));
    CHECK_EQUAL(subtab_1_0, parent->get_subtable(2, 1));
    CHECK_EQUAL(subtab_1_1, parent->get_subtable(2, 2));

    // Insert a row and a column between the subtables
    parent->insert_column(2, type_Int, "dummy_2");
    parent->insert_empty_row(2);
    parent->set_mixed(3, 2, "Lopadotemachoselachogaleokranioleipsanodrimhypotrimmatosilphio"
                      "paraomelitokatakechy­menokichlepikossyphophattoperisteralektryonopte"
                      "kephalliokigklopeleiolagoiosiraiobaphetraganopterygon");
    subtab_0_0->set_int    (0, 0, 10002);
    subtab_0_0->set_float  (1, 0, 10012.0f);
    subtab_1_1->set_int    (0, 0, 11102);
    subtab_1_1->set_double (1, 0, 11112.0);
    CHECK_EQUAL(4, parent->get_column_count());
    CHECK_EQUAL(type_Table, parent->get_column_type(0));
    CHECK_EQUAL(type_Mixed, parent->get_column_type(1));
    CHECK_EQUAL(type_Int,   parent->get_column_type(2));
    CHECK_EQUAL(type_Mixed, parent->get_column_type(3));
    CHECK_EQUAL(5, parent->size());
    CHECK(subtab_0_0->is_attached());
    CHECK(subtab_0_1->is_attached());
    CHECK(subtab_1_0->is_attached());
    CHECK(subtab_1_1->is_attached());
    CHECK_EQUAL(1, subtab_0_0->size());
    CHECK_EQUAL(0, subtab_0_1->size());
    CHECK_EQUAL(0, subtab_1_0->size());
    CHECK_EQUAL(1, subtab_1_1->size());
    CHECK_EQUAL(10002,    subtab_0_0->get_int    (0, 0));
    CHECK_EQUAL(10012.0f, subtab_0_0->get_float  (1, 0));
    CHECK_EQUAL(11102,    subtab_1_1->get_int    (0, 0));
    CHECK_EQUAL(11112.0,  subtab_1_1->get_double (1, 0));
    CHECK_EQUAL(subtab_0_0, parent->get_subtable(1, 1));
    CHECK_EQUAL(subtab_0_1, parent->get_subtable(1, 3));
    CHECK_EQUAL(subtab_1_0, parent->get_subtable(3, 1));
    CHECK_EQUAL(subtab_1_1, parent->get_subtable(3, 3));

    // Insert a column after the subtables
    parent->insert_column(4, type_Table, "dummy_3");
    subtab_0_0->set_int    (0, 0, 10003);
    subtab_0_0->set_float  (1, 0, 10013.0f);
    subtab_1_1->set_int    (0, 0, 11103);
    subtab_1_1->set_double (1, 0, 11113.0);
    CHECK_EQUAL(5, parent->get_column_count());
    CHECK_EQUAL(type_Table, parent->get_column_type(0));
    CHECK_EQUAL(type_Mixed, parent->get_column_type(1));
    CHECK_EQUAL(type_Int,   parent->get_column_type(2));
    CHECK_EQUAL(type_Mixed, parent->get_column_type(3));
    CHECK_EQUAL(type_Table, parent->get_column_type(4));
    CHECK_EQUAL(5, parent->size());
    CHECK(subtab_0_0->is_attached());
    CHECK(subtab_0_1->is_attached());
    CHECK(subtab_1_0->is_attached());
    CHECK(subtab_1_1->is_attached());
    CHECK_EQUAL(1, subtab_0_0->size());
    CHECK_EQUAL(0, subtab_0_1->size());
    CHECK_EQUAL(0, subtab_1_0->size());
    CHECK_EQUAL(1, subtab_1_1->size());
    CHECK_EQUAL(10003,    subtab_0_0->get_int    (0, 0));
    CHECK_EQUAL(10013.0f, subtab_0_0->get_float  (1, 0));
    CHECK_EQUAL(11103,    subtab_1_1->get_int    (0, 0));
    CHECK_EQUAL(11113.0,  subtab_1_1->get_double (1, 0));
    CHECK_EQUAL(subtab_0_0, parent->get_subtable(1, 1));
    CHECK_EQUAL(subtab_0_1, parent->get_subtable(1, 3));
    CHECK_EQUAL(subtab_1_0, parent->get_subtable(3, 1));
    CHECK_EQUAL(subtab_1_1, parent->get_subtable(3, 3));

    // Remove the row and the column between the subtables
    parent->remove_column(2);
    parent->remove(2);
    subtab_0_0->set_int    (0, 0, 10004);
    subtab_0_0->set_float  (1, 0, 10014.0f);
    subtab_1_1->set_int    (0, 0, 11104);
    subtab_1_1->set_double (1, 0, 11114.0);
    CHECK_EQUAL(4, parent->get_column_count());
    CHECK_EQUAL(type_Table, parent->get_column_type(0));
    CHECK_EQUAL(type_Mixed, parent->get_column_type(1));
    CHECK_EQUAL(type_Mixed, parent->get_column_type(2));
    CHECK_EQUAL(type_Table, parent->get_column_type(3));
    CHECK_EQUAL(4, parent->size());
    CHECK_EQUAL(1, subtab_0_0->size());
    CHECK_EQUAL(0, subtab_0_1->size());
    CHECK_EQUAL(0, subtab_1_0->size());
    CHECK_EQUAL(1, subtab_1_1->size());
    CHECK_EQUAL(10004,    subtab_0_0->get_int    (0, 0));
    CHECK_EQUAL(10014.0f, subtab_0_0->get_float  (1, 0));
    CHECK_EQUAL(11104,    subtab_1_1->get_int    (0, 0));
    CHECK_EQUAL(11114.0,  subtab_1_1->get_double (1, 0));
    CHECK_EQUAL(subtab_0_0, parent->get_subtable(1, 1));
    CHECK_EQUAL(subtab_0_1, parent->get_subtable(1, 2));
    CHECK_EQUAL(subtab_1_0, parent->get_subtable(2, 1));
    CHECK_EQUAL(subtab_1_1, parent->get_subtable(2, 2));

    // Remove the row and the column before the subtables
    parent->remove_column(0);
    parent->remove(0);
    subtab_0_0->set_int    (0, 0, 10005);
    subtab_0_0->set_float  (1, 0, 10015.0f);
    subtab_1_1->set_int    (0, 0, 11105);
    subtab_1_1->set_double (1, 0, 11115.0);
    CHECK_EQUAL(3, parent->get_column_count());
    CHECK_EQUAL(type_Mixed, parent->get_column_type(0));
    CHECK_EQUAL(type_Mixed, parent->get_column_type(1));
    CHECK_EQUAL(type_Table, parent->get_column_type(2));
    CHECK_EQUAL(3, parent->size());
    CHECK_EQUAL(10005,    subtab_0_0->get_int    (0, 0));
    CHECK_EQUAL(10015.0f, subtab_0_0->get_float  (1, 0));
    CHECK_EQUAL(11105,    subtab_1_1->get_int    (0, 0));
    CHECK_EQUAL(11115.0,  subtab_1_1->get_double (1, 0));
    CHECK_EQUAL(subtab_0_0, parent->get_subtable(0, 0));
    CHECK_EQUAL(subtab_0_1, parent->get_subtable(0, 1));
    CHECK_EQUAL(subtab_1_0, parent->get_subtable(1, 0));
    CHECK_EQUAL(subtab_1_1, parent->get_subtable(1, 1));

    // Remove the row and the column after the subtables
    parent->remove_column(2);
    parent->remove(2);
    subtab_0_0->set_int    (0, 0, 10006);
    subtab_0_0->set_float  (1, 0, 10016.0f);
    subtab_1_1->set_int    (0, 0, 11106);
    subtab_1_1->set_double (1, 0, 11116.0);
    CHECK_EQUAL(2, parent->get_column_count());
    CHECK_EQUAL(type_Mixed, parent->get_column_type(0));
    CHECK_EQUAL(type_Mixed, parent->get_column_type(1));
    CHECK_EQUAL(2, parent->size());
    CHECK_EQUAL(10006,    subtab_0_0->get_int    (0, 0));
    CHECK_EQUAL(10016.0f, subtab_0_0->get_float  (1, 0));
    CHECK_EQUAL(11106,    subtab_1_1->get_int    (0, 0));
    CHECK_EQUAL(11116.0,  subtab_1_1->get_double (1, 0));
    CHECK_EQUAL(subtab_0_0, parent->get_subtable(0, 0));
    CHECK_EQUAL(subtab_0_1, parent->get_subtable(0, 1));
    CHECK_EQUAL(subtab_1_0, parent->get_subtable(1, 0));
    CHECK_EQUAL(subtab_1_1, parent->get_subtable(1, 1));

    // Check that subtable accessors are detached when the subtables are removed
    parent->remove(1);
    subtab_0_0->set_int   (0, 0, 10007);
    subtab_0_0->set_float (1, 0, 10017.0f);
    CHECK_EQUAL(2, parent->get_column_count());
    CHECK_EQUAL(1, parent->size());
    CHECK( subtab_0_0->is_attached());
    CHECK(!subtab_0_1->is_attached());
    CHECK( subtab_1_0->is_attached());
    CHECK(!subtab_1_1->is_attached());
    CHECK_EQUAL(10007,    subtab_0_0->get_int   (0, 0));
    CHECK_EQUAL(10017.0f, subtab_0_0->get_float (1, 0));
    CHECK_EQUAL(subtab_0_0, parent->get_subtable(0, 0));
    CHECK_EQUAL(subtab_1_0, parent->get_subtable(1, 0));
    parent->remove_column(1);
    subtab_0_0->set_int   (0, 0, 10008);
    subtab_0_0->set_float (1, 0, 10018.0f);
    CHECK_EQUAL(1, parent->get_column_count());
    CHECK_EQUAL(1, parent->size());
    CHECK( subtab_0_0->is_attached());
    CHECK(!subtab_0_1->is_attached());
    CHECK(!subtab_1_0->is_attached());
    CHECK(!subtab_1_1->is_attached());
    CHECK_EQUAL(10008,    subtab_0_0->get_int   (0, 0));
    CHECK_EQUAL(10018.0f, subtab_0_0->get_float (1, 0));
    CHECK_EQUAL(subtab_0_0, parent->get_subtable(0, 0));

    // Remove subtable
    parent->clear_subtable(0, 0);
    CHECK_EQUAL(1, parent->get_column_count());
    CHECK_EQUAL(1, parent->size());
    CHECK(!subtab_0_0->is_attached());

    // Clear parent table
    parent->clear();
    CHECK_EQUAL(1, parent->get_column_count());
    CHECK_EQUAL(0, parent->size());
    CHECK(!subtab_0_0->is_attached());

    // Insert 4 new subtables, then remove some of them in a different way
    parent->add_column(type_Mixed, "c");
    parent->add_empty_row(2);
    parent->set_mixed(0, 0, Mixed::subtable_tag());
    parent->set_mixed(0, 1, Mixed::subtable_tag());
    parent->set_mixed(1, 0, Mixed::subtable_tag());
    parent->set_mixed(1, 1, Mixed::subtable_tag());
    subtab_0_0 = parent->get_subtable(0, 0);
    subtab_0_1 = parent->get_subtable(0, 1);
    subtab_1_0 = parent->get_subtable(1, 0);
    subtab_1_1 = parent->get_subtable(1, 1);
    CHECK(subtab_0_0);
    CHECK(subtab_0_1);
    CHECK(subtab_1_0);
    CHECK(subtab_1_1);
    subtab_1_1->add_column(type_String, "x");
    subtab_1_1->add_empty_row();
    subtab_1_1->set_string(0, 0, "pneumonoultramicroscopicsilicovolcanoconiosis");
    CHECK_EQUAL(2, parent->get_column_count());
    CHECK_EQUAL(2, parent->size());
    CHECK(subtab_0_0->is_attached());
    CHECK(subtab_0_1->is_attached());
    CHECK(subtab_1_0->is_attached());
    CHECK(subtab_1_1->is_attached());
    CHECK_EQUAL(0, subtab_0_0->size());
    CHECK_EQUAL(0, subtab_0_1->size());
    CHECK_EQUAL(0, subtab_1_0->size());
    CHECK_EQUAL(1, subtab_1_1->size());
    CHECK_EQUAL("pneumonoultramicroscopicsilicovolcanoconiosis", subtab_1_1->get_string(0, 0));
    parent->remove(0);
    parent->remove_column(0);
    CHECK_EQUAL(1, parent->get_column_count());
    CHECK_EQUAL(1, parent->size());
    subtab_1_1 = parent->get_subtable(0, 0);
    CHECK(!subtab_0_0->is_attached());
    CHECK(!subtab_0_1->is_attached());
    CHECK(!subtab_1_0->is_attached());
    CHECK( subtab_1_1->is_attached());
    CHECK_EQUAL(1, subtab_1_1->size());
    CHECK_EQUAL("pneumonoultramicroscopicsilicovolcanoconiosis", subtab_1_1->get_string(0, 0));

    // Insert 2x2 new subtables, then remove them all together
    parent->add_column(type_Mixed, "d");
    parent->add_empty_row(2);
    parent->set_mixed(0, 0, Mixed::subtable_tag());
    parent->set_mixed(0, 1, Mixed::subtable_tag());
    parent->set_mixed(1, 0, Mixed::subtable_tag());
    parent->set_mixed(1, 1, Mixed::subtable_tag());
    subtab_0_0 = parent->get_subtable(0, 0);
    subtab_0_1 = parent->get_subtable(0, 1);
    subtab_1_0 = parent->get_subtable(1, 0);
    subtab_1_1 = parent->get_subtable(1, 1);
    subtab_1_1->add_column(type_String, "x");
    subtab_1_1->add_empty_row();
    subtab_1_1->set_string(0, 0, "supercalifragilisticexpialidocious");
    parent->clear();
    CHECK_EQUAL(2, parent->get_column_count());
    CHECK_EQUAL(0, parent->size());
    CHECK(!subtab_0_0->is_attached());
    CHECK(!subtab_0_1->is_attached());
    CHECK(!subtab_1_0->is_attached());
    CHECK(!subtab_1_1->is_attached());

    // Insert 1x1 new subtable, then remove it by removing the last row
    parent->add_empty_row(1);
    parent->remove_column(0);
    parent->set_mixed(0, 0, Mixed::subtable_tag());
    subtab_0_0 = parent->get_subtable(0, 0);
    subtab_0_0->add_column(type_String, "x");
    subtab_0_0->add_empty_row(1);
    subtab_0_0->set_string(0, 0, "brahmaputra");
    CHECK_EQUAL(1, parent->get_column_count());
    CHECK_EQUAL(type_Mixed, parent->get_column_type(0));
    CHECK_EQUAL("d", parent->get_column_name(0));
    CHECK_EQUAL(1, parent->size());
    CHECK(subtab_0_0->is_attached());
    CHECK_EQUAL(1, subtab_0_0->get_column_count());
    CHECK_EQUAL(type_String, subtab_0_0->get_column_type(0));
    CHECK_EQUAL("x", subtab_0_0->get_column_name(0));
    CHECK_EQUAL(1, subtab_0_0->size());
    CHECK_EQUAL("brahmaputra", subtab_0_0->get_string(0, 0));
    parent->remove(0);
    CHECK_EQUAL(1, parent->get_column_count());
    CHECK_EQUAL(0, parent->size());
    CHECK(!subtab_0_0->is_attached());

    // Insert 1x1 new subtable, then remove it by removing the last column
    parent->add_empty_row(1);
    parent->set_mixed(0, 0, Mixed::subtable_tag());
    subtab_0_0 = parent->get_subtable(0, 0);
    subtab_0_0->add_column(type_String, "x");
    subtab_0_0->add_empty_row(1);
    subtab_0_0->set_string(0, 0, "baikonur");
    CHECK_EQUAL(1, parent->get_column_count());
    CHECK_EQUAL(type_Mixed, parent->get_column_type(0));
    CHECK_EQUAL("d", parent->get_column_name(0));
    CHECK_EQUAL(1, parent->size());
    CHECK(subtab_0_0->is_attached());
    CHECK_EQUAL(1, subtab_0_0->get_column_count());
    CHECK_EQUAL(type_String, subtab_0_0->get_column_type(0));
    CHECK_EQUAL("x", subtab_0_0->get_column_name(0));
    CHECK_EQUAL(1, subtab_0_0->size());
    CHECK_EQUAL("baikonur", subtab_0_0->get_string(0, 0));
    parent->remove_column(0);
    CHECK_EQUAL(0, parent->get_column_count());
    CHECK_EQUAL(0, parent->size());
    CHECK(!subtab_0_0->is_attached());
}


TEST(Table_RowAccessor)
{
    Table table;
    DescriptorRef subdesc;
    table.add_column(type_Int,      "int");
    table.add_column(type_Bool,     "bool");
    table.add_column(type_Float,    "");
    table.add_column(type_Double,   "");
    table.add_column(type_String,   "");
    table.add_column(type_Binary,   "", true);
    table.add_column(type_OldDateTime, "");
    table.add_column(type_Table,    "", &subdesc);
    table.add_column(type_Mixed,    "");
    subdesc->add_column(type_Int, "i");
    table.add_empty_row(2);

    BinaryData bin("bin", 3);

    Table empty_subtab;
    empty_subtab.add_column(type_Int, "i");

    Table one_subtab;
    one_subtab.add_column(type_Int, "i");
    one_subtab.add_empty_row(1);
    one_subtab.set_int(0, 0, 19);

    Table two_subtab;
    two_subtab.add_column(type_Int, "i");
    two_subtab.add_empty_row(1);
    two_subtab.set_int(0, 0, 29);

    table.set_int      (0, 1, 4923);
    table.set_bool     (1, 1, true);
    table.set_float    (2, 1, 5298.0f);
    table.set_double   (3, 1, 2169.0);
    table.set_string   (4, 1, "str");
    table.set_binary   (5, 1, bin);
    table.set_olddatetime (6, 1, 7739);
    table.set_subtable (7, 1, &one_subtab);
    table.set_mixed    (8, 1, Mixed("mix"));

    // Check getters for `RowExpr`
    {
        CHECK_EQUAL(9,         table[0].get_column_count());
        CHECK_EQUAL(type_Int,  table[0].get_column_type(0));
        CHECK_EQUAL(type_Bool, table[0].get_column_type(1));
        CHECK_EQUAL("int",     table[0].get_column_name(0));
        CHECK_EQUAL("bool",    table[0].get_column_name(1));
        CHECK_EQUAL(0,         table[0].get_column_index("int"));
        CHECK_EQUAL(1,         table[0].get_column_index("bool"));

        CHECK_EQUAL(int_fast64_t(),  table[0].get_int           (0));
        CHECK_EQUAL(bool(),          table[0].get_bool          (1));
        CHECK_EQUAL(float(),         table[0].get_float         (2));
        CHECK_EQUAL(double(),        table[0].get_double        (3));
        CHECK_EQUAL(StringData(""),    table[0].get_string        (4));
        CHECK_EQUAL(BinaryData(),    table[0].get_binary        (5));
        CHECK_EQUAL(OldDateTime(),      table[0].get_olddatetime      (6));
        CHECK_EQUAL(0,               table[0].get_subtable_size (7));
        CHECK_EQUAL(int_fast64_t(),  table[0].get_mixed         (8));
        CHECK_EQUAL(type_Int,        table[0].get_mixed_type    (8));

        CHECK_EQUAL(4923,            table[1].get_int           (0));
        CHECK_EQUAL(true,            table[1].get_bool          (1));
        CHECK_EQUAL(5298.0f,         table[1].get_float         (2));
        CHECK_EQUAL(2169.0,          table[1].get_double        (3));
        CHECK_EQUAL("str",           table[1].get_string        (4));
        CHECK_EQUAL(bin,             table[1].get_binary        (5));
        CHECK_EQUAL(OldDateTime(7739),  table[1].get_olddatetime      (6));
        CHECK_EQUAL(1,               table[1].get_subtable_size (7));
        CHECK_EQUAL("mix",           table[1].get_mixed         (8));
        CHECK_EQUAL(type_String,     table[1].get_mixed_type    (8));

        TableRef subtab_0 = table[0].get_subtable(7);
        CHECK(*subtab_0 == empty_subtab);
        TableRef subtab_1 = table[1].get_subtable(7);
        CHECK_EQUAL(19, subtab_1->get_int(0, 0));
        CHECK(*subtab_1 == one_subtab);
    }

    // Check getters for `ConstRowExpr`
    {
        const Table& const_table = table;

        CHECK_EQUAL(9,         const_table[0].get_column_count());
        CHECK_EQUAL(type_Int,  const_table[0].get_column_type(0));
        CHECK_EQUAL(type_Bool, const_table[0].get_column_type(1));
        CHECK_EQUAL("int",     const_table[0].get_column_name(0));
        CHECK_EQUAL("bool",    const_table[0].get_column_name(1));
        CHECK_EQUAL(0,         const_table[0].get_column_index("int"));
        CHECK_EQUAL(1,         const_table[0].get_column_index("bool"));

        CHECK_EQUAL(int_fast64_t(),  const_table[0].get_int           (0));
        CHECK_EQUAL(bool(),          const_table[0].get_bool          (1));
        CHECK_EQUAL(float(),         const_table[0].get_float         (2));
        CHECK_EQUAL(double(),        const_table[0].get_double        (3));
        CHECK_EQUAL(StringData(""),  const_table[0].get_string        (4));
        CHECK_EQUAL(BinaryData(),  const_table[0].get_binary        (5));
        CHECK_EQUAL(OldDateTime(),      const_table[0].get_olddatetime      (6));
        CHECK_EQUAL(0,               const_table[0].get_subtable_size (7));
        CHECK_EQUAL(int_fast64_t(),  const_table[0].get_mixed         (8));
        CHECK_EQUAL(type_Int,        const_table[0].get_mixed_type    (8));

        CHECK_EQUAL(4923,            const_table[1].get_int           (0));
        CHECK_EQUAL(true,            const_table[1].get_bool          (1));
        CHECK_EQUAL(5298.0f,         const_table[1].get_float         (2));
        CHECK_EQUAL(2169.0,          const_table[1].get_double        (3));
        CHECK_EQUAL("str",           const_table[1].get_string        (4));
        CHECK_EQUAL(bin,             const_table[1].get_binary        (5));
        CHECK_EQUAL(OldDateTime(7739),  const_table[1].get_olddatetime      (6));
        CHECK_EQUAL(1,               const_table[1].get_subtable_size (7));
        CHECK_EQUAL("mix",           const_table[1].get_mixed         (8));
        CHECK_EQUAL(type_String,     const_table[1].get_mixed_type    (8));

        ConstTableRef subtab_0 = const_table[0].get_subtable(7);
        CHECK(*subtab_0 == empty_subtab);
        ConstTableRef subtab_1 = const_table[1].get_subtable(7);
        CHECK_EQUAL(19, subtab_1->get_int(0, 0));
        CHECK(*subtab_1 == one_subtab);
    }

    // Check getters for `Row`
    {
        Row row_0 = table[0];
        Row row_1 = table[1];

        CHECK_EQUAL(9,         row_0.get_column_count());
        CHECK_EQUAL(type_Int,  row_0.get_column_type(0));
        CHECK_EQUAL(type_Bool, row_0.get_column_type(1));
        CHECK_EQUAL("int",     row_0.get_column_name(0));
        CHECK_EQUAL("bool",    row_0.get_column_name(1));
        CHECK_EQUAL(0,         row_0.get_column_index("int"));
        CHECK_EQUAL(1,         row_0.get_column_index("bool"));

        CHECK_EQUAL(int_fast64_t(),  row_0.get_int           (0));
        CHECK_EQUAL(bool(),          row_0.get_bool          (1));
        CHECK_EQUAL(float(),         row_0.get_float         (2));
        CHECK_EQUAL(double(),        row_0.get_double        (3));
        CHECK_EQUAL(StringData(""),  row_0.get_string        (4));
        CHECK_EQUAL(BinaryData(),  row_0.get_binary        (5));
        CHECK_EQUAL(OldDateTime(),      row_0.get_olddatetime      (6));
        CHECK_EQUAL(0,               row_0.get_subtable_size (7));
        CHECK_EQUAL(int_fast64_t(),  row_0.get_mixed         (8));
        CHECK_EQUAL(type_Int,        row_0.get_mixed_type    (8));

        CHECK_EQUAL(4923,            row_1.get_int           (0));
        CHECK_EQUAL(true,            row_1.get_bool          (1));
        CHECK_EQUAL(5298.0f,         row_1.get_float         (2));
        CHECK_EQUAL(2169.0,          row_1.get_double        (3));
        CHECK_EQUAL("str",           row_1.get_string        (4));
        CHECK_EQUAL(bin,             row_1.get_binary        (5));
        CHECK_EQUAL(OldDateTime(7739),  row_1.get_olddatetime      (6));
        CHECK_EQUAL(1,               row_1.get_subtable_size (7));
        CHECK_EQUAL("mix",           row_1.get_mixed         (8));
        CHECK_EQUAL(type_String,     row_1.get_mixed_type    (8));

        TableRef subtab_0 = row_0.get_subtable(7);
        CHECK(*subtab_0 == empty_subtab);
        TableRef subtab_1 = row_1.get_subtable(7);
        CHECK_EQUAL(19, subtab_1->get_int(0, 0));
        CHECK(*subtab_1 == one_subtab);
    }

    // Check getters for `const Row`
    {
        const Row row_0 = table[0];
        const Row row_1 = table[1];

        CHECK_EQUAL(int_fast64_t(),  row_0.get_int           (0));
        CHECK_EQUAL(bool(),          row_0.get_bool          (1));
        CHECK_EQUAL(float(),         row_0.get_float         (2));
        CHECK_EQUAL(double(),        row_0.get_double        (3));
        CHECK_EQUAL(StringData(""),  row_0.get_string        (4));
        CHECK_EQUAL(BinaryData(),  row_0.get_binary        (5));
        CHECK_EQUAL(OldDateTime(),      row_0.get_olddatetime      (6));
        CHECK_EQUAL(0,               row_0.get_subtable_size (7));
        CHECK_EQUAL(int_fast64_t(),  row_0.get_mixed         (8));
        CHECK_EQUAL(type_Int,        row_0.get_mixed_type    (8));

        CHECK_EQUAL(4923,            row_1.get_int           (0));
        CHECK_EQUAL(true,            row_1.get_bool          (1));
        CHECK_EQUAL(5298.0f,         row_1.get_float         (2));
        CHECK_EQUAL(2169.0,          row_1.get_double        (3));
        CHECK_EQUAL("str",           row_1.get_string        (4));
        CHECK_EQUAL(bin,             row_1.get_binary        (5));
        CHECK_EQUAL(OldDateTime(7739),  row_1.get_olddatetime      (6));
        CHECK_EQUAL(1,               row_1.get_subtable_size (7));
        CHECK_EQUAL("mix",           row_1.get_mixed         (8));
        CHECK_EQUAL(type_String,     row_1.get_mixed_type    (8));

        ConstTableRef subtab_0 = row_0.get_subtable(7);
        CHECK(*subtab_0 == empty_subtab);
        ConstTableRef subtab_1 = row_1.get_subtable(7);
        CHECK_EQUAL(19, subtab_1->get_int(0, 0));
        CHECK(*subtab_1 == one_subtab);
    }

    // Check getters for `ConstRow`
    {
        ConstRow row_0 = table[0];
        ConstRow row_1 = table[1];

        CHECK_EQUAL(int_fast64_t(),  row_0.get_int           (0));
        CHECK_EQUAL(bool(),          row_0.get_bool          (1));
        CHECK_EQUAL(float(),         row_0.get_float         (2));
        CHECK_EQUAL(double(),        row_0.get_double        (3));
        CHECK_EQUAL(StringData(""),  row_0.get_string        (4));
        CHECK_EQUAL(BinaryData(),  row_0.get_binary        (5));
        CHECK_EQUAL(OldDateTime(),      row_0.get_olddatetime      (6));
        CHECK_EQUAL(0,               row_0.get_subtable_size (7));
        CHECK_EQUAL(int_fast64_t(),  row_0.get_mixed         (8));
        CHECK_EQUAL(type_Int,        row_0.get_mixed_type    (8));

        CHECK_EQUAL(4923,            row_1.get_int           (0));
        CHECK_EQUAL(true,            row_1.get_bool          (1));
        CHECK_EQUAL(5298.0f,         row_1.get_float         (2));
        CHECK_EQUAL(2169.0,          row_1.get_double        (3));
        CHECK_EQUAL("str",           row_1.get_string        (4));
        CHECK_EQUAL(bin,             row_1.get_binary        (5));
        CHECK_EQUAL(OldDateTime(7739),  row_1.get_olddatetime      (6));
        CHECK_EQUAL(1,               row_1.get_subtable_size (7));
        CHECK_EQUAL("mix",           row_1.get_mixed         (8));
        CHECK_EQUAL(type_String,     row_1.get_mixed_type    (8));

        ConstTableRef subtab_0 = row_0.get_subtable(7);
        CHECK(*subtab_0 == empty_subtab);
        ConstTableRef subtab_1 = row_1.get_subtable(7);
        CHECK_EQUAL(19, subtab_1->get_int(0, 0));
        CHECK(*subtab_1 == one_subtab);
    }

    // Check getters for `const ConstRow` (double constness)
    {
        const ConstRow row_0 = table[0];
        const ConstRow row_1 = table[1];

        CHECK_EQUAL(int_fast64_t(),  row_0.get_int           (0));
        CHECK_EQUAL(bool(),          row_0.get_bool          (1));
        CHECK_EQUAL(float(),         row_0.get_float         (2));
        CHECK_EQUAL(double(),        row_0.get_double        (3));
        CHECK_EQUAL(StringData(""),  row_0.get_string        (4));
        CHECK_EQUAL(BinaryData(),  row_0.get_binary        (5));
        CHECK_EQUAL(OldDateTime(),      row_0.get_olddatetime      (6));
        CHECK_EQUAL(0,               row_0.get_subtable_size (7));
        CHECK_EQUAL(int_fast64_t(),  row_0.get_mixed         (8));
        CHECK_EQUAL(type_Int,        row_0.get_mixed_type    (8));

        CHECK_EQUAL(4923,            row_1.get_int           (0));
        CHECK_EQUAL(true,            row_1.get_bool          (1));
        CHECK_EQUAL(5298.0f,         row_1.get_float         (2));
        CHECK_EQUAL(2169.0,          row_1.get_double        (3));
        CHECK_EQUAL("str",           row_1.get_string        (4));
        CHECK_EQUAL(bin,             row_1.get_binary        (5));
        CHECK_EQUAL(OldDateTime(7739),  row_1.get_olddatetime      (6));
        CHECK_EQUAL(1,               row_1.get_subtable_size (7));
        CHECK_EQUAL("mix",           row_1.get_mixed         (8));
        CHECK_EQUAL(type_String,     row_1.get_mixed_type    (8));

        ConstTableRef subtab_0 = row_0.get_subtable(7);
        CHECK(*subtab_0 == empty_subtab);
        ConstTableRef subtab_1 = row_1.get_subtable(7);
        CHECK_EQUAL(19, subtab_1->get_int(0, 0));
        CHECK(*subtab_1 == one_subtab);
    }

    // Check setters for `Row`
    {
        Row row_0 = table[0];
        Row row_1 = table[1];

        row_0.set_int      (0, 5651);
        row_0.set_bool     (1, true);
        row_0.set_float    (2, 8397.0f);
        row_0.set_double   (3, 1937.0);
        row_0.set_string   (4, "foo");
        row_0.set_binary   (5, bin);
        row_0.set_olddatetime (6, OldDateTime(9992));
        row_0.set_subtable (7, &one_subtab);
        row_0.set_mixed    (8, Mixed(3637.0f));

        row_1.set_int      (0, int_fast64_t());
        row_1.set_bool     (1, bool());
        row_1.set_float    (2, float());
        row_1.set_double   (3, double());
        row_1.set_string   (4, StringData(""));
        row_1.set_binary   (5, BinaryData());
        row_1.set_olddatetime (6, OldDateTime());
        row_1.set_subtable (7, nullptr);
        row_1.set_mixed    (8, Mixed());

        Mixed mix_subtab((Mixed::subtable_tag()));

        CHECK_EQUAL(5651,            table.get_int      (0, 0));
        CHECK_EQUAL(true,            table.get_bool     (1, 0));
        CHECK_EQUAL(8397.0f,         table.get_float    (2, 0));
        CHECK_EQUAL(1937.0,          table.get_double   (3, 0));
        CHECK_EQUAL("foo",           table.get_string   (4, 0));
        CHECK_EQUAL(bin,             table.get_binary   (5, 0));
        CHECK_EQUAL(OldDateTime(9992),  table.get_olddatetime (6, 0));
        CHECK_EQUAL(3637.0f,         table.get_mixed    (8, 0));

        CHECK_EQUAL(int_fast64_t(),  table.get_int      (0, 1));
        CHECK_EQUAL(bool(),          table.get_bool     (1, 1));
        CHECK_EQUAL(float(),         table.get_float    (2, 1));
        CHECK_EQUAL(double(),        table.get_double   (3, 1));
        CHECK_EQUAL(StringData(""),  table.get_string   (4, 1));
        CHECK_EQUAL(BinaryData(),  table.get_binary   (5, 1));
        CHECK_EQUAL(OldDateTime(),      table.get_olddatetime (6, 1));
        CHECK_EQUAL(int_fast64_t(),  table.get_mixed    (8, 1));

        TableRef subtab_0 = table.get_subtable(7, 0);
        CHECK_EQUAL(19, subtab_0->get_int(0, 0));
        CHECK(*subtab_0 == one_subtab);
        TableRef subtab_1 = table.get_subtable(7, 1);
        CHECK(*subtab_1 == empty_subtab);

        row_0.set_mixed_subtable(8, 0);
        row_1.set_mixed_subtable(8, &two_subtab);
        subtab_0 = table.get_subtable(8, 0);
        subtab_1 = table.get_subtable(8, 1);
        CHECK(subtab_0);
        CHECK(subtab_1);
        CHECK(subtab_0->is_attached());
        CHECK(subtab_1->is_attached());
        CHECK(*subtab_0 == Table());
        CHECK_EQUAL(29, subtab_1->get_int(0, 0));
        CHECK(*subtab_1 == two_subtab);
    }

    // Check setters for `RowExpr`
    {
        table[0].set_int      (0, int_fast64_t());
        table[0].set_bool     (1, bool());
        table[0].set_float    (2, float());
        table[0].set_double   (3, double());
        table[0].set_string   (4, StringData(""));
        table[0].set_binary   (5, BinaryData());
        table[0].set_olddatetime (6, OldDateTime());
        table[0].set_subtable (7, nullptr);
        table[0].set_mixed    (8, Mixed());

        table[1].set_int      (0, 5651);
        table[1].set_bool     (1, true);
        table[1].set_float    (2, 8397.0f);
        table[1].set_double   (3, 1937.0);
        table[1].set_string   (4, "foo");
        table[1].set_binary   (5, bin);
        table[1].set_olddatetime (6, OldDateTime(9992));
        table[1].set_subtable (7, &one_subtab);
        table[1].set_mixed    (8, Mixed(3637.0f));

        Mixed mix_subtab((Mixed::subtable_tag()));

        CHECK_EQUAL(int_fast64_t(),  table.get_int      (0, 0));
        CHECK_EQUAL(bool(),          table.get_bool     (1, 0));
        CHECK_EQUAL(float(),         table.get_float    (2, 0));
        CHECK_EQUAL(double(),        table.get_double   (3, 0));
        CHECK_EQUAL(StringData(""),  table.get_string   (4, 0));
        CHECK_EQUAL(BinaryData(),  table.get_binary   (5, 0));
        CHECK_EQUAL(OldDateTime(),      table.get_olddatetime (6, 0));
        CHECK_EQUAL(int_fast64_t(),  table.get_mixed    (8, 0));

        CHECK_EQUAL(5651,            table.get_int      (0, 1));
        CHECK_EQUAL(true,            table.get_bool     (1, 1));
        CHECK_EQUAL(8397.0f,         table.get_float    (2, 1));
        CHECK_EQUAL(1937.0,          table.get_double   (3, 1));
        CHECK_EQUAL("foo",           table.get_string   (4, 1));
        CHECK_EQUAL(bin,             table.get_binary   (5, 1));
        CHECK_EQUAL(OldDateTime(9992),  table.get_olddatetime (6, 1));
        CHECK_EQUAL(3637.0f,         table.get_mixed    (8, 1));

        TableRef subtab_0 = table.get_subtable(7, 0);
        CHECK(*subtab_0 == empty_subtab);
        TableRef subtab_1 = table.get_subtable(7, 1);
        CHECK_EQUAL(19, subtab_1->get_int(0, 0));
        CHECK(*subtab_1 == one_subtab);

        table[0].set_mixed_subtable(8, &two_subtab);
        table[1].set_mixed_subtable(8, 0);
        subtab_0 = table.get_subtable(8, 0);
        subtab_1 = table.get_subtable(8, 1);
        CHECK(subtab_0);
        CHECK(subtab_1);
        CHECK(subtab_0->is_attached());
        CHECK(subtab_1->is_attached());
        CHECK_EQUAL(29, subtab_0->get_int(0, 0));
        CHECK(*subtab_0 == two_subtab);
        CHECK(*subtab_1 == Table());
    }

    // Check that we can also create ConstRow's from `const Table`
    {
        const Table& const_table = table;
        ConstRow row_0 = const_table[0];
        ConstRow row_1 = const_table[1];
        CHECK_EQUAL(0,    row_0.get_int(0));
        CHECK_EQUAL(5651, row_1.get_int(0));
    }

    // Check that we can get the table and the row index from a Row
    {
        Row row_0 = table[0];
        Row row_1 = table[1];
        CHECK_EQUAL(&table, row_0.get_table());
        CHECK_EQUAL(&table, row_1.get_table());
        CHECK_EQUAL(0, row_0.get_index());
        CHECK_EQUAL(1, row_1.get_index());
    }
}


TEST(Table_RowAccessorLinks)
{
    Group group;
    TableRef target_table = group.add_table("target");
    target_table->add_column(type_Int, "");
    target_table->add_empty_row(16);
    TableRef origin_table = group.add_table("origin");
    origin_table->add_column_link(type_Link, "", *target_table);
    origin_table->add_column_link(type_LinkList, "", *target_table);
    origin_table->add_empty_row(2);

    Row source_row_1 = origin_table->get(0);
    Row source_row_2 = origin_table->get(1);
    CHECK(source_row_1.is_null_link(0));
    CHECK(source_row_2.is_null_link(0));
    CHECK(source_row_1.linklist_is_empty(1));
    CHECK(source_row_2.linklist_is_empty(1));
    CHECK_EQUAL(0, source_row_1.get_link_count(1));
    CHECK_EQUAL(0, source_row_2.get_link_count(1));
    CHECK_EQUAL(0, target_table->get(7).get_backlink_count(*origin_table, 0));
    CHECK_EQUAL(0, target_table->get(13).get_backlink_count(*origin_table, 0));
    CHECK_EQUAL(0, target_table->get(11).get_backlink_count(*origin_table, 1));
    CHECK_EQUAL(0, target_table->get(15).get_backlink_count(*origin_table, 1));

    // Set links
    source_row_1.set_link(0, 7);
    source_row_2.set_link(0, 13);
    CHECK(!source_row_1.is_null_link(0));
    CHECK(!source_row_2.is_null_link(0));
    CHECK_EQUAL(7,  source_row_1.get_link(0));
    CHECK_EQUAL(13, source_row_2.get_link(0));
    CHECK_EQUAL(1, target_table->get(7).get_backlink_count(*origin_table, 0));
    CHECK_EQUAL(1, target_table->get(13).get_backlink_count(*origin_table, 0));
    CHECK_EQUAL(0, target_table->get(7).get_backlink(*origin_table, 0, 0));
    CHECK_EQUAL(1, target_table->get(13).get_backlink(*origin_table, 0, 0));

    // Nullify links
    source_row_1.nullify_link(0);
    source_row_2.nullify_link(0);
    CHECK(source_row_1.is_null_link(0));
    CHECK(source_row_2.is_null_link(0));
    CHECK_EQUAL(0, target_table->get(7).get_backlink_count(*origin_table, 0));
    CHECK_EQUAL(0, target_table->get(13).get_backlink_count(*origin_table, 0));

    // Add stuff to link lists
    LinkViewRef link_list_1 = source_row_1.get_linklist(1);
    LinkViewRef link_list_2 = source_row_2.get_linklist(1);
    link_list_1->add(15);
    link_list_2->add(11);
    link_list_2->add(15);
    CHECK(!source_row_1.linklist_is_empty(1));
    CHECK(!source_row_2.linklist_is_empty(1));
    CHECK_EQUAL(1, source_row_1.get_link_count(1));
    CHECK_EQUAL(2, source_row_2.get_link_count(1));
    CHECK_EQUAL(1, target_table->get(11).get_backlink_count(*origin_table, 1));
    CHECK_EQUAL(2, target_table->get(15).get_backlink_count(*origin_table, 1));
    CHECK_EQUAL(1, target_table->get(11).get_backlink(*origin_table, 1, 0));
    size_t back_link_1 = target_table->get(15).get_backlink(*origin_table, 1, 0);
    size_t back_link_2 = target_table->get(15).get_backlink(*origin_table, 1, 1);
    CHECK((back_link_1 == 0 && back_link_2 == 1) || (back_link_1 == 1 && back_link_2 == 0));

    // Clear link lists
    link_list_1->clear();
    link_list_2->clear();
    CHECK(source_row_1.linklist_is_empty(1));
    CHECK(source_row_2.linklist_is_empty(1));
    CHECK_EQUAL(0, source_row_1.get_link_count(1));
    CHECK_EQUAL(0, source_row_2.get_link_count(1));
    CHECK_EQUAL(0, target_table->get(11).get_backlink_count(*origin_table, 1));
    CHECK_EQUAL(0, target_table->get(15).get_backlink_count(*origin_table, 1));
}


TEST(Table_RowAccessorDetach)
{
    Table table;
    table.add_column(type_Int, "");
    table.add_empty_row();
    Row row = table[0];
    CHECK(row.is_attached());
    row.detach();
    CHECK(!row.is_attached());
    row = table[0];
    CHECK(row.is_attached());
}


TEST(Table_RowAccessor_DetachedRowExpr)
{
    // Check that it is possible to create a detached RowExpr from scratch.
    BasicRowExpr<Table> row;
    CHECK_NOT(row.is_attached());
}


TEST(Table_RowAccessorCopyAndAssign)
{
    Table table;
    const Table& ctable = table;
    table.add_column(type_Int, "");
    table.add_empty_row(3);
    table.set_int(0, 0, 750);
    table.set_int(0, 1, 751);
    table.set_int(0, 2, 752);

    {
        // Check copy construction of row accessor from row expression
        Row       row_1 =  table[0]; // Copy construct `Row` from `RowExpr`
        ConstRow crow_1 =  table[1]; // Copy construct `ConstRow` from `RowExpr`
        ConstRow crow_2 = ctable[2]; // Copy construct `ConstRow` from `ConstRowExpr`
        CHECK(row_1.is_attached());
        CHECK(crow_1.is_attached());
        CHECK(crow_2.is_attached());
        CHECK_EQUAL(&table,  row_1.get_table());
        CHECK_EQUAL(&table, crow_1.get_table());
        CHECK_EQUAL(&table, crow_2.get_table());
        CHECK_EQUAL(0,  row_1.get_index());
        CHECK_EQUAL(1, crow_1.get_index());
        CHECK_EQUAL(2, crow_2.get_index());

        // Check copy construction of row accessor from other row accessor
        Row drow_1;
        ConstRow dcrow_1;
        CHECK(!drow_1.is_attached());
        CHECK(!dcrow_1.is_attached());
        Row      drow_2  = drow_1;  // Copy construct `Row` from detached `Row`
        ConstRow dcrow_2 = drow_1;  // Copy construct `ConstRow` from detached `Row`
        ConstRow dcrow_3 = dcrow_1; // Copy construct `ConstRow` from detached `ConstRow`
        Row      row_2   = row_1;   // Copy construct `Row` from attached `Row`
        ConstRow crow_3  = row_1;   // Copy construct `ConstRow` from attached `Row`
        ConstRow crow_4  = crow_1;  // Copy construct `ConstRow` from attached `ConstRow`
        CHECK(!drow_2.is_attached());
        CHECK(!dcrow_2.is_attached());
        CHECK(!dcrow_3.is_attached());
        CHECK(row_2.is_attached());
        CHECK(crow_3.is_attached());
        CHECK(crow_4.is_attached());
        CHECK(!drow_2.get_table());
        CHECK(!dcrow_2.get_table());
        CHECK(!dcrow_3.get_table());
        CHECK_EQUAL(&table, row_2.get_table());
        CHECK_EQUAL(&table, crow_3.get_table());
        CHECK_EQUAL(&table, crow_4.get_table());
        CHECK_EQUAL(0, row_2.get_index());
        CHECK_EQUAL(0, crow_3.get_index());
        CHECK_EQUAL(1, crow_4.get_index());
    }
    table.verify();

    // Check assignment of row expression to row accessor
    {
        Row row;
        ConstRow crow_1, crow_2;
        row    =  table[0]; // Assign `RowExpr` to detached `Row`
        crow_1 =  table[1]; // Assign `RowExpr` to detached `ConstRow`
        crow_2 = ctable[2]; // Assign `ConstRowExpr` to detached `ConstRow`
        CHECK(row.is_attached());
        CHECK(crow_1.is_attached());
        CHECK(crow_2.is_attached());
        CHECK_EQUAL(&table,  row.get_table());
        CHECK_EQUAL(&table, crow_1.get_table());
        CHECK_EQUAL(&table, crow_2.get_table());
        CHECK_EQUAL(0,  row.get_index());
        CHECK_EQUAL(1, crow_1.get_index());
        CHECK_EQUAL(2, crow_2.get_index());
        row    =  table[1]; // Assign `RowExpr` to attached `Row`
        crow_1 =  table[2]; // Assign `RowExpr` to attached `ConstRow`
        crow_2 = ctable[0]; // Assign `ConstRowExpr` to attached `ConstRow`
        CHECK(row.is_attached());
        CHECK(crow_1.is_attached());
        CHECK(crow_2.is_attached());
        CHECK_EQUAL(&table,  row.get_table());
        CHECK_EQUAL(&table, crow_1.get_table());
        CHECK_EQUAL(&table, crow_2.get_table());
        CHECK_EQUAL(1,  row.get_index());
        CHECK_EQUAL(2, crow_1.get_index());
        CHECK_EQUAL(0, crow_2.get_index());
    }

    // Check assignment of row accessor to row accessor
    {
        Row drow, row_1;
        ConstRow dcrow, crow_1, crow_2;
        row_1  = row_1;  // Assign detached `Row` to self
        crow_1 = crow_1; // Assign detached `ConstRow` to self
        CHECK(!row_1.is_attached());
        CHECK(!crow_1.is_attached());
        row_1  = drow;  // Assign detached `Row` to detached `Row`
        crow_1 = drow;  // Assign detached `Row` to detached `ConstRow`
        crow_2 = dcrow; // Assign detached `ConstRow` to detached `ConstRow`
        CHECK(!row_1.is_attached());
        CHECK(!crow_1.is_attached());
        CHECK(!crow_2.is_attached());
        Row       row_2 = table[0];
        Row       row_3 = table[1];
        ConstRow crow_3 = table[2];
        CHECK(row_2.is_attached());
        CHECK(row_3.is_attached());
        CHECK(crow_3.is_attached());
        CHECK_EQUAL(&table,  row_2.get_table());
        CHECK_EQUAL(&table,  row_3.get_table());
        CHECK_EQUAL(&table, crow_3.get_table());
        CHECK_EQUAL(0,  row_2.get_index());
        CHECK_EQUAL(1,  row_3.get_index());
        CHECK_EQUAL(2, crow_3.get_index());
        row_1  =  row_2; // Assign attached `Row` to detached `Row`
        crow_1 =  row_3; // Assign attached `Row` to detached `ConstRow`
        crow_2 = crow_3; // Assign attached `ConstRow` to detached `ConstRow`
        CHECK(row_1.is_attached());
        CHECK(crow_1.is_attached());
        CHECK(crow_2.is_attached());
        CHECK_EQUAL(&table,  row_1.get_table());
        CHECK_EQUAL(&table, crow_1.get_table());
        CHECK_EQUAL(&table, crow_2.get_table());
        CHECK_EQUAL(0,  row_1.get_index());
        CHECK_EQUAL(1, crow_1.get_index());
        CHECK_EQUAL(2, crow_2.get_index());
        row_1  = row_1;  // Assign attached `Row` to self
        crow_1 = crow_1; // Assign attached `ConstRow` to self
        CHECK(row_1.is_attached());
        CHECK(crow_1.is_attached());
        CHECK_EQUAL(&table,  row_1.get_table());
        CHECK_EQUAL(&table, crow_1.get_table());
        CHECK_EQUAL(0,  row_1.get_index());
        CHECK_EQUAL(1, crow_1.get_index());
        Row       row_4 = table[2];
        Row       row_5 = table[0];
        ConstRow crow_4 = table[1];
        row_1  =  row_4; // Assign attached `Row` to attached `Row`
        crow_1 =  row_5; // Assign attached `Row` to attached `ConstRow`
        crow_2 = crow_4; // Assign attached `ConstRow` to attached `ConstRow`
        CHECK(row_1.is_attached());
        CHECK(crow_1.is_attached());
        CHECK(crow_2.is_attached());
        CHECK_EQUAL(&table,  row_1.get_table());
        CHECK_EQUAL(&table, crow_1.get_table());
        CHECK_EQUAL(&table, crow_2.get_table());
        CHECK_EQUAL(2,  row_1.get_index());
        CHECK_EQUAL(0, crow_1.get_index());
        CHECK_EQUAL(1, crow_2.get_index());
        row_1  = drow;  // Assign detached `Row` to attached `Row`
        crow_1 = drow;  // Assign detached `Row` to attached `ConstRow`
        crow_2 = dcrow; // Assign detached `ConstRow` to attached `ConstRow`
        CHECK(!row_1.is_attached());
        CHECK(!crow_1.is_attached());
        CHECK(!crow_2.is_attached());
    }
}

TEST(Table_RowAccessorCopyConstructionBug)
{
    Table table;
    table.add_column(type_Int, "");
    table.add_empty_row();

    BasicRowExpr<Table> row_expr(table[0]);
    BasicRow<Table> row_from_expr(row_expr);
    BasicRow<Table> row_copy(row_from_expr);

    table.remove(0);

    CHECK_NOT(row_from_expr.is_attached());
    CHECK_NOT(row_copy.is_attached());
}

TEST(Table_RowAccessorAssignMultipleTables)
{
    Table tables[2];
    for (int i = 0; i < 2; ++i) {
        tables[i].add_column(type_Int, "");
        tables[i].add_empty_row(3);
        tables[i].set_int(0, 0, 750);
        tables[i].set_int(0, 1, 751);
        tables[i].set_int(0, 2, 752);
    }

    Row row_1 = tables[0][2];
    Row row_2 = tables[1][2];
    Row row_3 = tables[0][2];
    row_1 = tables[1][2]; // Assign attached `Row` to a different table via RowExpr

    // Veriy that the correct accessors are updated when removing from a table
    tables[0].remove(0);
    CHECK_EQUAL(row_1.get_index(), 2);
    CHECK_EQUAL(row_2.get_index(), 2);
    CHECK_EQUAL(row_3.get_index(), 1);

    row_1 = row_3; // Assign attached `Row` to a different table via Row

    // Veriy that the correct accessors are updated when removing from a table
    tables[0].remove(0);
    CHECK_EQUAL(row_1.get_index(), 0);
    CHECK_EQUAL(row_2.get_index(), 2);
    CHECK_EQUAL(row_3.get_index(), 0);
}

TEST(Table_RowAccessorRetain)
{
    // Create a table with two rows
    TableRef parent = Table::create();
    parent->add_column(type_Int, "a");
    parent->add_empty_row(2);
    parent->set_int(0, 0, 27);
    parent->set_int(0, 1, 227);
    parent->verify();
    CHECK_EQUAL(2, parent->size());
    ConstRow row_1 = (*parent)[0];
    ConstRow row_2 = (*parent)[1];
    CHECK(row_1.is_attached());
    CHECK(row_2.is_attached());
    CHECK_EQUAL(parent.get(), row_1.get_table());
    CHECK_EQUAL(parent.get(), row_2.get_table());
    CHECK_EQUAL(0, row_1.get_index());
    CHECK_EQUAL(1, row_2.get_index());

    // Check that row insertion does not detach the row accessors, and that the
    // row indexes is properly adjusted
    parent->insert_empty_row(1); // Between
    parent->add_empty_row();     // After
    parent->insert_empty_row(0); // Before
    parent->verify();
    CHECK_EQUAL(5, parent->size());
    CHECK(row_1.is_attached());
    CHECK(row_2.is_attached());
    CHECK_EQUAL(parent.get(), row_1.get_table());
    CHECK_EQUAL(parent.get(), row_2.get_table());
    CHECK_EQUAL(1, row_1.get_index());
    CHECK_EQUAL(3, row_2.get_index());
    CHECK_EQUAL(27,  row_1.get_int(0));
    CHECK_EQUAL(227, row_2.get_int(0));
    parent->insert_empty_row(1); // Immediately before row_1
    parent->insert_empty_row(5); // Immediately after  row_2
    parent->insert_empty_row(3); // Immediately after  row_1
    parent->insert_empty_row(5); // Immediately before row_2
    parent->verify();
    CHECK_EQUAL(9, parent->size());
    CHECK(row_1.is_attached());
    CHECK(row_2.is_attached());
    CHECK_EQUAL(parent.get(), row_1.get_table());
    CHECK_EQUAL(parent.get(), row_2.get_table());
    CHECK_EQUAL(2, row_1.get_index());
    CHECK_EQUAL(6, row_2.get_index());
    CHECK_EQUAL(27,  row_1.get_int(0));
    CHECK_EQUAL(227, row_2.get_int(0));

    // Check that removal of rows (other than row_1 and row_2) does not detach
    // the row accessors, and that the row indexes is properly adjusted
    parent->remove(3); // Immediately after  row_1
    parent->remove(1); // Immediately before row_1
    parent->remove(3); // Immediately before row_2
    parent->remove(4); // Immediately after  row_2
    parent->verify();
    CHECK_EQUAL(5, parent->size());
    CHECK(row_1.is_attached());
    CHECK(row_2.is_attached());
    CHECK_EQUAL(parent.get(), row_1.get_table());
    CHECK_EQUAL(parent.get(), row_2.get_table());
    CHECK_EQUAL(1, row_1.get_index());
    CHECK_EQUAL(3, row_2.get_index());
    CHECK_EQUAL(27,  row_1.get_int(0));
    CHECK_EQUAL(227, row_2.get_int(0));
    parent->remove(4); // After
    parent->remove(0); // Before
    parent->remove(1); // Between
    parent->verify();
    CHECK_EQUAL(2, parent->size());
    CHECK(row_1.is_attached());
    CHECK(row_2.is_attached());
    CHECK_EQUAL(parent.get(), row_1.get_table());
    CHECK_EQUAL(parent.get(), row_2.get_table());
    CHECK_EQUAL(0, row_1.get_index());
    CHECK_EQUAL(1, row_2.get_index());
    CHECK_EQUAL(27,  row_1.get_int(0));
    CHECK_EQUAL(227, row_2.get_int(0));

    // Check that removal of first row detaches row_1
    parent->remove(0);
    parent->verify();
    CHECK_EQUAL(1, parent->size());
    CHECK(!row_1.is_attached());
    CHECK(row_2.is_attached());
    CHECK_EQUAL(parent.get(), row_2.get_table());
    CHECK_EQUAL(0, row_2.get_index());
    CHECK_EQUAL(227, row_2.get_int(0));
    // Restore first row and recover row_1
    parent->insert_empty_row(0);
    parent->set_int(0, 0, 27);
    parent->verify();
    CHECK_EQUAL(2, parent->size());
    row_1 = (*parent)[0];
    CHECK(row_1.is_attached());
    CHECK(row_2.is_attached());
    CHECK_EQUAL(parent.get(), row_1.get_table());
    CHECK_EQUAL(parent.get(), row_2.get_table());
    CHECK_EQUAL(0, row_1.get_index());
    CHECK_EQUAL(1, row_2.get_index());
    CHECK_EQUAL(27,  row_1.get_int(0));
    CHECK_EQUAL(227, row_2.get_int(0));

    // Check that removal of second row detaches row_2
    parent->remove(1);
    parent->verify();
    CHECK_EQUAL(1, parent->size());
    CHECK(row_1.is_attached());
    CHECK(!row_2.is_attached());
    CHECK_EQUAL(parent.get(), row_1.get_table());
    CHECK_EQUAL(0, row_1.get_index());
    CHECK_EQUAL(27, row_1.get_int(0));
    // Restore second row and recover row_2
    parent->add_empty_row();
    parent->set_int(0, 1, 227);
    parent->verify();
    CHECK_EQUAL(2, parent->size());
    row_2 = (*parent)[1];
    CHECK(row_1.is_attached());
    CHECK(row_2.is_attached());
    CHECK_EQUAL(parent.get(), row_1.get_table());
    CHECK_EQUAL(parent.get(), row_2.get_table());
    CHECK_EQUAL(0, row_1.get_index());
    CHECK_EQUAL(1, row_2.get_index());
    CHECK_EQUAL(27,  row_1.get_int(0));
    CHECK_EQUAL(227, row_2.get_int(0));

    // Check that descriptor modifications do not affect the row accessors (as
    // long as we do not remove the last column)
    parent->add_column(type_String, "x");
    parent->insert_column(0, type_Float, "y");
    parent->verify();
    CHECK_EQUAL(2, parent->size());
    CHECK(row_1.is_attached());
    CHECK(row_2.is_attached());
    CHECK_EQUAL(parent.get(), row_1.get_table());
    CHECK_EQUAL(parent.get(), row_2.get_table());
    CHECK_EQUAL(0, row_1.get_index());
    CHECK_EQUAL(1, row_2.get_index());
    CHECK_EQUAL(27,  row_1.get_int(1));
    CHECK_EQUAL(227, row_2.get_int(1));
    parent->remove_column(0);
    parent->remove_column(1);
    parent->verify();
    CHECK_EQUAL(2, parent->size());
    CHECK(row_1.is_attached());
    CHECK(row_2.is_attached());
    CHECK_EQUAL(parent.get(), row_1.get_table());
    CHECK_EQUAL(parent.get(), row_2.get_table());
    CHECK_EQUAL(0, row_1.get_index());
    CHECK_EQUAL(1, row_2.get_index());
    CHECK_EQUAL(27,  row_1.get_int(0));
    CHECK_EQUAL(227, row_2.get_int(0));

    // Check that removal of the last column detaches all row accessors
    parent->remove_column(0);
    parent->verify();
    CHECK_EQUAL(0, parent->get_column_count());
    CHECK_EQUAL(0, parent->size());
    CHECK(!row_1.is_attached());
    CHECK(!row_2.is_attached());
    // Restore rows and recover row accessors
    parent->add_column(type_Int, "a");
    parent->add_empty_row(2);
    parent->set_int(0, 0, 27);
    parent->set_int(0, 1, 227);
    parent->verify();
    CHECK_EQUAL(2, parent->size());
    row_1 = (*parent)[0];
    row_2 = (*parent)[1];
    CHECK(row_1.is_attached());
    CHECK(row_2.is_attached());
    CHECK_EQUAL(parent.get(), row_1.get_table());
    CHECK_EQUAL(parent.get(), row_2.get_table());
    CHECK_EQUAL(0, row_1.get_index());
    CHECK_EQUAL(1, row_2.get_index());

    // Check that clearing of the table detaches all row accessors
    parent->clear();
    parent->verify();
    CHECK_EQUAL(0, parent->size());
    CHECK(!row_1.is_attached());
    CHECK(!row_2.is_attached());
}


TEST(Table_SubtableRowAccessorsRetain)
{
    // Create a mixed and a regular subtable each with one row
    TableRef parent = Table::create();
    parent->add_column(type_Mixed, "a");
    parent->add_column(type_Table, "b");
    DescriptorRef subdesc = parent->get_subdescriptor(1);
    subdesc->add_column(type_Int, "regular");
    parent->add_empty_row();
    parent->set_mixed(0, 0, Mixed::subtable_tag());
    TableRef mixed = parent->get_subtable(0, 0);
    CHECK(mixed && mixed->is_attached());
    mixed->add_column(type_Int, "mixed");
    mixed->add_empty_row();
    mixed->set_int(0, 0, 19);
    TableRef regular = parent->get_subtable(1, 0);
    CHECK(regular && regular->is_attached());
    regular->add_empty_row();
    regular->set_int(0, 0, 29);
    CHECK(mixed->size()   == 1);
    CHECK(regular->size() == 1);
    ConstRow row_m = (*mixed)[0];
    ConstRow row_r = (*regular)[0];
    CHECK_EQUAL(19, row_m.get_int(0));
    CHECK_EQUAL(29, row_r.get_int(0));

    // Check that all row accessors in a mixed subtable are detached if the
    // subtable is overridden
    parent->set_mixed(0, 0, Mixed("foo"));
    CHECK(!mixed->is_attached());
    CHECK(regular->is_attached());
    CHECK(!row_m.is_attached());
    CHECK(row_r.is_attached());
    // Restore mixed
    parent->set_mixed(0, 0, Mixed::subtable_tag());
    mixed = parent->get_subtable(0, 0);
    CHECK(mixed);
    CHECK(mixed->is_attached());
    mixed->add_column(type_Int, "mixed_2");
    mixed->add_empty_row();
    mixed->set_int(0, 0, 19);
    CHECK(regular->is_attached());
    CHECK_EQUAL(1, mixed->size());
    CHECK_EQUAL(1, regular->size());
    row_m = (*mixed)[0];
    CHECK_EQUAL(19, row_m.get_int(0));
    CHECK_EQUAL(29, row_r.get_int(0));

    // Check that all row accessors in a regular subtable are detached if the
    // subtable is overridden
    parent->set_subtable(1, 0, nullptr); // Clear
    CHECK(mixed->is_attached());
    CHECK(regular->is_attached());
    CHECK(row_m.is_attached());
    CHECK(!row_r.is_attached());
}


TEST(Table_MoveLastOverRetain)
{
    // Create three parent tables, each with with 5 rows, and each row
    // containing one regular and one mixed subtable
    TableRef parent_1, parent_2, parent_3;
    for (int i = 0; i < 3; ++i) {
        TableRef& parent = i == 0 ? parent_1 : i == 1 ? parent_2 : parent_3;
        parent = Table::create();
        parent->add_column(type_Table, "a");
        parent->add_column(type_Mixed, "b");
        DescriptorRef subdesc = parent->get_subdescriptor(0);
        subdesc->add_column(type_Int, "regular");
        parent->add_empty_row(5);
        for (int row_ndx = 0; row_ndx < 5; ++row_ndx) {
            TableRef regular = parent->get_subtable(0, row_ndx);
            regular->add_empty_row();
            regular->set_int(0, 0, 10 + row_ndx);
            parent->set_mixed(1, row_ndx, Mixed::subtable_tag());
            TableRef mixed = parent->get_subtable(1, row_ndx);
            mixed->add_column(type_Int, "mixed");
            mixed->add_empty_row();
            mixed->set_int(0, 0, 20 + row_ndx);
        }
    }

    // Use first table to check with accessors on row indexes 0, 1, and 4, but
    // none at index 2 and 3.
    {
        TableRef parent = parent_1;
        ConstRow row_0 = (*parent)[0];
        ConstRow row_1 = (*parent)[1];
        ConstRow row_4 = (*parent)[4];
        TableRef regular_0 = parent->get_subtable(0, 0);
        TableRef regular_1 = parent->get_subtable(0, 1);
        TableRef regular_4 = parent->get_subtable(0, 4);
        TableRef   mixed_0 = parent->get_subtable(1, 0);
        TableRef   mixed_1 = parent->get_subtable(1, 1);
        TableRef   mixed_4 = parent->get_subtable(1, 4);
        CHECK(row_0.is_attached());
        CHECK(row_1.is_attached());
        CHECK(row_4.is_attached());
        CHECK_EQUAL(0, row_0.get_index());
        CHECK_EQUAL(1, row_1.get_index());
        CHECK_EQUAL(4, row_4.get_index());
        CHECK(regular_0->is_attached());
        CHECK(regular_1->is_attached());
        CHECK(regular_4->is_attached());
        CHECK_EQUAL(10, regular_0->get_int(0, 0));
        CHECK_EQUAL(11, regular_1->get_int(0, 0));
        CHECK_EQUAL(14, regular_4->get_int(0, 0));
        CHECK(mixed_0 && mixed_0->is_attached());
        CHECK(mixed_1 && mixed_1->is_attached());
        CHECK(mixed_4 && mixed_4->is_attached());
        CHECK_EQUAL(20, mixed_0->get_int(0, 0));
        CHECK_EQUAL(21, mixed_1->get_int(0, 0));
        CHECK_EQUAL(24, mixed_4->get_int(0, 0));

        // Perform two 'move last over' operations which brings the number of
        // rows down from 5 to 3
        parent->move_last_over(2); // Move row at index 4 to index 2
        parent->move_last_over(0); // Move row at index 3 to index 0
        CHECK(!row_0.is_attached());
        CHECK(row_1.is_attached());
        CHECK(row_4.is_attached());
        CHECK_EQUAL(1, row_1.get_index());
        CHECK_EQUAL(2, row_4.get_index());
        CHECK(!regular_0->is_attached());
        CHECK(regular_1->is_attached());
        CHECK(regular_4->is_attached());
        CHECK_EQUAL(11, regular_1->get_int(0, 0));
        CHECK_EQUAL(14, regular_4->get_int(0, 0));
        CHECK_EQUAL(regular_1, parent->get_subtable(0, 1));
        CHECK_EQUAL(regular_4, parent->get_subtable(0, 2));
        CHECK(!mixed_0->is_attached());
        CHECK(mixed_1->is_attached());
        CHECK(mixed_4->is_attached());
        CHECK_EQUAL(21, mixed_1->get_int(0, 0));
        CHECK_EQUAL(24, mixed_4->get_int(0, 0));
        CHECK_EQUAL(mixed_1, parent->get_subtable(1, 1));
        CHECK_EQUAL(mixed_4, parent->get_subtable(1, 2));

        // Perform two more 'move last over' operations which brings the number
        // of rows down from 3 to 1
        parent->move_last_over(1); // Move row at index 2 to index 1
        parent->move_last_over(0); // Move row at index 1 to index 0
        CHECK(!row_0.is_attached());
        CHECK(!row_1.is_attached());
        CHECK(row_4.is_attached());
        CHECK_EQUAL(0, row_4.get_index());
        CHECK(!regular_0->is_attached());
        CHECK(!regular_1->is_attached());
        CHECK(regular_4->is_attached());
        CHECK_EQUAL(14, regular_4->get_int(0, 0));
        CHECK_EQUAL(regular_4, parent->get_subtable(0, 0));
        CHECK(!mixed_0->is_attached());
        CHECK(!mixed_1->is_attached());
        CHECK(mixed_4->is_attached());
        CHECK_EQUAL(24, mixed_4->get_int(0, 0));
        CHECK_EQUAL(mixed_4, parent->get_subtable(1, 0));
    }

    // Use second table to check with accessors on row indexes 0, 2, and 3, but
    // none at index 1 and 4.
    {
        TableRef parent = parent_2;
        ConstRow row_0 = (*parent)[0];
        ConstRow row_2 = (*parent)[2];
        ConstRow row_3 = (*parent)[3];
        TableRef regular_0 = parent->get_subtable(0, 0);
        TableRef regular_2 = parent->get_subtable(0, 2);
        TableRef regular_3 = parent->get_subtable(0, 3);
        TableRef   mixed_0 = parent->get_subtable(1, 0);
        TableRef   mixed_2 = parent->get_subtable(1, 2);
        TableRef   mixed_3 = parent->get_subtable(1, 3);
        CHECK(row_0.is_attached());
        CHECK(row_2.is_attached());
        CHECK(row_3.is_attached());
        CHECK_EQUAL(0, row_0.get_index());
        CHECK_EQUAL(2, row_2.get_index());
        CHECK_EQUAL(3, row_3.get_index());
        CHECK(regular_0->is_attached());
        CHECK(regular_2->is_attached());
        CHECK(regular_3->is_attached());
        CHECK_EQUAL(10, regular_0->get_int(0, 0));
        CHECK_EQUAL(12, regular_2->get_int(0, 0));
        CHECK_EQUAL(13, regular_3->get_int(0, 0));
        CHECK(mixed_0 && mixed_0->is_attached());
        CHECK(mixed_2 && mixed_2->is_attached());
        CHECK(mixed_3 && mixed_3->is_attached());
        CHECK_EQUAL(20, mixed_0->get_int(0, 0));
        CHECK_EQUAL(22, mixed_2->get_int(0, 0));
        CHECK_EQUAL(23, mixed_3->get_int(0, 0));

        // Perform two 'move last over' operations which brings the number of
        // rows down from 5 to 3
        parent->move_last_over(2); // Move row at index 4 to index 2
        parent->move_last_over(0); // Move row at index 3 to index 0
        CHECK(!row_0.is_attached());
        CHECK(!row_2.is_attached());
        CHECK(row_3.is_attached());
        CHECK_EQUAL(0, row_3.get_index());
        CHECK(!regular_0->is_attached());
        CHECK(!regular_2->is_attached());
        CHECK(regular_3->is_attached());
        CHECK_EQUAL(13, regular_3->get_int(0, 0));
        CHECK_EQUAL(regular_3, parent->get_subtable(0, 0));
        CHECK(!mixed_0->is_attached());
        CHECK(!mixed_2->is_attached());
        CHECK(mixed_3->is_attached());
        CHECK_EQUAL(23, mixed_3->get_int(0, 0));
        CHECK_EQUAL(mixed_3, parent->get_subtable(1, 0));

        // Perform one more 'move last over' operation which brings the number
        // of rows down from 3 to 2
        parent->move_last_over(1); // Move row at index 2 to index 1
        CHECK(!row_0.is_attached());
        CHECK(!row_2.is_attached());
        CHECK(row_3.is_attached());
        CHECK_EQUAL(0, row_3.get_index());
        CHECK(!regular_0->is_attached());
        CHECK(!regular_2->is_attached());
        CHECK(regular_3->is_attached());
        CHECK_EQUAL(13, regular_3->get_int(0, 0));
        CHECK_EQUAL(regular_3, parent->get_subtable(0, 0));
        CHECK(!mixed_0->is_attached());
        CHECK(!mixed_2->is_attached());
        CHECK(mixed_3->is_attached());
        CHECK_EQUAL(23, mixed_3->get_int(0, 0));
        CHECK_EQUAL(mixed_3, parent->get_subtable(1, 0));

        // Perform one final 'move last over' operation which brings the number
        // of rows down from 2 to 1
        parent->move_last_over(0); // Move row at index 1 to index 0
        CHECK(!row_0.is_attached());
        CHECK(!row_2.is_attached());
        CHECK(!row_3.is_attached());
        CHECK(!regular_0->is_attached());
        CHECK(!regular_2->is_attached());
        CHECK(!regular_3->is_attached());
        CHECK(!mixed_0->is_attached());
        CHECK(!mixed_2->is_attached());
        CHECK(!mixed_3->is_attached());
    }

    // Use third table to check with accessors on row indexes 1 and 3, but none
    // at index 0, 2, and 4.
    {
        TableRef parent = parent_3;
        ConstRow row_1 = (*parent)[1];
        ConstRow row_3 = (*parent)[3];
        TableRef regular_1 = parent->get_subtable(0, 1);
        TableRef regular_3 = parent->get_subtable(0, 3);
        TableRef   mixed_1 = parent->get_subtable(1, 1);
        TableRef   mixed_3 = parent->get_subtable(1, 3);
        CHECK(row_1.is_attached());
        CHECK(row_3.is_attached());
        CHECK_EQUAL(1, row_1.get_index());
        CHECK_EQUAL(3, row_3.get_index());
        CHECK(regular_1->is_attached());
        CHECK(regular_3->is_attached());
        CHECK_EQUAL(11, regular_1->get_int(0, 0));
        CHECK_EQUAL(13, regular_3->get_int(0, 0));
        CHECK(mixed_1 && mixed_1->is_attached());
        CHECK(mixed_3 && mixed_3->is_attached());
        CHECK_EQUAL(21, mixed_1->get_int(0, 0));
        CHECK_EQUAL(23, mixed_3->get_int(0, 0));

        // Perform two 'move last over' operations which brings the number of
        // rows down from 5 to 3
        parent->move_last_over(2); // Move row at index 4 to index 2
        parent->move_last_over(0); // Move row at index 3 to index 0
        CHECK(row_1.is_attached());
        CHECK(row_3.is_attached());
        CHECK_EQUAL(1, row_1.get_index());
        CHECK_EQUAL(0, row_3.get_index());
        CHECK(regular_1->is_attached());
        CHECK(regular_3->is_attached());
        CHECK_EQUAL(11, regular_1->get_int(0, 0));
        CHECK_EQUAL(13, regular_3->get_int(0, 0));
        CHECK_EQUAL(regular_1, parent->get_subtable(0, 1));
        CHECK_EQUAL(regular_3, parent->get_subtable(0, 0));
        CHECK(mixed_1->is_attached());
        CHECK(mixed_3->is_attached());
        CHECK_EQUAL(21, mixed_1->get_int(0, 0));
        CHECK_EQUAL(23, mixed_3->get_int(0, 0));
        CHECK_EQUAL(mixed_1, parent->get_subtable(1, 1));
        CHECK_EQUAL(mixed_3, parent->get_subtable(1, 0));

        // Perform one more 'move last over' operation which brings the number
        // of rows down from 3 to 2
        parent->move_last_over(1); // Move row at index 2 to index 1
        CHECK(!row_1.is_attached());
        CHECK(row_3.is_attached());
        CHECK_EQUAL(0, row_3.get_index());
        CHECK(!regular_1->is_attached());
        CHECK(regular_3->is_attached());
        CHECK_EQUAL(13, regular_3->get_int(0, 0));
        CHECK_EQUAL(regular_3, parent->get_subtable(0, 0));
        CHECK(!mixed_1->is_attached());
        CHECK(mixed_3->is_attached());
        CHECK_EQUAL(23, mixed_3->get_int(0, 0));
        CHECK_EQUAL(mixed_3, parent->get_subtable(1, 0));

        // Perform one final 'move last over' operation which brings the number
        // of rows down from 2 to 1
        parent->move_last_over(0); // Move row at index 1 to index 0
        CHECK(!row_1.is_attached());
        CHECK(!row_3.is_attached());
        CHECK(!regular_1->is_attached());
        CHECK(!regular_3->is_attached());
        CHECK(!mixed_1->is_attached());
        CHECK(!mixed_3->is_attached());
    }
}


TEST(Table_EnumStringInsertEmptyRow)
{
    Table table;
    table.add_column(type_String, "");
    table.add_empty_row(128);
    for (int i = 0; i < 128; ++i)
        table.set_string(0, i, "foo");
    DescriptorRef desc = table.get_descriptor();
    CHECK_EQUAL(0, desc->get_num_unique_values(0));
    table.optimize();
    // Make sure we now have an enumerated strings column
    CHECK_EQUAL(1, desc->get_num_unique_values(0));
    table.add_empty_row();
    CHECK_EQUAL("", table.get_string(0, 128));
}


TEST(Table_InsertColumnMaintainsBacklinkIndices)
{
    Group g;

    TableRef t0 = g.add_table("hrnetprsafd");
    TableRef t1 = g.add_table("qrsfdrpnkd");

    t1->add_column_link(type_Link, "bbb", *t0);
    t1->add_column_link(type_Link, "ccc", *t0);
    t1->insert_column(0, type_Int, "aaa");

    t1->add_empty_row();

    t0->add_column(type_Int, "foo");
    t0->add_empty_row();

    t1->remove_column(0);
    t1->set_link(0, 0, 0);
    t1->remove_column(0);
    t1->set_link(0, 0, 0);
}


TEST(Table_MultipleLinkColumnsToSelf)
{
    Group g;
    TableRef t = g.add_table("A");
    t->insert_column_link(0, type_Link, "e", *t);
    t->insert_column_link(1, type_LinkList, "f", *t);
    t->add_empty_row();
    t->get_linklist(1, 0)->add(0);
    _impl::TableFriend::move_column(*t->get_descriptor(), 0, 1);
    g.verify();
    t->get_linklist(0, 0)->add(0);
    g.verify();
}


TEST(Table_MultipleLinkColumnsToOther)
{
    Group g;
    TableRef t = g.add_table("A");
    TableRef t2 = g.add_table("B");
    t->insert_column_link(0, type_Link, "e", *t2);
    t->insert_column_link(1, type_LinkList, "f", *t);
    t->add_empty_row();
    t->get_linklist(1, 0)->add(0);
    _impl::TableFriend::move_column(*t->get_descriptor(), 0, 1);
    g.verify();
    t->get_linklist(0, 0)->add(0);
    g.verify();
}


TEST(Table_MultipleLinkColumnsMoveTables)
{
    Group g;
    TableRef t = g.add_table("A");
    TableRef t2 = g.add_table("B");
    t->insert_column_link(0, type_Link, "e", *t);
    t->insert_column_link(1, type_LinkList, "f", *t);
    t->add_empty_row();
    t->get_linklist(1, 0)->add(0);
    _impl::TableFriend::move_column(*t->get_descriptor(), 0, 1);
    g.verify();
    t->get_linklist(0, 0)->add(0);
    g.verify();
    g.move_table(0, 1);
    g.verify();
    g.move_table(1, 0);
    g.verify();
}


TEST(Table_MultipleLinkColumnsMoveTablesCrossLinks)
{
    Group g;
    TableRef t = g.add_table("A");
    TableRef t2 = g.add_table("B");
    t->insert_column_link(0, type_Link, "e", *t2);
    t->insert_column_link(1, type_LinkList, "f", *t);
    t->insert_column_link(2, type_Link, "g", *t2);
    t->add_empty_row();
    t->get_linklist(1, 0)->add(0);
    g.move_table(0, 1);
    g.verify();
    _impl::TableFriend::move_column(*t->get_descriptor(), 1, 2);
    g.verify();
    t->get_linklist(2, 0)->add(0);
    g.verify();
    g.move_table(1, 0);
    g.verify();
    _impl::TableFriend::move_column(*t->get_descriptor(), 1, 0);
    g.verify();
}


TEST(Table_AddColumnWithThreeLevelBptree)
{
    Table table;
    table.add_column(type_Int, "");
    table.add_empty_row(REALM_MAX_BPNODE_SIZE * REALM_MAX_BPNODE_SIZE + 1);
    table.add_column(type_Int, "");
    table.verify();
}


TEST(Table_ClearWithTwoLevelBptree)
{
    Table table;
    table.add_column(type_Mixed, "");
    table.add_empty_row(REALM_MAX_BPNODE_SIZE + 1);
    table.clear();
    table.verify();
}


TEST(Table_IndexStringDelete)
{
    Table t;
    t.add_column(type_String, "str");
    t.add_search_index(0);

    for (size_t i = 0; i < 1000; ++i) {
        t.add_empty_row();
        std::string out(util::to_string(i));
        t.set_string(0, i, out);
    }

    t.clear();

    for (size_t i = 0; i < 1000; ++i) {
        t.add_empty_row();
        std::string out(util::to_string(i));
        t.set_string(0, i, out);
    }
}


TEST(Table_Nulls)
{
    // 'round' lets us run this entire test both with and without index and with/without optimize/enum
    for (size_t round = 0; round < 5; round++) {
        Table t;
        TableView tv;
        t.add_column(type_String, "str", true /*nullable*/ );

        if (round == 1)
            t.add_search_index(0);
        else if (round == 2)
            t.optimize(true);
        else if (round == 3) {
            t.add_search_index(0);
            t.optimize(true);
        }
        else if (round == 4) {
            t.optimize(true);
            t.add_search_index(0);
        }

        t.add_empty_row(3);
        t.set_string(0, 0, "foo"); // short strings
        t.set_string(0, 1, "");
        t.set_string(0, 2, realm::null());

        CHECK_EQUAL(1, t.count_string(0, "foo"));
        CHECK_EQUAL(1, t.count_string(0, ""));
        CHECK_EQUAL(1, t.count_string(0, realm::null()));

        CHECK_EQUAL(0, t.find_first_string(0, "foo"));
        CHECK_EQUAL(1, t.find_first_string(0, ""));
        CHECK_EQUAL(2, t.find_first_string(0, realm::null()));

        tv = t.find_all_string(0, "foo");
        CHECK_EQUAL(1, tv.size());
        CHECK_EQUAL(0, tv.get_source_ndx(0));
        tv = t.find_all_string(0, "");
        CHECK_EQUAL(1, tv.size());
        CHECK_EQUAL(1, tv.get_source_ndx(0));
        tv = t.find_all_string(0, realm::null());
        CHECK_EQUAL(1, tv.size());
        CHECK_EQUAL(2, tv.get_source_ndx(0));

        t.set_string(0, 0, "xxxxxxxxxxYYYYYYYYYY"); // medium strings (< 64)

        CHECK_EQUAL(1, t.count_string(0, "xxxxxxxxxxYYYYYYYYYY"));
        CHECK_EQUAL(1, t.count_string(0, ""));
        CHECK_EQUAL(1, t.count_string(0, realm::null()));

        CHECK_EQUAL(0, t.find_first_string(0, "xxxxxxxxxxYYYYYYYYYY"));
        CHECK_EQUAL(1, t.find_first_string(0, ""));
        CHECK_EQUAL(2, t.find_first_string(0, realm::null()));

        tv = t.find_all_string(0, "xxxxxxxxxxYYYYYYYYYY");
        CHECK_EQUAL(1, tv.size());
        CHECK_EQUAL(0, tv.get_source_ndx(0));
        tv = t.find_all_string(0, "");
        CHECK_EQUAL(1, tv.size());
        CHECK_EQUAL(1, tv.get_source_ndx(0));
        tv = t.find_all_string(0, realm::null());
        CHECK_EQUAL(1, tv.size());
        CHECK_EQUAL(2, tv.get_source_ndx(0));


        // long strings (>= 64)
        t.set_string(0, 0, "xxxxxxxxxxYYYYYYYYYYxxxxxxxxxxYYYYYYYYYYxxxxxxxxxxYYYYYYYYYYxxxxxxxxxx");

        CHECK_EQUAL(1, t.count_string(0,
                                      "xxxxxxxxxxYYYYYYYYYYxxxxxxxxxxYYYYYYYYYYxxxxxxxxxxYYYYYYYYYYxxxxxxxxxx"));
        CHECK_EQUAL(1, t.count_string(0, ""));
        CHECK_EQUAL(1, t.count_string(0, realm::null()));

        CHECK_EQUAL(0, t.find_first_string(0,
                                           "xxxxxxxxxxYYYYYYYYYYxxxxxxxxxxYYYYYYYYYYxxxxxxxxxxYYYYYYYYYYxxxxxxxxxx"));
        CHECK_EQUAL(1, t.find_first_string(0, ""));
        CHECK_EQUAL(2, t.find_first_string(0, realm::null()));

        tv = t.find_all_string(0, "xxxxxxxxxxYYYYYYYYYYxxxxxxxxxxYYYYYYYYYYxxxxxxxxxxYYYYYYYYYYxxxxxxxxxx");
        CHECK_EQUAL(1, tv.size());
        CHECK_EQUAL(0, tv.get_source_ndx(0));
        tv = t.find_all_string(0, "");
        CHECK_EQUAL(1, tv.size());
        CHECK_EQUAL(1, tv.get_source_ndx(0));
        tv = t.find_all_string(0, realm::null());
        CHECK_EQUAL(1, tv.size());
        CHECK_EQUAL(2, tv.get_source_ndx(0));
    }

    {
        Table t;
        t.add_column(type_Int, "int", true);        // nullable = true
        t.add_column(type_Bool, "bool", true);      // nullable = true
        t.add_column(type_OldDateTime, "bool", true);  // nullable = true

        t.add_empty_row(2);

        t.set_int(0, 0, 65);
        t.set_bool(1, 0, false);
        t.set_olddatetime(2, 0, OldDateTime(3));

        CHECK_EQUAL(65, t.get_int(0, 0));
        CHECK_EQUAL(false, t.get_bool(1, 0));
        CHECK_EQUAL(OldDateTime(3), t.get_olddatetime(2, 0));

        CHECK_EQUAL(65, t.maximum_int(0));
        CHECK_EQUAL(65, t.minimum_int(0));
        CHECK_EQUAL(OldDateTime(3), t.maximum_olddatetime(2));
        CHECK_EQUAL(OldDateTime(3), t.minimum_olddatetime(2));

        CHECK(!t.is_null(0, 0));
        CHECK(!t.is_null(1, 0));
        CHECK(!t.is_null(2, 0));

        CHECK(t.is_null(0, 1));
        CHECK(t.is_null(1, 1));
        CHECK(t.is_null(2, 1));

        CHECK_EQUAL(1, t.find_first_null(0));
        CHECK_EQUAL(1, t.find_first_null(1));
        CHECK_EQUAL(1, t.find_first_null(2));

        CHECK_EQUAL(not_found, t.find_first_int(0, -1));
        CHECK_EQUAL(not_found, t.find_first_bool(1, true));
        CHECK_EQUAL(not_found, t.find_first_olddatetime(2, OldDateTime(5)));

        CHECK_EQUAL(0, t.find_first_int(0, 65));
        CHECK_EQUAL(0, t.find_first_bool(1, false));
        CHECK_EQUAL(0, t.find_first_olddatetime(2, OldDateTime(3)));

        t.set_null(0, 0);
        t.set_null(1, 0);
        t.set_null(2, 0);

        CHECK(t.is_null(0, 0));
        CHECK(t.is_null(1, 0));
        CHECK(t.is_null(2, 0));
    }
    {
        Table t;
        t.add_column(type_Float, "float", true);        // nullable = true
        t.add_column(type_Double, "double", true);      // nullable = true

        t.add_empty_row(2);

        t.set_float(0, 0, 1.23f);
        t.set_double(1, 0, 12.3);

        CHECK_EQUAL(1.23f, t.get_float(0, 0));
        CHECK_EQUAL(12.3, t.get_double(1, 0));

        CHECK_EQUAL(1.23f, t.maximum_float(0));
        CHECK_EQUAL(1.23f, t.minimum_float(0));
        CHECK_EQUAL(12.3, t.maximum_double(1));
        CHECK_EQUAL(12.3, t.minimum_double(1));

        CHECK(!t.is_null(0, 0));
        CHECK(!t.is_null(1, 0));

        CHECK(t.is_null(0, 1));
        CHECK(t.is_null(1, 1));

        CHECK_EQUAL(1, t.find_first_null(0));
        CHECK_EQUAL(1, t.find_first_null(1));

        CHECK_EQUAL(not_found, t.find_first_float(0, 2.22f));
        CHECK_EQUAL(not_found, t.find_first_double(1, 2.22));

        CHECK_EQUAL(0, t.find_first_float(0, 1.23f));
        CHECK_EQUAL(0, t.find_first_double(1, 12.3));

        t.set_null(0, 0);
        t.set_null(1, 0);

        CHECK(t.is_null(0, 0));
        CHECK(t.is_null(1, 0));
    }
}


TEST(Table_InsertSubstring)
{
    struct Fixture {
        Table table;
        Fixture()
        {
            table.add_column(type_String, "");
            table.add_empty_row();
            table.set_string(0, 0, "0123456789");
        }
    };
    {
        Fixture f;
        f.table.insert_substring(0, 0, 0, "x");
        CHECK_EQUAL("x0123456789", f.table.get_string(0, 0));
    }
    {
        Fixture f;
        f.table.insert_substring(0, 0, 5, "x");
        CHECK_EQUAL("01234x56789", f.table.get_string(0, 0));
    }
    {
        Fixture f;
        f.table.insert_substring(0, 0, 10, "x");
        CHECK_EQUAL("0123456789x", f.table.get_string(0, 0));
    }
    {
        Fixture f;
        f.table.insert_substring(0, 0, 5, "");
        CHECK_EQUAL("0123456789", f.table.get_string(0, 0));
    }
    {
        Fixture f;
        CHECK_LOGIC_ERROR(f.table.insert_substring(1, 0, 5, "x"),
                          LogicError::column_index_out_of_range);
    }
    {
        Fixture f;
        CHECK_LOGIC_ERROR(f.table.insert_substring(0, 1, 5, "x"),
                          LogicError::row_index_out_of_range);
    }
    {
        Fixture f;
        CHECK_LOGIC_ERROR(f.table.insert_substring(0, 0, 11, "x"),
                          LogicError::string_position_out_of_range);
    }
}


TEST(Table_RemoveSubstring)
{
    struct Fixture {
        Table table;
        Fixture()
        {
            table.add_column(type_String, "");
            table.add_empty_row();
            table.set_string(0, 0, "0123456789");
        }
    };
    {
        Fixture f;
        f.table.remove_substring(0, 0, 0, 1);
        CHECK_EQUAL("123456789", f.table.get_string(0, 0));
    }
    {
        Fixture f;
        f.table.remove_substring(0, 0, 9, 1);
        CHECK_EQUAL("012345678", f.table.get_string(0, 0));
    }
    {
        Fixture f;
        f.table.remove_substring(0, 0, 0);
        CHECK_EQUAL("", f.table.get_string(0, 0));
    }
    {
        Fixture f;
        f.table.remove_substring(0, 0, 5);
        CHECK_EQUAL("01234", f.table.get_string(0, 0));
    }
    {
        Fixture f;
        f.table.remove_substring(0, 0, 10);
        CHECK_EQUAL("0123456789", f.table.get_string(0, 0));
    }
    {
        Fixture f;
        f.table.remove_substring(0, 0, 5, 1000);
        CHECK_EQUAL("01234", f.table.get_string(0, 0));
    }
    {
        Fixture f;
        f.table.remove_substring(0, 0, 10, 0);
        CHECK_EQUAL("0123456789", f.table.get_string(0, 0));
    }
    {
        Fixture f;
        f.table.remove_substring(0, 0, 10, 1);
        CHECK_EQUAL("0123456789", f.table.get_string(0, 0));
    }
    {
        Fixture f;
        CHECK_LOGIC_ERROR(f.table.remove_substring(1, 0, 5, 1),
                          LogicError::column_index_out_of_range);
    }
    {
        Fixture f;
        CHECK_LOGIC_ERROR(f.table.remove_substring(0, 1, 5, 1),
                          LogicError::row_index_out_of_range);
    }
    {
        Fixture f;
        CHECK_LOGIC_ERROR(f.table.remove_substring(0, 0, 11, 1),
                          LogicError::string_position_out_of_range);
    }
}


TEST(Table_SwapRowsThenMoveLastOverWithBacklinks)
{
    // Attempts to trigger bug where LinkColumn::swap_rows() would only swap its backlinks but forgot
    // to swap its own values
    Group g;
    TableRef t1 = g.add_table("t1");
    TableRef t2 = g.add_table("t2");
    t1->add_column(type_Int, "i");
    t2->add_column_link(type_Link, "l", *t1);

    t1->add_empty_row(2);
    t2->add_empty_row(2);

    t2->set_link(0, 0, 0);
    t2->set_link(0, 1, 1);

    t2->swap_rows(0, 1);
    t2->verify();
    t2->move_last_over(0);
    t2->verify();
}


TEST(Table_RowAccessor_Null)
{
    Table table;
    size_t col_bool   = table.add_column(type_Bool,     "bool",   true);
    size_t col_int    = table.add_column(type_Int,      "int",    true);
    size_t col_string = table.add_column(type_String,   "string", true);
    size_t col_float  = table.add_column(type_Float,    "float",  true);
    size_t col_double = table.add_column(type_Double,   "double", true);
    size_t col_date   = table.add_column(type_OldDateTime, "date",   true);
    size_t col_binary = table.add_column(type_Binary,   "binary", true);
    size_t col_timestamp = table.add_column(type_Timestamp, "timestamp", true);

    {
        table.add_empty_row();
        Row row = table[0];
        row.set_null(col_bool);
        row.set_null(col_int);
        row.set_string(col_string, realm::null());
        row.set_null(col_float);
        row.set_null(col_double);
        row.set_null(col_date);
        row.set_binary(col_binary, BinaryData());
        row.set_null(col_timestamp);
    }
    {
        table.add_empty_row();
        Row row = table[1];
        row.set_bool(col_bool, true);
        row.set_int(col_int, 1);
        row.set_string(col_string, "1");
        row.set_float(col_float, 1.0);
        row.set_double(col_double, 1.0);
        row.set_olddatetime(col_date, OldDateTime(1));
        row.set_binary(col_binary, BinaryData("a"));
        row.set_timestamp(col_timestamp, Timestamp(1, 2));
    }

    {
        Row row = table[0];
        CHECK(row.is_null(col_bool));
        CHECK(row.is_null(col_int));
        CHECK(row.is_null(col_string));
        CHECK(row.is_null(col_float));
        CHECK(row.is_null(col_double));
        CHECK(row.is_null(col_date));
        CHECK(row.is_null(col_binary));
        CHECK(row.is_null(col_timestamp));
    }

    {
        Row row = table[1];
        CHECK_EQUAL(true,            row.get_bool(col_bool));
        CHECK_EQUAL(1,               row.get_int(col_int));
        CHECK_EQUAL("1",             row.get_string(col_string));
        CHECK_EQUAL(1.0,             row.get_float(col_float));
        CHECK_EQUAL(1.0,             row.get_double(col_double));
        CHECK_EQUAL(OldDateTime(1),     row.get_olddatetime(col_date));
        CHECK_EQUAL(BinaryData("a"), row.get_binary(col_binary));
        CHECK_EQUAL(Timestamp(1, 2),   row.get_timestamp(col_timestamp));
    }
}


// This triggers a severe bug in the Array::alloc() allocator in which its capacity-doubling
// scheme forgets to test of the doubling has overflowed the maximum allowed size of an
// array which is 2^24 - 1 bytes
TEST(Table_AllocatorCapacityBug)
{
    std::unique_ptr<char[]> buf(new char[20000000]);

    // First a simple trigger of `Assertion failed: value <= 0xFFFFFFL [26000016, 16777215]`
    {
        ref_type ref = BinaryColumn::create(Allocator::get_default(), 0, false);
        BinaryColumn c(Allocator::get_default(), ref, true);

        c.add(BinaryData(buf.get(), 13000000));
        c.set(0, BinaryData(buf.get(), 14000000));

        c.destroy();
    }

    // Now a small fuzzy test to catch other such bugs
    {
        Table t;
        t.add_column(type_Binary, "", true);

        for (size_t j = 0; j < 100; j++) {
            size_t r = (j * 123456789 + 123456789) % 100;
            if (r < 20) {
                t.add_empty_row();
            }
            else if (t.size() > 0 && t.size() < 5) {
                // Set only if there are no more than 4 rows, else it takes up too much space on devices (4 * 16 MB
                // worst case now)
                size_t row = (j * 123456789 + 123456789) % t.size();
                size_t len = (j * 123456789 + 123456789) % 16000000;
                BinaryData bd;
                bd = BinaryData(buf.get(), len);
                t.set_binary(0, row, bd);
            }
            else if (t.size() >= 4) {
                t.clear();
            }
        }
    }
}


// Exposes crash when setting a int, float or double that has its least significant bit set
TEST(Table_MixedCrashValues)
{
    GROUP_TEST_PATH(path);
    const char* encryption_key = nullptr;
    Group group(path, encryption_key, Group::mode_ReadWrite);
    TableRef table = group.add_table("t");
    table->add_column(type_Mixed, "m");
    table->add_empty_row(3);

    table->set_mixed(0, 0, Mixed(int64_t(-1)));
    table->set_mixed(0, 1, Mixed(2.0f));
    table->set_mixed(0, 2, Mixed(2.0));

    CHECK_EQUAL(table->get_mixed(0, 0).get_int(), int64_t(-1));
    CHECK_EQUAL(table->get_mixed(0, 1).get_float(), 2.0f);
    CHECK_EQUAL(table->get_mixed(0, 2).get_double(), 2.0);

    group.verify();
}


TEST(Table_ChangeLinkTargets_Links)
{
    Group g;

    TableRef t0 = g.add_table("t0");
    TableRef t1 = g.add_table("t1");
    t0->add_column_link(type_Link, "link", *t1);
    t1->add_column(type_Int, "int");
    t0->add_empty_row(10);
    t1->add_empty_row(10);
    for (int i = 0; i < 10; ++i) {
        t0->set_link(0, i, i);
        t1->set_int(0, i, i);
    }

    Row replaced_row = t1->get(0);
    CHECK_EQUAL(t1->get_backlink_count(0, *t0, 0), 1);
    t1->change_link_targets(0, 9);
    CHECK(replaced_row.is_attached());
    CHECK_EQUAL(t0->get_link(0, 0), 9);
    CHECK_EQUAL(t1->get_backlink_count(0, *t0, 0), 0);
}


TEST(Table_ChangeLinkTargets_LinkLists)
{
    Group g;

    TableRef t0 = g.add_table("t0");
    TableRef t1 = g.add_table("t1");
    t0->add_column_link(type_LinkList, "linklist", *t1);
    t1->add_column(type_Int, "int");
    t0->add_empty_row(10);
    t1->add_empty_row(10);
    for (int i = 0; i < 10; ++i) {
        auto links = t0->get_linklist(0, i);
        links->add(i);
        links->add((i + 1) % 10);
        t1->set_int(0, i, i);
    }

    Row replaced_row = t1->get(0);
    CHECK_EQUAL(t1->get_backlink_count(0, *t0, 0), 2);
    t1->change_link_targets(0, 9);
    CHECK(replaced_row.is_attached());
    CHECK_EQUAL(t1->get_backlink_count(0, *t0, 0), 0);
    CHECK_EQUAL(t0->get_linklist(0, 0)->size(), 2);
    CHECK_EQUAL(t0->get_linklist(0, 0)->get(0).get_index(), 9);
    CHECK_EQUAL(t0->get_linklist(0, 0)->get(1).get_index(), 1);
    CHECK_EQUAL(t0->get_linklist(0, 9)->size(), 2);
    CHECK_EQUAL(t0->get_linklist(0, 9)->get(0).get_index(), 9);
    CHECK_EQUAL(t0->get_linklist(0, 9)->get(1).get_index(), 9);
}

// Minimal test case causing an assertion error because
// backlink columns are storing stale values referencing
// their respective link column index. If a link column
// index changes, the backlink column accessors must also
// be updated.
TEST(Table_MinimalStaleLinkColumnIndex)
{
    Group g;
    TableRef t = g.add_table("table");
    t->add_column(type_Int, "int1");
    t->add_search_index(0);
    t->add_empty_row(2);
    t->set_int(0, 1, 4444);

    TableRef t2 = g.add_table("table2");
    t2->add_column(type_Int, "int_col");
    t2->add_column_link(type_Link, "link", *t);
    t2->remove_column(0);

    t->set_int_unique(0, 0, 4444); // crashed here

    CHECK_EQUAL(t->get_int(0, 0), 4444);
    CHECK_EQUAL(t->size(), 1);
}

// This test case is a simplified version of a bug revealed by fuzz testing
// set_int_unique triggers backlinks to update if the element to insert is
// not unique. The expected behaviour is that the old row containing the
// unique int will be removed and the new row will remain; this ensures
// uniques without throwing errors. This test was crashing (assert failed)
// when inserting a unique duplicate because backlink indices hadn't been
// updated after a column had been removed from the table containing the link.
TEST(Table_FuzzTestRevealed_SetUniqueAssert)
{
    Group g;
    g.add_table("string_index_test_table");
    g.get_table(0)->add_search_index(g.get_table(0)->add_column(DataType(0), "aa", true));
    g.get_table(0)->add_search_index(g.get_table(0)->add_column(DataType(0), "bb", true));
    g.get_table(0)->insert_column(0, DataType(0), "cc", true);
    g.get_table(0)->add_search_index(0);
    g.get_table(0)->insert_column_link(3, type_Link, "dd", *g.get_table(0));
    g.get_table(0)->add_empty_row(225);
    { TableRef t = g.get_table(0); t->remove_column(1); }
    { TableRef t = g.get_table(0); t->remove_column(0); }
    g.get_table(0)->add_empty_row(186);
    g.get_table(0)->find_first_int(0, 0);
    g.get_table(0)->set_int_unique(0, 255, 1);
    g.get_table(0)->find_first_int(0, 0);
    g.get_table(0)->set_null(0, 53);
    g.get_table(0)->set_int_unique(0, 97, 'l');
    g.get_table(0)->add_empty_row(85);
    g.get_table(0)->set_int_unique(0, 100, 'l');    // duplicate
    CHECK_EQUAL(g.get_table(0)->get_int(0, 100), 'l');
    CHECK_EQUAL(g.get_table(0)->get_int(0, 97), 0);
}

TEST(Table_InsertUniqueDuplicate_LinkedColumns)
{
    Group g;
    TableRef t = g.add_table("table");
    t->add_column(type_Int, "int1");
    t->add_search_index(0);
    t->add_empty_row(2);
    t->set_int_unique(0, 0, 42);
    t->set_int_unique(0, 1, 42);
    CHECK_EQUAL(t->size(), 1);
    CHECK_EQUAL(t->get_int(0, 0), 42);

    t->insert_column(0, type_String, "string1");
    t->add_search_index(0);
    t->add_empty_row(1);
    t->set_string_unique(0, 0, "fourty-two");
    t->set_string_unique(0, 1, "fourty-two");
    CHECK_EQUAL(t->size(), 1);
    CHECK_EQUAL(t->get_string(0, 0), "fourty-two");
    CHECK_EQUAL(t->get_int(1, 0), 0);

    TableRef t2 = g.add_table("table2");
    t2->add_column(type_Int, "int_col");
    t2->add_column(type_String, "string_col");
    t2->add_column_link(type_Link, "link", *t);
    t2->add_search_index(0);
    t2->add_search_index(1);
    t2->add_empty_row(2);
    t2->set_int_unique(0, 0, 43);
    t2->set_string_unique(1, 0, "fourty-three");
    t2->set_string_unique(1, 1, "FOURTY_THREE");
    t2->set_link(2, 1, 0);
    t2->set_int_unique(0, 1, 43);

    CHECK_EQUAL(t2->size(), 1);
    CHECK_EQUAL(t2->get_int(0, 0), 43);
    CHECK_EQUAL(t2->get_string(1, 0), "FOURTY_THREE");
    CHECK_EQUAL(t2->get_link(2, 0), 0);

    t2->remove_column(0);
    t->insert_empty_row(0);     // update t2 link through backlinks
    t->set_int(1, 0, 333);
    CHECK_EQUAL(t->get_int(1, 0), 333);
    CHECK_EQUAL(t->get_int(1, 1), 0);
    CHECK_EQUAL(t2->get_link(1, 0), 1); // bumped forward by insert at t(0), updated through backlinks

    using df = _impl::DescriptorFriend;
    DescriptorRef t2_descriptor = t2->get_descriptor();
    df::move_column(*t2_descriptor, 0, 1);
    CHECK_EQUAL(t2->get_link(0, 0), 1); // unchanged
    t->insert_empty_row(0);
    t->set_int(1, 0, 4444);
    CHECK_EQUAL(t2->get_link(0, 0), 2); // bumped forward via backlinks
    t2->remove_column(1);
    CHECK_EQUAL(t2->get_link(0, 0), 2); // unchanged
    t->insert_empty_row(0);     // update through backlinks
    t->set_int(1, 0, 55555);
    CHECK_EQUAL(t2->get_link(0, 0), 3);

    t->set_int_unique(1, 0, 4444);  // duplicate
    CHECK_EQUAL(t2->get_link(0, 0), 1); // changed by duplicate overwrite in linked table via backlinks

    t2->insert_column(0, type_Int, "type_Int col");
    CHECK_EQUAL(t2->get_link(1, 0), 1); // no change after insert col
    t->insert_empty_row(0);
    t->set_int(1, 0, 666666);
    CHECK_EQUAL(t2->get_link(1, 0), 2); // bumped forward via backlinks

    df::move_column(*t2_descriptor, 1, 0);  // move backwards
    CHECK_EQUAL(t2->get_link(0, 0), 2);     // no change
    t->insert_empty_row(0);
    t->set_int(1, 0, 7777777);
    CHECK_EQUAL(t2->get_link(0, 0), 3); // bumped forward via backlinks
    t->remove(0);
    CHECK_EQUAL(t2->get_link(0, 0), 2); // bumped back via backlinks
}


TEST(Table_DetachedAccessor)
{
    Group group;
    TableRef table = group.add_table("table");
    table->add_column(type_Int, "i");
    table->add_column(type_String, "s");
    table->add_column(type_Binary, "b");
    table->add_column_link(type_Link, "l", *table);
    table->add_empty_row(2);
    group.remove_table("table");

    CHECK_LOGIC_ERROR(table->clear(), LogicError::detached_accessor);
    CHECK_LOGIC_ERROR(table->add_search_index(0), LogicError::detached_accessor);
    CHECK_LOGIC_ERROR(table->remove_search_index(0), LogicError::detached_accessor);
    CHECK_LOGIC_ERROR(table->change_link_targets(0, 1), LogicError::detached_accessor);
    CHECK_LOGIC_ERROR(table->swap_rows(0, 1), LogicError::detached_accessor);
    CHECK_LOGIC_ERROR(table->set_string(1, 0, ""), LogicError::detached_accessor);
    CHECK_LOGIC_ERROR(table->set_string_unique(1, 0, ""), LogicError::detached_accessor);
    CHECK_LOGIC_ERROR(table->insert_substring(1, 0, 0, "x"), LogicError::detached_accessor);
    CHECK_LOGIC_ERROR(table->remove_substring(1, 0, 0), LogicError::detached_accessor);
    CHECK_LOGIC_ERROR(table->set_binary(2, 0, BinaryData()), LogicError::detached_accessor);
    CHECK_LOGIC_ERROR(table->set_link(3, 0, 0), LogicError::detached_accessor);
}

// This test reproduces a user reported assertion failure. The problem was
// due to BacklinkColumn::m_origin_column_ndx not being updated when the
// linked table removed/inserted columns (this happened on a migration)
TEST(Table_StaleLinkIndexOnTableRemove)
{
    SHARED_GROUP_TEST_PATH(path);
    std::unique_ptr<Replication> hist(realm::make_in_realm_history(path));
    SharedGroup sg_w(*hist, SharedGroupOptions(crypt_key()));
    Group& group_w = const_cast<Group&>(sg_w.begin_read());

    LangBindHelper::promote_to_write(sg_w);
    TableRef t = group_w.add_table("table1");
    t->add_column(type_Int, "int1");
    t->add_empty_row(2);

    TableRef t2 = group_w.add_table("table2");
    t2->add_column(type_Int, "int_col");
    t2->add_column_link(type_Link, "link", *t);
    t2->add_empty_row();
    t2->set_link(1, 0, 1);
    t2->remove_column(0); // after this call LinkColumnBase::m_column_ndx was incorrect
    t2->add_column(type_Int, "int_col2");

    // The stale backlink index would still be "1" which is now an integer column in t2
    // so the assertion in Spec::get_opposite_link_table() would fail when removing a link
    t->remove(1);

    CHECK_EQUAL(t->size(), 1);
    CHECK_EQUAL(t2->get_link(0, 0), realm::npos); // no link
}

TEST(Table_ColumnsSupportStringIndex)
{
    std::vector<DataType> all_types {
        type_Int,
        type_Bool,
        type_Float,
        type_Double,
        type_String,
        type_Binary,
        type_OldDateTime,
        type_Timestamp,
        type_Table,
        type_Mixed
    };

    std::vector<DataType> supports_index {
        type_Int,
        type_Bool,
        type_String,
        type_OldDateTime,
        type_Timestamp
    };

    Group g; // type_Link must be part of a group
    TableRef t = g.add_table("t1");
    for (auto it = all_types.begin(); it != all_types.end(); ++it) {
        t->add_column(*it, "");
        ColumnBase& col = _impl::TableFriend::get_column(*t, 0);
        bool does_support_index = col.supports_search_index();
        auto found_pos = std::find(supports_index.begin(), supports_index.end(), *it);
        CHECK_EQUAL(does_support_index, (found_pos != supports_index.end()));
        CHECK_EQUAL(does_support_index, (col.create_search_index() != nullptr));
        CHECK_EQUAL(does_support_index, col.has_search_index());
        col.destroy_search_index();
        CHECK(!col.has_search_index());
        if (does_support_index) {
            t->add_search_index(0);
        }
        else {
            CHECK_LOGIC_ERROR(t->add_search_index(0), LogicError::illegal_combination);
        }
        CHECK_EQUAL(does_support_index, t->has_search_index(0));
        t->remove_column(0);
    }

    // Check type_Link
    t->add_column_link(type_Link, "", *t);
    ColumnBase& link_col = _impl::TableFriend::get_column(*t, 0);
    CHECK(!link_col.supports_search_index());
    CHECK(link_col.create_search_index() == nullptr);
    CHECK(!link_col.has_search_index());
    CHECK_LOGIC_ERROR(t->add_search_index(0), LogicError::illegal_combination);
    t->remove_column(0);

    // Check type_LinkList
    t->add_column_link(type_LinkList, "", *t);
    ColumnBase& linklist_col = _impl::TableFriend::get_column(*t, 0);
    CHECK(!linklist_col.supports_search_index());
    CHECK(linklist_col.create_search_index() == nullptr);
    CHECK(!linklist_col.has_search_index());
    CHECK_LOGIC_ERROR(t->add_search_index(0), LogicError::illegal_combination);
    t->remove_column(0);

    // Check StringEnum
    t->add_column(type_String, "");
    bool force = true;
    t->optimize(force);
    ColumnBase& enum_col = _impl::TableFriend::get_column(*t, 0);
    CHECK(enum_col.supports_search_index());
    CHECK(enum_col.create_search_index() != nullptr);
    CHECK(enum_col.has_search_index());
    enum_col.destroy_search_index();
    CHECK(!enum_col.has_search_index());
    t->add_search_index(0);
    CHECK(enum_col.has_search_index());
    t->remove_column(0);
}

TEST(Table_addRowsToTableWithNoColumns)
{
    Group g; // type_Link must be part of a group
    TableRef t = g.add_table("t");

    CHECK_LOGIC_ERROR(t->add_empty_row(1), LogicError::table_has_no_columns);
    CHECK_LOGIC_ERROR(t->insert_empty_row(0), LogicError::table_has_no_columns);
    CHECK_EQUAL(t->size(), 0);
    t->add_column(type_String, "str_col");
    t->add_empty_row(1);
    CHECK_EQUAL(t->size(), 1);
    t->add_search_index(0);
    t->insert_empty_row(0);
    CHECK_EQUAL(t->size(), 2);
    t->remove_column(0);
    CHECK_EQUAL(t->size(), 0);
    CHECK_LOGIC_ERROR(t->add_empty_row(1), LogicError::table_has_no_columns);

    // Can add rows to a table with backlinks
    TableRef u = g.add_table("u");
    u->add_column_link(type_Link, "link from u to t", *t);
    CHECK_EQUAL(u->size(), 0);
    CHECK_EQUAL(t->size(), 0);
    t->add_empty_row(1);
    CHECK_EQUAL(t->size(), 1);
    u->remove_column(0);
    CHECK_EQUAL(u->size(), 0);
    CHECK_EQUAL(t->size(), 0);
    CHECK_LOGIC_ERROR(t->add_empty_row(1), LogicError::table_has_no_columns);

    // Do the exact same as above but with LinkLists
    u->add_column_link(type_LinkList, "link list from u to t", *t);
    CHECK_EQUAL(u->size(), 0);
    CHECK_EQUAL(t->size(), 0);
    t->add_empty_row(1);
    CHECK_EQUAL(t->size(), 1);
    u->remove_column(0);
    CHECK_EQUAL(u->size(), 0);
    CHECK_EQUAL(t->size(), 0);
    CHECK_LOGIC_ERROR(t->add_empty_row(1), LogicError::table_has_no_columns);

    // Check that links are nulled when connected table is cleared
    u->add_column_link(type_Link, "link from u to t", *t);
    u->add_empty_row(1);
    CHECK_EQUAL(u->size(), 1);
    CHECK_EQUAL(t->size(), 0);
    CHECK_LOGIC_ERROR(u->set_link(0, 0, 0), LogicError::target_row_index_out_of_range);
    CHECK(u->is_null_link(0, 0));
    CHECK_EQUAL(t->size(), 0);
    t->add_empty_row();
    u->set_link(0, 0, 0);
    CHECK_EQUAL(u->get_link(0, 0), 0);
    CHECK(!u->is_null_link(0, 0));
    CHECK_EQUAL(t->size(), 1);
    t->add_column(type_Int, "int column");
    CHECK_EQUAL(t->size(), 1);
    t->remove_column(0);
    CHECK_EQUAL(t->size(), 0);
    CHECK_EQUAL(u->size(), 1);
    CHECK(u->is_null_link(0, 0));
}

TEST(Table_getVersionCounterAfterRowAccessor)
{
    Table t;
    size_t col_bool    = t.add_column(type_Bool,     "bool",    true);
    size_t col_int     = t.add_column(type_Int,      "int",     true);
    size_t col_string  = t.add_column(type_String,   "string",  true);
    size_t col_float   = t.add_column(type_Float,    "float",   true);
    size_t col_double  = t.add_column(type_Double,   "double",  true);
    size_t col_date    = t.add_column(type_OldDateTime, "date",    true);
    size_t col_binary  = t.add_column(type_Binary,   "binary",  true);
    size_t col_timestamp = t.add_column(type_Timestamp,  "timestamp", true);

    t.add_empty_row(1);

    int_fast64_t ver = t.get_version_counter();
    int_fast64_t newVer;

    auto check_ver_bump = [&]() {
        newVer = t.get_version_counter();
        CHECK_GREATER(newVer, ver);
        ver = newVer;
    };

    t.set_bool(col_bool, 0, true);
    check_ver_bump();

    t.set_int(col_int, 0, 42);
    check_ver_bump();

    t.set_string(col_string, 0, "foo");
    check_ver_bump();

    t.set_float(col_float, 0, 0.42f);
    check_ver_bump();

    t.set_double(col_double, 0, 0.42);
    check_ver_bump();

    t.set_olddatetime(col_date, 0, 1234);
    check_ver_bump();

    t.set_binary(col_binary, 0, BinaryData("binary", 7));
    check_ver_bump();

    t.set_timestamp(col_timestamp, 0, Timestamp(777, 888));
    check_ver_bump();

    t.set_null(0, 0);
    check_ver_bump();
}


// This test a bug where get_size_from_type_and_ref() returned off-by-one on nullable integer columns.
// It seems to be only invoked from Table::get_size_from_ref() which is fast static method that lets
// you find the size of a Table without having to create an instance of it. This seems to be only done
// on subtables, so the bug has not been triggered in public.
TEST_TYPES(Table_ColumnSizeFromRef, std::true_type, std::false_type)
{
    constexpr bool nullable_toggle = TEST_TYPE::value;
    Group g;
    TableRef t = g.add_table("table");
    t->add_column(type_Int, "int", nullable_toggle);
    t->add_column(type_Bool, "bool", nullable_toggle);
    t->add_column(type_String, "string", nullable_toggle);
    t->add_column(type_Binary, "binary", nullable_toggle);
    t->add_column(type_Double, "double");
    t->add_column(type_Float, "float");
    t->add_column(type_Mixed, "mixed");
    t->add_column(type_Timestamp, "timestamp");
    t->add_column_link(type_Link, "link", *t);
    t->add_column_link(type_LinkList, "LinkList", *t);

    auto check_column_sizes = [this, &t](size_t num_rows) {
        t->clear();
        t->add_empty_row(num_rows);
        CHECK_EQUAL(t->size(), num_rows);
        using tf = _impl::TableFriend;
        Spec& t_spec = tf::get_spec(*t);
        size_t actual_num_cols = t_spec.get_column_count();
        for (size_t col_ndx = 0; col_ndx < actual_num_cols; ++col_ndx) {
            ColumnType col_type = t_spec.get_column_type(col_ndx);
            ColumnBase& base = tf::get_column(*t, col_ndx);
            ref_type col_ref = base.get_ref();
            bool nullable = (t_spec.get_column_attr(col_ndx) & col_attr_Nullable) == col_attr_Nullable;
            size_t col_size = ColumnBase::get_size_from_type_and_ref(col_type, col_ref, base.get_alloc(), nullable);
            CHECK_EQUAL(col_size, num_rows);
        }
    };

    // Test leafs
    check_column_sizes(REALM_MAX_BPNODE_SIZE - 1);

    // Test empty
    check_column_sizes(0);

    // Test internal nodes
    check_column_sizes(REALM_MAX_BPNODE_SIZE + 1);

    // Test on boundary for good measure
    check_column_sizes(REALM_MAX_BPNODE_SIZE);

    // Try with more levels in the tree
    check_column_sizes(10 * REALM_MAX_BPNODE_SIZE);
}


#endif // TEST_TABLE<|MERGE_RESOLUTION|>--- conflicted
+++ resolved
@@ -1476,43 +1476,37 @@
     CHECK_EQUAL(table.size(), 10);
 
     // Check that conflicting SetIntUniques result in rows being deleted. First a collision in column 0:
-    table.set_int_unique(0, 1, 123); // This will delete a row
+    table.set_int_unique(0, 1, 123); // This will delete row 1
     CHECK_EQUAL(table.size(), 9);
 
-    table.set_int_unique(1, 1, 123);
-<<<<<<< HEAD
+    table.set_int_unique(1, 1, 123); // This will delete row 1
     CHECK_EQUAL(table.size(), 8);
 
-    table.set_int_unique(1, 2, 123);
+    table.set_int_unique(1, 2, 123); // This will delete row 1
     CHECK_EQUAL(table.size(), 7);
-=======
-    CHECK_EQUAL(table.size(), 9);
-    table.set_int_unique(2, 1, 123);
-    CHECK_EQUAL(table.size(), 9);
 
     // Collision in column 1:
-    table.set_int_unique(1, 0, 123); // This will delete a row
-    CHECK_EQUAL(table.size(), 8);
-    table.set_int_unique(0, 0, 123);
-    CHECK_EQUAL(table.size(), 8);
-    table.set_int_unique(2, 0, 123);
-    CHECK_EQUAL(table.size(), 8);
+    table.set_int_unique(1, 0, 123); // no-op
+    CHECK_EQUAL(table.size(), 7);
+    table.set_int_unique(0, 0, 123); // no-op
+    CHECK_EQUAL(table.size(), 7);
+    table.set_int_unique(2, 0, 123); // no-op
+    CHECK_EQUAL(table.size(), 7);
 
     // Collision in column 2:
     table.set_int_unique(2, 1, 123); // This will delete a row
-    CHECK_EQUAL(table.size(), 7);
-    table.set_int_unique(0, 1, 123);
-    CHECK_EQUAL(table.size(), 7);
-    table.set_int_unique(1, 1, 123);
-    CHECK_EQUAL(table.size(), 7);
+    CHECK_EQUAL(table.size(), 6);
+    table.set_int_unique(0, 1, 123); // This will delete a row
+    CHECK_EQUAL(table.size(), 5);
+    table.set_int_unique(1, 1, 123); // This will delete a row
+    CHECK_EQUAL(table.size(), 4);
 
     // Since table.add_empty_row(10); filled the column with all nulls, only two rows should now remain
+    table.set_null_unique(2, 1);
+    CHECK_EQUAL(table.size(), 2);
+
     table.set_null_unique(2, 0);
-    CHECK_EQUAL(table.size(), 2);
-
-    table.set_null_unique(2, 1);
     CHECK_EQUAL(table.size(), 1);
->>>>>>> 5d4f8006
 }
 
 
