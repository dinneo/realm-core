--- conflicted
+++ resolved
@@ -27,17 +27,9 @@
 # While -Wunreachable-code is accepted by GCC, it is ignored and will be removed
 # in the future.
   CFLAGS_GENERAL += -Wunreachable-code
-<<<<<<< HEAD
-endif
-
-# The shorten-64-to-32 flag is only defined for clang.
-ifeq ($(COMPILER_IS),clang)
   CFLAGS_GENERAL += -Wshorten-64-to-32
   CFLAGS_GENERAL += -Wold-style-cast
-=======
-  CFLAGS_GENERAL += -Wshorten-64-to-32 
   CFLAGS_GENERAL += -Wconditional-uninitialized
->>>>>>> ad67e49d
   CFLAGS_GENERAL += -Wextra-semi
 endif
 
