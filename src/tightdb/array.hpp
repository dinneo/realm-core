/*************************************************************************
 *
 * TIGHTDB CONFIDENTIAL
 * __________________
 *
 *  [2011] - [2012] TightDB Inc
 *  All Rights Reserved.
 *
 * NOTICE:  All information contained herein is, and remains
 * the property of TightDB Incorporated and its suppliers,
 * if any.  The intellectual and technical concepts contained
 * herein are proprietary to TightDB Incorporated
 * and its suppliers and may be covered by U.S. and Foreign Patents,
 * patents in process, and are protected by trade secret or copyright law.
 * Dissemination of this information or reproduction of this material
 * is strictly forbidden unless prior written permission is obtained
 * from TightDB Incorporated.
 *
 **************************************************************************/

/*
Searching: The main finding function is:
    template <class cond, Action action, size_t bitwidth, class Callback> void find(int64_t value, size_t start, size_t end, size_t baseindex, QueryState *state, Callback callback) const

    cond:       One of Equal, NotEqual, Greater, etc. classes
    Action:     One of act_ReturnFirst, act_FindAll, act_Max, act_CallbackIdx, etc, constants
    Callback:   Optional function to call for each search result. Will be called if action == act_CallbackIdx

    find() will call find_action_pattern() or find_action() that again calls match() for each search result which optionally calls callback():

        find() -> find_action() -------> bool match() -> bool callback()
             |                            ^
             +-> find_action_pattern()----+

    If callback() returns false, find() will exit, otherwise it will keep searching remaining items in array.
*/

#ifndef TIGHTDB_ARRAY_HPP
#define TIGHTDB_ARRAY_HPP

#include <cmath>
#include <stdint.h> // unint8_t etc
#include <cstdlib> // size_t
#include <cstring> // memmove
#include <utility>
#include <vector>
#include <ostream>
#include <stdio.h>

#include <tightdb/meta.hpp>
#include <tightdb/assert.hpp>
#include <tightdb/alloc.hpp>
#include <tightdb/utilities.hpp>
#include <tightdb/string_data.hpp>
#include <tightdb/query_conditions.hpp>

/*
    MMX: mmintrin.h
    SSE: xmmintrin.h
    SSE2: emmintrin.h
    SSE3: pmmintrin.h
    SSSE3: tmmintrin.h
    SSE4A: ammintrin.h
    SSE4.1: smmintrin.h
    SSE4.2: nmmintrin.h
*/
#ifdef TIGHTDB_COMPILER_SSE
#  include <emmintrin.h> // SSE2
#  include <tightdb/tightdb_nmmintrin.h> // SSE42
#endif

#ifdef TIGHTDB_DEBUG
#  include <stdio.h>
#endif

namespace tightdb {

enum Action {act_ReturnFirst, act_Sum, act_Max, act_Min, act_Count, act_FindAll, act_CallIdx, act_CallbackIdx,
             act_CallbackVal, act_CallbackNone, act_CallbackBoth};

template<class T> inline T no0(T v) { return v == 0 ? 1 : v; }

const size_t not_found = size_t(-1);

 /* wid == 16/32 likely when accessing offsets in B tree */
#define TIGHTDB_TEMPEX(fun, wid, arg) \
    if (wid == 16) {fun<16> arg;} \
    else if (wid == 32) {fun<32> arg;} \
    else if (wid == 0) {fun<0> arg;} \
    else if (wid == 1) {fun<1> arg;} \
    else if (wid == 2) {fun<2> arg;} \
    else if (wid == 4) {fun<4> arg;} \
    else if (wid == 8) {fun<8> arg;} \
    else if (wid == 64) {fun<64> arg;} \
    else {TIGHTDB_ASSERT(false); fun<0> arg;}

#define TIGHTDB_TEMPEX2(fun, targ, wid, arg) \
    if (wid == 16) {fun<targ, 16> arg;} \
    else if (wid == 32) {fun<targ, 32> arg;} \
    else if (wid == 0) {fun<targ, 0> arg;} \
    else if (wid == 1) {fun<targ, 1> arg;} \
    else if (wid == 2) {fun<targ, 2> arg;} \
    else if (wid == 4) {fun<targ, 4> arg;} \
    else if (wid == 8) {fun<targ, 8> arg;} \
    else if (wid == 64) {fun<targ, 64> arg;} \
    else {TIGHTDB_ASSERT(false); fun<targ, 0> arg;}

#define TIGHTDB_TEMPEX3(fun, targ1, targ2, wid, arg) \
    if (wid == 16) {fun<targ1, targ2, 16> arg;} \
    else if (wid == 32) {fun<targ1, targ2, 32> arg;} \
    else if (wid == 0) {fun<targ1, targ2, 0> arg;} \
    else if (wid == 1) {fun<targ1, targ2, 1> arg;} \
    else if (wid == 2) {fun<targ1, targ2, 2> arg;} \
    else if (wid == 4) {fun<targ1, targ2, 4> arg;} \
    else if (wid == 8) {fun<targ1, targ2, 8> arg;} \
    else if (wid == 64) {fun<targ1, targ2, 64> arg;} \
    else {TIGHTDB_ASSERT(false); fun<targ1, targ2, 0> arg;}

#define TIGHTDB_TEMPEX4(fun, targ1, targ2, wid, targ3, arg) \
    if (wid == 16) {fun<targ1, targ2, 16, targ3> arg;} \
    else if (wid == 32) {fun<targ1, targ2, 32, targ3> arg;} \
    else if (wid == 0) {fun<targ1, targ2, 0, targ3> arg;} \
    else if (wid == 1) {fun<targ1, targ2, 1, targ3> arg;} \
    else if (wid == 2) {fun<targ1, targ2, 2, targ3> arg;} \
    else if (wid == 4) {fun<targ1, targ2, 4, targ3> arg;} \
    else if (wid == 8) {fun<targ1, targ2, 8, targ3> arg;} \
    else if (wid == 64) {fun<targ1, targ2, 64, targ3> arg;} \
    else {TIGHTDB_ASSERT(false); fun<targ1, targ2, 0, targ3> arg;}

#define TIGHTDB_TEMPEX5(fun, targ1, targ2, targ3, targ4, wid, arg) \
    if (wid == 16) {fun<targ1, targ2, targ3, targ4, 16> arg;} \
    else if (wid == 32) {fun<targ1, targ2, targ3, targ4, 32> arg;} \
    else if (wid == 0) {fun<targ1, targ2, targ3, targ4, 0> arg;} \
    else if (wid == 1) {fun<targ1, targ2, targ3, targ4, 1> arg;} \
    else if (wid == 2) {fun<targ1, targ2, targ3, targ4, 2> arg;} \
    else if (wid == 4) {fun<targ1, targ2, targ3, targ4, 4> arg;} \
    else if (wid == 8) {fun<targ1, targ2, targ3, targ4, 8> arg;} \
    else if (wid == 64) {fun<targ1, targ2, targ3, targ4, 64> arg;} \
    else {TIGHTDB_ASSERT(false); fun<targ1, targ2, targ3, targ4, 0> arg;}


// Pre-definitions
class Array;
class AdaptiveStringColumn;
class GroupWriter;
class Column;
template <class T> class QueryState;


#ifdef TIGHTDB_DEBUG
class MemStats {
public:
    MemStats() : allocated(0), used(0), array_count(0) {}
    MemStats(size_t allocated, size_t used, size_t array_count)
    : allocated(allocated), used(used), array_count(array_count) {}
    MemStats(const MemStats& m)
    {
        allocated = m.allocated;
        used = m.used;
        array_count = m.array_count;
    }
    void add(const MemStats& m)
    {
        allocated += m.allocated;
        used += m.used;
        array_count += m.array_count;
    }
    size_t allocated;
    size_t used;
    size_t array_count;
};
#endif


class ArrayParent
{
public:
    virtual ~ArrayParent() {}

    // FIXME: Must be protected. Solve problem by having the Array constructor, that creates a new array, call it.
    virtual void update_child_ref(size_t child_ndx, size_t new_ref) = 0;

protected:
    friend class Array;

    virtual size_t get_child_ref(size_t child_ndx) const TIGHTDB_NOEXCEPT = 0;
};


/**
 * An Array can be copied, but it will leave the source in a truncated
 * (and therfore unusable) state.
 *
 * \note The parent information in an array ('pointer to parent' and
 * 'index in parent') may be valid even when the array is not valid,
 * that is IsValid() returns false.
 *
 * FIXME: Array should be endowed with proper copy and move semantics
 * like TableView is.
 */
class Array: public ArrayParent {
public:

//    void state_init(int action, QueryState *state);
//    bool match(int action, size_t index, int64_t value, QueryState *state);

    enum ColumnDef {
        coldef_Normal,
        coldef_InnerNode, ///< Inner node of B-tree
        coldef_HasRefs
    };

    /// Create a new array, and if \a parent and \a ndx_in_parent are
    /// specified, update the parent to point to this new array.
    explicit Array(ColumnDef type = coldef_Normal, ArrayParent* = 0, size_t ndx_in_parent = 0,
                   Allocator& = Allocator::get_default());

    /// Initialize an array wrapper from the specified array.
    explicit Array(size_t ref, ArrayParent* = 0, size_t ndx_in_parent = 0,
                   Allocator& = Allocator::get_default()) TIGHTDB_NOEXCEPT;

    /// Create an array in the invalid state (a null array).
    explicit Array(Allocator&) TIGHTDB_NOEXCEPT;

    /// FIXME: This is an attempt at a moving constructor - but it violates constness in an onfortunate way.
    Array(const Array&) TIGHTDB_NOEXCEPT;

    // Fastest way to instantiate an array, if you just want to utilize its methods
    struct no_prealloc_tag {};
    explicit Array(no_prealloc_tag) TIGHTDB_NOEXCEPT;

    virtual ~Array() TIGHTDB_NOEXCEPT {}

    // FIXME: This operator does not compare the arrays, it compares
    // just the data pointers. This is hugely counterintuitive. If
    // this kind of comparison is needed, it should be provided as
    // an ordinary function. Proper (deep) array comparison is
    // probably something that we want too, and that is what we should
    // use operator==() for. For example, proper array comparison
    // would be usefull for checking whether two tables have the same
    // sequence of column types.
    bool operator==(const Array& a) const;

    void SetType(ColumnDef type);
    void UpdateRef(size_t ref);
    void Copy(const Array&); // Copy semantics for assignment
    void move_assign(Array&); // Move semantics for assignment

    /// Construct an empty array of the specified type and return just
    /// the reference to the underlying memory.
    static size_t create_empty_array(ColumnDef, Allocator&);

    // Parent tracking
    bool HasParent() const TIGHTDB_NOEXCEPT {return m_parent != NULL;}
    void SetParent(ArrayParent *parent, size_t ndx_in_parent) TIGHTDB_NOEXCEPT;
    void UpdateParentNdx(int diff) {m_parentNdx += diff;}
    ArrayParent *GetParent() const TIGHTDB_NOEXCEPT {return m_parent;}
    size_t GetParentNdx() const TIGHTDB_NOEXCEPT {return m_parentNdx;}
    bool UpdateFromParent() TIGHTDB_NOEXCEPT;

    bool IsValid() const TIGHTDB_NOEXCEPT {return m_data != NULL;}
    void Invalidate() const TIGHTDB_NOEXCEPT {m_data = NULL;}

    size_t size() const TIGHTDB_NOEXCEPT {return m_len;}
    bool is_empty() const TIGHTDB_NOEXCEPT {return m_len == 0;}

    void Insert(size_t ndx, int64_t value);
    void add(int64_t value);
    void Set(size_t ndx, int64_t value);
    template<size_t w> void Set(size_t ndx, int64_t value);

    int64_t Get(size_t ndx) const TIGHTDB_NOEXCEPT;
    template<size_t w> int64_t Get(size_t ndx) const TIGHTDB_NOEXCEPT;

    size_t GetAsRef(size_t ndx) const TIGHTDB_NOEXCEPT;
    size_t GetAsSizeT(size_t ndx) const TIGHTDB_NOEXCEPT;

    int64_t operator[](size_t ndx) const TIGHTDB_NOEXCEPT {return Get(ndx);}
    int64_t back() const TIGHTDB_NOEXCEPT;
    void Delete(size_t ndx);
    void Clear();

    // Direct access methods
    const Array* GetBlock(size_t ndx, Array& arr, size_t& off,
                          bool use_retval = false) const TIGHTDB_NOEXCEPT; // FIXME: Constness is not propagated to the sub-array
    int64_t column_get(std::size_t ndx) const TIGHTDB_NOEXCEPT;
    StringData string_column_get(std::size_t ndx) const TIGHTDB_NOEXCEPT;
    size_t ColumnFind(int64_t target, size_t ref, Array& cache) const;

    typedef StringData (*StringGetter)(void*, size_t); // Pre-declare getter function from string index
    size_t IndexStringFindFirst(StringData value, void* column, StringGetter get_func) const;
    void   IndexStringFindAll(Array& result, StringData value, void* column, StringGetter get_func) const;
    size_t IndexStringCount(StringData value, void* column, StringGetter get_func) const;
    FindRes IndexStringFindAllNoCopy(StringData value, size_t& res_ref, void* column, StringGetter get_func) const;

    void SetAllToZero();
    void Increment(int64_t value, size_t start=0, size_t end=(size_t)-1);
    void IncrementIf(int64_t limit, int64_t value);
    template <size_t w> void Adjust(size_t start, int64_t diff);
    void Adjust(size_t start, int64_t diff);
    template <size_t w> bool Increment(int64_t value, size_t start, size_t end);

    size_t FindPos(int64_t value) const TIGHTDB_NOEXCEPT;
    size_t FindPos2(int64_t value) const TIGHTDB_NOEXCEPT;
    bool   FindPosSorted(int64_t target, size_t& pos) const TIGHTDB_NOEXCEPT;
    size_t FindGTE(int64_t target, size_t start) const;
    void Preset(int64_t min, int64_t max, size_t count);
    void Preset(size_t bitwidth, size_t count);

    void FindAllHamming(Array& result, uint64_t value, size_t maxdist, size_t offset=0) const;
    int64_t sum(size_t start = 0, size_t end = (size_t)-1) const;
    size_t count(int64_t value) const;
    bool maximum(int64_t& result, size_t start = 0, size_t end = (size_t)-1) const;
    bool minimum(int64_t& result, size_t start = 0, size_t end = (size_t)-1) const;
    void sort(void);
    void ReferenceSort(Array &ref);
    void Resize(size_t count);

    /// Returns true if type is not coldef_InnerNode
    bool is_leaf() const TIGHTDB_NOEXCEPT { return !m_isNode; }

    /// Returns true if type is either coldef_HasRefs or coldef_InnerNode
    bool HasRefs() const TIGHTDB_NOEXCEPT { return m_hasRefs; }

    // FIXME: Remove this, wrong terminology
    bool IsNode() const TIGHTDB_NOEXCEPT { return m_isNode; }

    bool IsIndexNode() const  TIGHTDB_NOEXCEPT { return get_indexflag_from_header(); }
    void SetIsIndexNode(bool value) { set_header_indexflag(value); }
    Array GetSubArray(size_t ndx) const TIGHTDB_NOEXCEPT; // FIXME: Constness is not propagated to the sub-array. This constitutes a real problem, because modifying the returned array may cause the parent to be modified too.
    size_t GetRef() const TIGHTDB_NOEXCEPT { return m_ref; }
    void Destroy();

    Allocator& GetAllocator() const TIGHTDB_NOEXCEPT {return m_alloc;}

    // Serialization
    template<class S> size_t Write(S& target, bool recurse=true, bool persist=false) const;
    template<class S> void WriteAt(size_t pos, S& out) const;
    size_t GetByteSize(bool align=false) const;
    std::vector<int64_t> ToVector(void) const;

    /// Compare two arrays for equality.
    bool Compare(const Array&) const;

    // Main finding function - used for find_first, find_all, sum, max, min, etc.
<<<<<<< HEAD
    bool find(int cond, Action action, int64_t value, size_t start, size_t end, size_t baseindex, 
              QueryState<int64_t>* state) const;

    template <class cond, Action action, size_t bitwidth, class Callback>
    bool find(int64_t value, size_t start, size_t end, size_t baseindex, QueryState<int64_t>* state, 
=======
    void find(int cond, Action action, int64_t value, size_t start, size_t end, size_t baseindex,
              QueryState<int64_t>* state) const;

    template <class cond, Action action, size_t bitwidth, class Callback>
    void find(int64_t value, size_t start, size_t end, size_t baseindex, QueryState<int64_t>* state,
>>>>>>> e766878b
              Callback callback) const;

    template <class cond, Action action, size_t bitwidth>
    bool find(int64_t value, size_t start, size_t end, size_t baseindex, QueryState<int64_t>* state) const;

    template <class cond, Action action, class Callback>
<<<<<<< HEAD
    bool find(int64_t value, size_t start, size_t end, size_t baseindex, QueryState<int64_t>* state, 
=======
    void find(int64_t value, size_t start, size_t end, size_t baseindex, QueryState<int64_t>* state,
>>>>>>> e766878b
              Callback callback) const;

    // Optimized implementation for release mode
    template <class cond2, Action action, size_t bitwidth, class Callback>
<<<<<<< HEAD
    bool find_optimized(int64_t value, size_t start, size_t end, size_t baseindex, QueryState<int64_t>* state, 
                        Callback callback) const;

=======
    void find_optimized(int64_t value, size_t start, size_t end, size_t baseindex, QueryState<int64_t>* state,
                        Callback callback) const;

    // Reference implementation of find() - verifies result from optimized version if debug mode
    template <class cond2, Action action, size_t bitwidth, class Callback>
    int64_t find_reference(int64_t value, size_t start, size_t end, size_t baseindex, QueryState<int64_t>* state,
                           Callback callback) const;

>>>>>>> e766878b
    // Called for each search result
    template <Action action, class Callback>
    bool find_action(size_t index, int64_t value, QueryState<int64_t>* state, Callback callback) const;

    template <Action action, class Callback>
    bool find_action_pattern(size_t index, uint64_t pattern, QueryState<int64_t>* state, Callback callback) const;

    // Wrappers for backwards compatibility and for simple use without setting up state initialization etc
    template <class cond> size_t find_first(int64_t value, size_t start = 0, size_t end = size_t(-1)) const;
    void find_all(Array& result, int64_t value, size_t colOffset = 0, size_t start = 0, size_t end = (size_t)-1) const;
    size_t find_first(int64_t value, size_t start = 0, size_t end = size_t(-1)) const;

    // Non-SSE find for the four functions Equal/NotEqual/Less/Greater
    template <class cond2, Action action, size_t bitwidth, class Callback>
    bool Compare(int64_t value, size_t start, size_t end, size_t baseindex, QueryState<int64_t>* state,
                 Callback callback) const;

    // Non-SSE find for Equal/NotEqual
    template <bool eq, Action action, size_t width, class Callback>
    inline bool CompareEquality(int64_t value, size_t start, size_t end, size_t baseindex,
                                QueryState<int64_t>* state, Callback callback) const;

    // Non-SSE find for Less/Greater
    template <bool gt, Action action, size_t bitwidth, class Callback>
    bool CompareRelation(int64_t value, size_t start, size_t end, size_t baseindex, QueryState<int64_t>* state,
                         Callback callback) const;

    template <class cond, Action action, size_t foreign_width, class Callback, size_t width>
    bool CompareLeafs4(Array* foreign, size_t start, size_t end, size_t baseindex, QueryState<int64_t>* state,
                       Callback callback) const;

    template <class cond, Action action, class Callback, size_t bitwidth, size_t foreign_bitwidth>
    bool CompareLeafs(Array* foreign, size_t start, size_t end, size_t baseindex, QueryState<int64_t>* state,
                      Callback callback) const;

    template <class cond, Action action, class Callback>
    bool CompareLeafs(Array* foreign, size_t start, size_t end, size_t baseindex, QueryState<int64_t>* state,
                      Callback callback) const;

    template <class cond, Action action, size_t width, class Callback>
    bool CompareLeafs(Array* foreign, size_t start, size_t end, size_t baseindex, QueryState<int64_t>* state,
                      Callback callback) const;

    // SSE find for the four functions Equal/NotEqual/Less/Greater
#ifdef TIGHTDB_COMPILER_SSE
    template <class cond2, Action action, size_t width, class Callback>
    bool FindSSE(int64_t value, __m128i *data, size_t items, QueryState<int64_t>* state, size_t baseindex,
                 Callback callback) const;

    template <class cond2, Action action, size_t width, class Callback>
    TIGHTDB_FORCEINLINE bool FindSSE_intern(__m128i* action_data, __m128i* data, size_t items,
                                            QueryState<int64_t>* state, size_t baseindex, Callback callback) const;

#endif

    template <size_t width> inline bool TestZero(uint64_t value) const;         // Tests value for 0-elements
    template <bool eq, size_t width>size_t FindZero(uint64_t v) const;          // Finds position of 0/non-zero element
    template<size_t width> uint64_t cascade(uint64_t a) const;                  // Sets uppermost bits of non-zero elements
    template <bool gt, size_t width>int64_t FindGTLT_Magic(int64_t v) const;    // Compute magic constant needed for searching for value 'v' using bit hacks
    template <size_t width> inline int64_t LowerBits(void) const;               // Return chunk with lower bit set in each element
    size_t FirstSetBit(unsigned int v) const;
    size_t FirstSetBit64(int64_t v) const;
    template <size_t w> int64_t GetUniversal(const char* const data, const size_t ndx) const;

    // Find value greater/less in 64-bit chunk - only works for positive values
    template <bool gt, Action action, size_t width, class Callback>
    bool FindGTLT_Fast(uint64_t chunk, uint64_t magic, QueryState<int64_t>* state, size_t baseindex,
                       Callback callback) const;

    // Find value greater/less in 64-bit chunk - no constraints
    template <bool gt, Action action, size_t width, class Callback>
    bool FindGTLT(int64_t v, uint64_t chunk, QueryState<int64_t>* state, size_t baseindex, Callback callback) const;

    /// The meaning of 'width' depends on the context in which this
    /// array is used.
    std::size_t get_width() const TIGHTDB_NOEXCEPT { return m_width; }

#ifdef TIGHTDB_DEBUG
    void Print() const;
    void Verify() const;
    void ToDot(std::ostream& out, StringData title = StringData()) const;
    void Stats(MemStats& stats) const;
#endif // TIGHTDB_DEBUG

    // FIXME: Should not be mutable
    // FIXME: Should not be public
    mutable char* m_data;

    static bool is_index_node(std::size_t ref, const Allocator&);

    static char* get_data_from_header(char*) TIGHTDB_NOEXCEPT;
    static char* get_header_from_data(char*) TIGHTDB_NOEXCEPT;
    static const char* get_data_from_header(const char*) TIGHTDB_NOEXCEPT;

    enum WidthType {
        wtype_Bits     = 0,
        wtype_Multiply = 1,
        wtype_Ignore   = 2
    };

    static bool get_isleaf_from_header(const char*) TIGHTDB_NOEXCEPT;
    static bool get_hasrefs_from_header(const char*) TIGHTDB_NOEXCEPT;
    static bool get_indexflag_from_header(const char*) TIGHTDB_NOEXCEPT;
    static WidthType get_wtype_from_header(const char*) TIGHTDB_NOEXCEPT;
    static int get_width_from_header(const char*) TIGHTDB_NOEXCEPT;
    static std::size_t get_len_from_header(const char*) TIGHTDB_NOEXCEPT;
    static std::size_t get_capacity_from_header(const char*) TIGHTDB_NOEXCEPT;
    static bool get_isnode_from_header(const char*) TIGHTDB_NOEXCEPT; // DEPRECATED!

    static ColumnDef get_coldef_from_header(const char*) TIGHTDB_NOEXCEPT;

    static std::size_t get_alloc_size_from_header(const char*) TIGHTDB_NOEXCEPT;

private:
    typedef bool (*CallbackDummy)(int64_t);

    template<size_t w> bool MinMax(size_t from, size_t to, uint64_t maxdiff, int64_t* min, int64_t* max);
    Array& operator=(const Array&) {return *this;} // not allowed
    template<size_t w> void QuickSort(size_t lo, size_t hi);
    void QuickSort(size_t lo, size_t hi);
    void ReferenceQuickSort(Array& ref);
    template<size_t w> void ReferenceQuickSort(size_t lo, size_t hi, Array& ref);

    template<size_t w> void sort();
    template<size_t w> void ReferenceSort(Array& ref);

    template<size_t w> int64_t sum(size_t start, size_t end) const;
    template<size_t w> size_t FindPos(int64_t target) const TIGHTDB_NOEXCEPT;

protected:
    friend class GroupWriter;
    friend class AdaptiveStringColumn;
    void init_from_ref(size_t ref) TIGHTDB_NOEXCEPT;
//    void AddPositiveLocal(int64_t value);

    void CreateFromHeader(char* header, size_t ref=0) TIGHTDB_NOEXCEPT;
    void CreateFromHeaderDirect(char* header, size_t ref=0) TIGHTDB_NOEXCEPT;
    void update_ref_in_parent();

    virtual size_t CalcByteLen(size_t count, size_t width) const;
    virtual size_t CalcItemCount(size_t bytes, size_t width) const TIGHTDB_NOEXCEPT;
    virtual WidthType GetWidthType() const { return wtype_Bits; }

    bool get_isleaf_from_header() const TIGHTDB_NOEXCEPT;
    bool get_hasrefs_from_header() const TIGHTDB_NOEXCEPT;
    bool get_indexflag_from_header() const TIGHTDB_NOEXCEPT;
    WidthType get_wtype_from_header() const TIGHTDB_NOEXCEPT;
    int get_width_from_header() const TIGHTDB_NOEXCEPT;
    std::size_t get_len_from_header() const TIGHTDB_NOEXCEPT;
    std::size_t get_capacity_from_header() const TIGHTDB_NOEXCEPT;
    bool get_isnode_from_header() const TIGHTDB_NOEXCEPT; // DEPRECATED!

    void set_header_isleaf(bool value) TIGHTDB_NOEXCEPT;
    void set_header_hasrefs(bool value) TIGHTDB_NOEXCEPT;
    void set_header_indexflag(bool value) TIGHTDB_NOEXCEPT;
    void set_header_wtype(WidthType value) TIGHTDB_NOEXCEPT;
    void set_header_width(int value) TIGHTDB_NOEXCEPT;
    void set_header_len(std::size_t value) TIGHTDB_NOEXCEPT;
    void set_header_capacity(std::size_t value) TIGHTDB_NOEXCEPT;
    void set_header_isnode(bool value) TIGHTDB_NOEXCEPT; // DEPRECATED!

    static void set_header_isleaf(bool value, char* header) TIGHTDB_NOEXCEPT;
    static void set_header_hasrefs(bool value, char* header) TIGHTDB_NOEXCEPT;
    static void set_header_indexflag(bool value, char* header) TIGHTDB_NOEXCEPT;
    static void set_header_wtype(WidthType value, char* header) TIGHTDB_NOEXCEPT;
    static void set_header_width(int value, char* header) TIGHTDB_NOEXCEPT;
    static void set_header_len(std::size_t value, char* header) TIGHTDB_NOEXCEPT;
    static void set_header_capacity(std::size_t value, char* header) TIGHTDB_NOEXCEPT;
    static void set_header_isnode(bool value, char* header) TIGHTDB_NOEXCEPT; // DEPRECATED!

    static void init_header(char* header, bool is_node, bool has_refs, WidthType width_type,
                            int width, std::size_t length, std::size_t capacity) TIGHTDB_NOEXCEPT;

    template<size_t width> void SetWidth() TIGHTDB_NOEXCEPT;
    void SetWidth(size_t) TIGHTDB_NOEXCEPT;
    void Alloc(size_t count, size_t width);
    void CopyOnWrite();

    // Find the leaf node corresponding to the specified column-level
    // index. The specified array must be the root node of a B+ tree,
    // and that root node must not itself be a leaf. This implies, of
    // course, that the column must not be empty.
    //
    // \return (leaf_header, leaf_index) where 'leaf_header' is a
    // pointer to the header of the located leaf, and 'leaf_index' is
    // the local index within that leaf corresponding to the specified
    // column-level index.
    static std::pair<const char*, std::size_t> find_leaf(const Array* root, std::size_t i) TIGHTDB_NOEXCEPT;
    static std::pair<size_t, std::size_t> find_leaf_ref(const Array* root, std::size_t i) TIGHTDB_NOEXCEPT;

    static std::size_t get_as_size(const char* header, std::size_t ndx) TIGHTDB_NOEXCEPT;

    static std::pair<std::size_t, std::size_t> get_two_as_size(const char* header,
                                                               std::size_t ndx) TIGHTDB_NOEXCEPT;

private:
    size_t m_ref;
    template <bool max, size_t w> bool minmax(int64_t& result, size_t start, size_t end) const;

protected:
    size_t m_len;           // items currently stored
    size_t m_capacity;      // max item capacity
// FIXME: m_width Should be an 'int'
    size_t m_width;         // size of an item in bits or bytes depending on
    bool m_isNode;          // is it a Node or Leaf array
    bool m_hasRefs;         //

private:
    ArrayParent *m_parent;
    size_t m_parentNdx;

    Allocator& m_alloc;

protected:
    static const size_t initial_capacity = 128;
    static size_t create_empty_array(ColumnDef, WidthType, Allocator&);

    void update_child_ref(size_t child_ndx, size_t new_ref) TIGHTDB_OVERRIDE;
    size_t get_child_ref(size_t child_ndx) const TIGHTDB_NOEXCEPT TIGHTDB_OVERRIDE;

// FIXME: below should be moved to a specific ArrayNumber class
protected:
    // Getters and Setters for adaptive-packed arrays
    typedef int64_t (Array::*Getter)(size_t) const; // Note: getters must not throw
    typedef void (Array::*Setter)(size_t, int64_t);
    typedef bool (Array::*Finder)(int64_t, size_t, size_t, size_t, QueryState<int64_t>*) const;

    Getter m_getter;
    Setter m_setter;
    Finder m_finder[cond_Count]; // one for each COND_XXX enum

    int64_t m_lbound;       // min number that can be stored with current m_width
    int64_t m_ubound;       // max number that can be stored with current m_width
};





// Implementation:

class QueryStateBase {virtual void dyncast(){}};

template <> class QueryState<int64_t> : public QueryStateBase {
public:
    int64_t m_state;
    size_t m_match_count;
    size_t m_limit;

    template <Action action> bool uses_val(void)
    {
        if (action == act_Max || action == act_Min || action == act_Sum)
            return true;
        else
            return false;
    }

    void init(Action action, Array* akku, size_t limit)
    {
        m_match_count = 0;
        m_limit = limit;

        if (action == act_Max)
            m_state = -0x7fffffffffffffffLL - 1LL;
        else if (action == act_Min)
            m_state = 0x7fffffffffffffffLL;
        else if (action == act_ReturnFirst)
            m_state = not_found;
        else if (action == act_Sum)
            m_state = 0;
        else if (action == act_Count)
            m_state = 0;
        else if (action == act_FindAll)
            m_state = reinterpret_cast<int64_t>(akku);
        else
            TIGHTDB_ASSERT(false);
    }

    template <Action action, bool pattern, class Callback>
    inline bool match(size_t index, uint64_t indexpattern, int64_t value, Callback callback)
    {
        if (pattern) {
            if (action == act_Count) {
                // If we are close to 'limit' argument in query, we cannot count-up a complete chunk. Count up single 
                // elements instead 
                if(m_match_count + 64 >= m_limit)
                    return false;
                
                m_state += fast_popcount64(indexpattern);
                m_match_count = size_t(m_state);
                return true;
            }
            // Other aggregates cannot (yet) use bit pattern for anything. Make Array-finder call with pattern = false instead
            return false;
        }

        ++m_match_count;

        if (action == act_CallbackIdx)
            return callback(index);
        else if (action == act_Max) {
            if (value > m_state)
                m_state = value;
        }
        else if (action == act_Min) {
            if (value < m_state)
                m_state = value;
        }
        else if (action == act_Sum)
            m_state += value;
        else if (action == act_Count) {
            m_state++;
            m_match_count = size_t(m_state);
        }
        else if (action == act_FindAll)
            (reinterpret_cast<Array*>(m_state))->add(index);
        else if (action == act_ReturnFirst) {
            m_state = index;
            return false;
        }
        else
            TIGHTDB_ASSERT(false);

        return (m_limit > m_match_count);
    }
};

// Used only for Basic-types: currently float and double
template <class R> class QueryState : public QueryStateBase {
public:
    R m_state;
    size_t m_match_count;
    size_t m_limit;

    template <Action action> bool uses_val()
    {
        return (action == act_Max || action == act_Min || action == act_Sum);
    }

    void init(Action action, Array*, size_t limit)
    {
        TIGHTDB_STATIC_ASSERT((SameType<R, float>::value || SameType<R, double>::value), "");
        m_match_count = 0;
        m_limit = limit;

        if (action == act_Max)
            m_state = -std::numeric_limits<R>::infinity();
        else if (action == act_Min)
            m_state = std::numeric_limits<R>::infinity();
        else if (action == act_Sum)
            m_state = 0.0;
        else
            TIGHTDB_ASSERT(false);
    }

    template <Action action, bool pattern, class Callback, typename resulttype>
    inline bool match(size_t /*index*/, uint64_t /*indexpattern*/, resulttype value, Callback /*callback*/)
    {
        if (pattern)
            return false;

        TIGHTDB_STATIC_ASSERT(action == act_Sum || action == act_Max || action == act_Min, "");
        ++m_match_count;

        if (action == act_Max) {
            if (value > m_state)
                m_state = value;
        }
        else if (action == act_Min) {
            if (value < m_state)
                m_state = value;
        }
        else if (action == act_Sum)
            m_state += value;
        else
            TIGHTDB_ASSERT(false);

        return (m_limit > m_match_count);
    }
};



inline Array::Array(size_t ref, ArrayParent* parent, size_t pndx, Allocator& alloc) TIGHTDB_NOEXCEPT:
    m_data(NULL), m_len(0), m_capacity(0), m_width(0), m_isNode(false), m_hasRefs(false),
    m_parent(parent), m_parentNdx(pndx), m_alloc(alloc), m_lbound(0), m_ubound(0)
{
    init_from_ref(ref);
}

inline Array::Array(ColumnDef type, ArrayParent* parent, size_t pndx, Allocator& alloc):
    m_data(NULL), m_len(0), m_capacity(0), m_width(0), m_isNode(false), m_hasRefs(false),
    m_parent(parent), m_parentNdx(pndx), m_alloc(alloc), m_lbound(0), m_ubound(0)
{
    const size_t ref = create_empty_array(type, alloc); // Throws
    init_from_ref(ref);
    update_ref_in_parent();
}

// Creates new array (but invalid, call UpdateRef or SetType to init)
inline Array::Array(Allocator& alloc) TIGHTDB_NOEXCEPT:
    m_data(NULL), m_ref(0), m_len(0), m_capacity(0), m_width((size_t)-1), m_isNode(false),
    m_parent(NULL), m_parentNdx(0), m_alloc(alloc) {}

// Copy-constructor
// Note that this array now own the ref. Should only be used when
// the source array goes away right after (like return values from functions)
inline Array::Array(const Array& src) TIGHTDB_NOEXCEPT:
    ArrayParent(), m_parent(src.m_parent), m_parentNdx(src.m_parentNdx), m_alloc(src.m_alloc)
{
    const size_t ref = src.GetRef();
    init_from_ref(ref);
    src.Invalidate();
}

// Fastest way to instantiate an Array. For use with GetDirect() that only fills out m_width, m_data
// and a few other basic things needed for read-only access. Or for use if you just want a way to call
// some methods written in Array.*
inline Array::Array(no_prealloc_tag) TIGHTDB_NOEXCEPT: m_alloc(Allocator::get_default()) {}


inline int64_t Array::back() const TIGHTDB_NOEXCEPT
{
    TIGHTDB_ASSERT(m_len);
    return Get(m_len-1);
}

inline int64_t Array::Get(std::size_t ndx) const TIGHTDB_NOEXCEPT
{
    TIGHTDB_ASSERT(ndx < m_len);
    return (this->*m_getter)(ndx);

// Two ideas that are not efficient but may be worth looking into again:
/*
    // Assume correct width is found early in TIGHTDB_TEMPEX, which is the case for B tree offsets that
    // are probably either 2^16 long. Turns out to be 25% faster if found immediately, but 50-300% slower
    // if found later
    TIGHTDB_TEMPEX(return Get, (ndx));
*/
/*
    // Slightly slower in both of the if-cases. Also needs an matchcount m_len check too, to avoid
    // reading beyond array.
    if (m_width >= 8 && m_len > ndx + 7)
        return Get<64>(ndx >> m_shift) & m_widthmask;
    else
        return (this->*m_getter)(ndx);
*/
}

inline std::size_t Array::GetAsRef(std::size_t ndx) const TIGHTDB_NOEXCEPT
{
    TIGHTDB_ASSERT(ndx < m_len);
    TIGHTDB_ASSERT(m_hasRefs);
    const int64_t v = Get(ndx);
    return to_ref(v);
}

inline std::size_t Array::GetAsSizeT(std::size_t ndx) const TIGHTDB_NOEXCEPT
{
    TIGHTDB_ASSERT(ndx < m_len);
    const int64_t v = Get(ndx);
    return to_size_t(v);
}


inline Array Array::GetSubArray(std::size_t ndx) const TIGHTDB_NOEXCEPT
{
    TIGHTDB_ASSERT(ndx < m_len);
    TIGHTDB_ASSERT(m_hasRefs);

    const std::size_t ref = std::size_t(Get(ndx));
    TIGHTDB_ASSERT(ref);

    // FIXME: Constness is not propagated to the sub-array. This constitutes a real problem, because modifying
    // the returned array genrally causes the parent to be modified too.
    return Array(ref, const_cast<Array*>(this), ndx, m_alloc);
}


inline bool Array::is_index_node(std::size_t ref, const Allocator& alloc)
{
    TIGHTDB_ASSERT(ref);
    return get_indexflag_from_header(static_cast<char*>(alloc.Translate(ref)));
}



//-------------------------------------------------

inline bool Array::get_isleaf_from_header(const char* header) TIGHTDB_NOEXCEPT
{
    const uint8_t* h = reinterpret_cast<const uint8_t*>(header);
    return (h[0] & 0x80) == 0;
}
inline bool Array::get_hasrefs_from_header(const char* header) TIGHTDB_NOEXCEPT
{
    const uint8_t* h = reinterpret_cast<const uint8_t*>(header);
    return (h[0] & 0x40) != 0;
}
inline bool Array::get_indexflag_from_header(const char* header) TIGHTDB_NOEXCEPT
{
    const uint8_t* h = reinterpret_cast<const uint8_t*>(header);
    return (h[0] & 0x20) != 0;
}
inline Array::WidthType Array::get_wtype_from_header(const char* header) TIGHTDB_NOEXCEPT
{
    const uint8_t* h = reinterpret_cast<const uint8_t*>(header);
    return WidthType((h[0] & 0x18) >> 3);
}
inline int Array::get_width_from_header(const char* header) TIGHTDB_NOEXCEPT
{
    const uint8_t* h = reinterpret_cast<const uint8_t*>(header);
    return (1 << (h[0] & 0x07)) >> 1;
}
inline std::size_t Array::get_len_from_header(const char* header) TIGHTDB_NOEXCEPT
{
    const uint8_t* h = reinterpret_cast<const uint8_t*>(header);
    return (std::size_t(h[1]) << 16) + (std::size_t(h[2]) << 8) + h[3];
}
inline std::size_t Array::get_capacity_from_header(const char* header) TIGHTDB_NOEXCEPT
{
    const uint8_t* h = reinterpret_cast<const uint8_t*>(header);
    return (std::size_t(h[4]) << 16) + (std::size_t(h[5]) << 8) + h[6];
}
inline bool Array::get_isnode_from_header(const char* header) TIGHTDB_NOEXCEPT
{
    return !get_isleaf_from_header(header);
}


inline char* Array::get_data_from_header(char* header) TIGHTDB_NOEXCEPT
{
    return header + 8;
}
inline char* Array::get_header_from_data(char* data) TIGHTDB_NOEXCEPT
{
    return data - 8;
}
inline const char* Array::get_data_from_header(const char* header) TIGHTDB_NOEXCEPT
{
    return get_data_from_header(const_cast<char*>(header));
}


inline bool Array::get_isleaf_from_header() const TIGHTDB_NOEXCEPT
{
    return get_isleaf_from_header(get_header_from_data(m_data));
}
inline bool Array::get_hasrefs_from_header() const TIGHTDB_NOEXCEPT
{
    return get_hasrefs_from_header(get_header_from_data(m_data));
}
inline bool Array::get_indexflag_from_header() const TIGHTDB_NOEXCEPT
{
    return get_indexflag_from_header(get_header_from_data(m_data));
}
inline Array::WidthType Array::get_wtype_from_header() const TIGHTDB_NOEXCEPT
{
    return get_wtype_from_header(get_header_from_data(m_data));
}
inline int Array::get_width_from_header() const TIGHTDB_NOEXCEPT
{
    return get_width_from_header(get_header_from_data(m_data));
}
inline std::size_t Array::get_len_from_header() const TIGHTDB_NOEXCEPT
{
    return get_len_from_header(get_header_from_data(m_data));
}
inline std::size_t Array::get_capacity_from_header() const TIGHTDB_NOEXCEPT
{
    return get_capacity_from_header(get_header_from_data(m_data));
}
inline bool Array::get_isnode_from_header() const TIGHTDB_NOEXCEPT
{
    return get_isnode_from_header(get_header_from_data(m_data));
}


inline void Array::set_header_isleaf(bool value, char* header) TIGHTDB_NOEXCEPT
{
    uint8_t* h = reinterpret_cast<uint8_t*>(header);
    h[0] = (h[0] & ~0x80) | uint8_t(!value << 7);
}

inline void Array::set_header_hasrefs(bool value, char* header) TIGHTDB_NOEXCEPT
{
    uint8_t* h = reinterpret_cast<uint8_t*>(header);
    h[0] = (h[0] & ~0x40) | uint8_t(value << 6);
}

inline void Array::set_header_indexflag(bool value, char* header) TIGHTDB_NOEXCEPT
{
    uint8_t* h = reinterpret_cast<uint8_t*>(header);
    h[0] = (h[0] & ~0x20) | uint8_t(value << 5);
}

inline void Array::set_header_wtype(WidthType value, char* header) TIGHTDB_NOEXCEPT
{
    // Indicates how to calculate size in bytes based on width
    // 0: bits      (width/8) * length
    // 1: multiply  width * length
    // 2: ignore    1 * length
    uint8_t* h = reinterpret_cast<uint8_t*>(header);
    h[0] = (h[0] & ~0x18) | uint8_t(value << 3);
}

inline void Array::set_header_width(int value, char* header) TIGHTDB_NOEXCEPT
{
    // Pack width in 3 bits (log2)
    int w = 0;
    while (value) { ++w; value >>= 1; }
    TIGHTDB_ASSERT(w < 8);

    uint8_t* h = reinterpret_cast<uint8_t*>(header);
    h[0] = (h[0] & ~0x7) | uint8_t(w);
}

inline void Array::set_header_len(std::size_t value, char* header) TIGHTDB_NOEXCEPT
{
    TIGHTDB_ASSERT(value <= 0xFFFFFF);
    uint8_t* h = reinterpret_cast<uint8_t*>(header);
    h[1] = (value >> 16) & 0x000000FF;
    h[2] = (value >>  8) & 0x000000FF;
    h[3] =  value        & 0x000000FF;
}

inline void Array::set_header_capacity(std::size_t value, char* header) TIGHTDB_NOEXCEPT
{
    TIGHTDB_ASSERT(value <= 0xFFFFFF);
    uint8_t* h = reinterpret_cast<uint8_t*>(header);
    h[4] = (value >> 16) & 0x000000FF;
    h[5] = (value >>  8) & 0x000000FF;
    h[6] =  value        & 0x000000FF;
}

inline void Array::set_header_isnode(bool value, char* header) TIGHTDB_NOEXCEPT
{
    set_header_isleaf(!value, header);
}



inline void Array::set_header_isleaf(bool value) TIGHTDB_NOEXCEPT
{
    set_header_isleaf(value, get_header_from_data(m_data));
}
inline void Array::set_header_hasrefs(bool value) TIGHTDB_NOEXCEPT
{
    set_header_hasrefs(value, get_header_from_data(m_data));
}
inline void Array::set_header_indexflag(bool value) TIGHTDB_NOEXCEPT
{
    set_header_indexflag(value, get_header_from_data(m_data));
}
inline void Array::set_header_wtype(WidthType value) TIGHTDB_NOEXCEPT
{
    set_header_wtype(value, get_header_from_data(m_data));
}
inline void Array::set_header_width(int value) TIGHTDB_NOEXCEPT
{
    set_header_width(value, get_header_from_data(m_data));
}
inline void Array::set_header_len(std::size_t value) TIGHTDB_NOEXCEPT
{
    set_header_len(value, get_header_from_data(m_data));
}
inline void Array::set_header_capacity(std::size_t value) TIGHTDB_NOEXCEPT
{
    set_header_capacity(value, get_header_from_data(m_data));
}
inline void Array::set_header_isnode(bool value) TIGHTDB_NOEXCEPT
{
    set_header_isnode(value, get_header_from_data(m_data));
}


inline Array::ColumnDef Array::get_coldef_from_header(const char* header) TIGHTDB_NOEXCEPT
{
    if (!get_isleaf_from_header(header))
        return coldef_InnerNode;
    if (get_hasrefs_from_header(header))
        return coldef_HasRefs;
    return coldef_Normal;
}


inline std::size_t Array::get_alloc_size_from_header(const char* header) TIGHTDB_NOEXCEPT
{
    // Calculate full length of array in bytes, including padding
    // for 64bit alignment (that may be composed of random bits)
    std::size_t size = get_len_from_header(header);

    // Adjust length to number of bytes
    switch (get_wtype_from_header(header)) {
        case wtype_Bits: {
            int width = get_width_from_header(header);
            std::size_t bits = (size * width);
            size = bits / 8;
            if (bits & 0x7) ++size;
            break;
        }
        case wtype_Multiply: {
            int width = get_width_from_header(header);
            size *= width;
            break;
        }
        case wtype_Ignore:
            break;
    }

    // Add bytes used for padding
    const std::size_t rest = (~size & 0x7) + 1;
    if (rest < 8) size += rest; // 64bit blocks
    size += get_data_from_header(header) - header; // include header in total
    return size;
}


inline void Array::init_header(char* header, bool is_node, bool has_refs, WidthType width_type,
                               int width, std::size_t length, std::size_t capacity) TIGHTDB_NOEXCEPT
{
    // Note: Since the header layout contains unallocated bit and/or
    // bytes, it is important that we put the entire 8 byte header
    // into a well defined state initially. Note also: The C++11
    // standard does not guarantee that int64_t is available on all
    // platforms.
    *reinterpret_cast<int64_t*>(header) = 0;
    set_header_isnode(is_node, header);
    set_header_hasrefs(has_refs, header);
    set_header_wtype(width_type, header);
    set_header_width(width, header);
    set_header_len(length, header);
    set_header_capacity(capacity, header);
}


//-------------------------------------------------

template<class S> size_t Array::Write(S& out, bool recurse, bool persist) const
{
    TIGHTDB_ASSERT(IsValid());

    // Ignore un-changed arrays when persisting
    if (persist && m_alloc.IsReadOnly(m_ref)) return m_ref;

    if (recurse && m_hasRefs) {
        // Temp array for updated refs
        Array newRefs(m_isNode ? coldef_InnerNode : coldef_HasRefs);

        // Make sure that all flags are retained
        if (IsIndexNode())
            newRefs.SetIsIndexNode(true);

        // First write out all sub-arrays
        const size_t count = size();
        for (size_t i = 0; i < count; ++i) {
            const size_t ref = GetAsRef(i);
            if (ref == 0 || ref & 0x1) {
                // zero-refs and refs that are not 64-aligned do not point to sub-trees
                newRefs.add(ref);
            }
            else if (persist && m_alloc.IsReadOnly(ref)) {
                // Ignore un-changed arrays when persisting
                newRefs.add(ref);
            }
            else {
                const Array sub(ref, NULL, 0, GetAllocator());
                const size_t sub_pos = sub.Write(out, true, persist);
                TIGHTDB_ASSERT((sub_pos & 0x7) == 0); // 64bit alignment
                newRefs.add(sub_pos);
            }
        }

        // Write out the replacement array
        // (but don't write sub-tree as it has alredy been written)
        const size_t refs_pos = newRefs.Write(out, false, persist);

        // Clean-up
        newRefs.SetType(coldef_Normal); // avoid recursive del
        newRefs.Destroy();

        return refs_pos; // Return position
    }

    // TODO: replace capacity with checksum

    // Write array
    const char* header = get_header_from_data(m_data);
    std::size_t size = get_alloc_size_from_header(header);
    const size_t array_pos = out.write(header, size);
    TIGHTDB_ASSERT((array_pos & 0x7) == 0); /// 64bit alignment

    return array_pos; // Return position of this array
}

template<class S> void Array::WriteAt(std::size_t pos, S& out) const
{
    TIGHTDB_ASSERT(IsValid());

    // TODO: replace capacity with checksum

    // Write array
    const char* header = get_header_from_data(m_data);
    std::size_t size = get_alloc_size_from_header(header);
    out.WriteAt(pos, header, size);
}

inline void Array::move_assign(Array& a)
{
    // FIXME: It will likely be a lot better for the optimizer if we
    // did a member-wise copy, rather than recreating the state from
    // the referenced data. This is important because TableView, for
    // example, relies on long chains of moves to be optimized away
    // completely. This change should be a 'no-brainer'.
    Destroy();
    UpdateRef(a.GetRef());
    a.Invalidate();
}

inline size_t Array::create_empty_array(ColumnDef type, Allocator& alloc)
{
    return create_empty_array(type, wtype_Bits, alloc); // Throws
}

inline void Array::update_ref_in_parent()
{
    if (!m_parent) return;
    m_parent->update_child_ref(m_parentNdx, m_ref);
}


inline void Array::update_child_ref(size_t child_ndx, size_t new_ref)
{
    Set(child_ndx, new_ref);
}

inline size_t Array::get_child_ref(size_t child_ndx) const TIGHTDB_NOEXCEPT
{
    return GetAsRef(child_ndx);
}



//*************************************************************************************
// Finding code                                                                       *
//*************************************************************************************

template <size_t w> int64_t Array::GetUniversal(const char* const data, const size_t ndx) const
{
    if (w == 0) {
        return 0;
    }
    else if (w == 1) {
        const size_t offset = ndx >> 3;
        return (data[offset] >> (ndx & 7)) & 0x01;
    }
    else if (w == 2) {
        const size_t offset = ndx >> 2;
        return (data[offset] >> ((ndx & 3) << 1)) & 0x03;
    }
    else if (w == 4) {
        const size_t offset = ndx >> 1;
        return (data[offset] >> ((ndx & 1) << 2)) & 0x0F;
    }
    else if (w == 8) {
        return *((const signed char*)(data + ndx));
    }
    else if (w == 16) {
        const size_t offset = ndx * 2;
        return *(const int16_t*)(data + offset);
    }
    else if (w == 32) {
        const size_t offset = ndx * 4;
        return *(const int32_t*)(data + offset);
    }
    else if (w == 64) {
        const size_t offset = ndx * 8;
        return *((const int64_t*)(data + offset));
    }
    else {
        TIGHTDB_ASSERT(false);
        return int64_t(-1);
    }
}

/*
find() (calls find_optimized()) will call match() for each search result.

If pattern == true:
    'indexpattern' contains a 64-bit chunk of elements, each of 'width' bits in size where each element indicates a match if its lower bit is set, otherwise
    it indicates a non-match. 'index' tells the database row index of the first element. You must return true if you chose to 'consume' the chunk or false
    if not. If not, then Array-finder will afterwards call match() successive times with pattern == false.

If pattern == false:
    'index' tells the row index of a single match and 'value' tells its value. Return false to make Array-finder break its search or return true to let it continue until
    'end' or 'limit'.

Array-finder decides itself if - and when - it wants to pass you an indexpattern. It depends on array bit width, match frequency, and wether the arithemetic and
computations for the given search criteria makes it feasible to construct such a pattern.
*/

// These wrapper functions only exist to enable a possibility to make the compiler see that 'value' and/or 'index' are unused, such that caller's
// computation of these values will not be made. Only works if find_action() and find_action_pattern() rewritten as macros. Note: This problem has been fixed in
// next upcoming array.hpp version
template <Action action, class Callback>
bool Array::find_action(size_t index, int64_t value, QueryState<int64_t>* state, Callback callback) const
{
    return state->match<action, false, Callback>(index, 0, value, callback);
}
template <Action action, class Callback>
bool Array::find_action_pattern(size_t index, uint64_t pattern, QueryState<int64_t>* state, Callback callback) const
{
    return state->match<action, true, Callback>(index, pattern, 0, callback);
}


template<size_t width> uint64_t Array::cascade(uint64_t a) const
{
    // Takes a chunk of values as argument and sets the uppermost bit for each element which is 0. Example:
    // width == 4 and v = 01000000 00001000 10000001 00001000 00000000 10100100 00001100 00111110 01110100 00010000 00000000 00000001 10000000 01111110
    // will return:       00001000 00010000 00010000 00010000 00010001 00000000 00010000 00000000 00000000 00000001 00010001 00010000 00000001 00000000

    // static values needed for fast population count
    const uint64_t m1  = 0x5555555555555555ULL;

    if (width == 1) {
        return ~a;
    }
    else if (width == 2) {
        // Masks to avoid spillover between segments in cascades
        const uint64_t c1 = ~0ULL/0x3 * 0x1;

        a |= (a >> 1) & c1; // cascade ones in non-zeroed segments
        a &= m1;     // isolate single bit in each segment
        a ^= m1;     // reverse isolated bits

        return a;
    }
    else if (width == 4) {
        const uint64_t m  = ~0ULL/0xF * 0x1;

        // Masks to avoid spillover between segments in cascades
        const uint64_t c1 = ~0ULL/0xF * 0x7;
        const uint64_t c2 = ~0ULL/0xF * 0x3;

        a |= (a >> 1) & c1; // cascade ones in non-zeroed segments
        a |= (a >> 2) & c2;
        a &= m;     // isolate single bit in each segment
        a ^= m;     // reverse isolated bits

        return a;
    }
    else if (width == 8) {
        const uint64_t m  = ~0ULL/0xFF * 0x1;

        // Masks to avoid spillover between segments in cascades
        const uint64_t c1 = ~0ULL/0xFF * 0x7F;
        const uint64_t c2 = ~0ULL/0xFF * 0x3F;
        const uint64_t c3 = ~0ULL/0xFF * 0x0F;

        a |= (a >> 1) & c1; // cascade ones in non-zeroed segments
        a |= (a >> 2) & c2;
        a |= (a >> 4) & c3;
        a &= m;     // isolate single bit in each segment
        a ^= m;     // reverse isolated bits

        return a;
    }
    else if (width == 16) {
        const uint64_t m  = ~0ULL/0xFFFF * 0x1;

        // Masks to avoid spillover between segments in cascades
        const uint64_t c1 = ~0ULL/0xFFFF * 0x7FFF;
        const uint64_t c2 = ~0ULL/0xFFFF * 0x3FFF;
        const uint64_t c3 = ~0ULL/0xFFFF * 0x0FFF;
        const uint64_t c4 = ~0ULL/0xFFFF * 0x00FF;

        a |= (a >> 1) & c1; // cascade ones in non-zeroed segments
        a |= (a >> 2) & c2;
        a |= (a >> 4) & c3;
        a |= (a >> 8) & c4;
        a &= m;     // isolate single bit in each segment
        a ^= m;     // reverse isolated bits

        return a;
    }

    else if (width == 32) {
        const uint64_t m  = ~0ULL/0xFFFFFFFF * 0x1;

        // Masks to avoid spillover between segments in cascades
        const uint64_t c1 = ~0ULL/0xFFFFFFFF * 0x7FFFFFFF;
        const uint64_t c2 = ~0ULL/0xFFFFFFFF * 0x3FFFFFFF;
        const uint64_t c3 = ~0ULL/0xFFFFFFFF * 0x0FFFFFFF;
        const uint64_t c4 = ~0ULL/0xFFFFFFFF * 0x00FFFFFF;
        const uint64_t c5 = ~0ULL/0xFFFFFFFF * 0x0000FFFF;

        a |= (a >> 1) & c1; // cascade ones in non-zeroed segments
        a |= (a >> 2) & c2;
        a |= (a >> 4) & c3;
        a |= (a >> 8) & c4;
        a |= (a >> 16) & c5;
        a &= m;     // isolate single bit in each segment
        a ^= m;     // reverse isolated bits

        return a;
    }
    else if (width == 64) {
        return a == 0 ? 1 : 0;
    }
    else {
        TIGHTDB_ASSERT(false);
        return uint64_t(-1);
    }
}

// This is the main finding function for Array. Other finding functions are just wrappers around this one.
// Search for 'value' using condition cond2 (Equal, NotEqual, Less, etc) and call find_action() or find_action_pattern() for each match. Break and return if find_action() returns false or 'end' is reached.
template <class cond2, Action action, size_t bitwidth, class Callback> bool Array::find_optimized(int64_t value, size_t start, size_t end, size_t baseindex, QueryState<int64_t>* state, Callback callback) const
{
    cond2 c;
    TIGHTDB_ASSERT(start <= m_len && (end <= m_len || end == (size_t)-1) && start <= end);

    // Test first few items with no initial time overhead
    if (start > 0) {
<<<<<<< HEAD
        if (m_len > start && c(Get<bitwidth>(start), value) && start < end) { 
            if (!find_action<action, Callback>(start + baseindex, Get<bitwidth>(start), state, callback)) return false;
=======
        if (m_len > start && c(Get<bitwidth>(start), value) && start < end) {
            if (!find_action<action, Callback>(start + baseindex, Get<bitwidth>(start), state, callback)) return;
>>>>>>> e766878b
        }

        ++start;

<<<<<<< HEAD
        if (m_len > start && c(Get<bitwidth>(start), value) && start < end) { 
            if (!find_action<action, Callback>(start + baseindex, Get<bitwidth>(start), state, callback)) return false;
        } 
=======
        if (m_len > start && c(Get<bitwidth>(start), value) && start < end) {
            if (!find_action<action, Callback>(start + baseindex, Get<bitwidth>(start), state, callback)) return;
        }
>>>>>>> e766878b

        ++start;

        if (m_len > start && c(Get<bitwidth>(start), value) && start < end) {
<<<<<<< HEAD
            if (!find_action<action, Callback>(start + baseindex, Get<bitwidth>(start), state, callback)) return false;
        } 

        ++start;

        if (m_len > start && c(Get<bitwidth>(start), value) && start < end) { 
            if (!find_action<action, Callback>(start + baseindex, Get<bitwidth>(start), state, callback)) return false;
        } 
=======
            if (!find_action<action, Callback>(start + baseindex, Get<bitwidth>(start), state, callback)) return;
        }

        ++start;

        if (m_len > start && c(Get<bitwidth>(start), value) && start < end) {
            if (!find_action<action, Callback>(start + baseindex, Get<bitwidth>(start), state, callback)) return;
        }
>>>>>>> e766878b

        ++start;
    }

    if (!(m_len > start && start < end))
        return true;

    if (end == (size_t)-1) end = m_len;

    // Return immediately if no items in array can match (such as if cond2 == Greater and value == 100 and m_ubound == 15).
    if (!c.can_match(value, m_lbound, m_ubound))
        return true;

    // call find_action() on all items in array if all items are guaranteed to match (such as cond2 == NotEqual and
    // value == 100 and m_ubound == 15)
    if (c.will_match(value, m_lbound, m_ubound)) {
        if (action == act_Sum || action == act_Max || action == act_Min) {
            int64_t res;
            if (action == act_Sum)
                res = Array::sum(start, end);
            if (action == act_Max)
                Array::maximum(res, start, end);
            if (action == act_Min)
                Array::minimum(res, start, end);

            find_action<action, Callback>(start + baseindex, res, state, callback);
        }
        else if (action == act_Count) {
            state->m_state += end - start;
        }
        else {
            for (; start < end; start++)
                if (!find_action<action, Callback>(start + baseindex, Get<bitwidth>(start), state, callback))
                    return false;
        }
        return true;
    }

    // finder cannot handle this bitwidth
    TIGHTDB_ASSERT(m_width != 0);

#if defined(TIGHTDB_COMPILER_SSE)
    if ((cpuid_sse<42>() &&                                  (end - start >= sizeof(__m128i) && m_width >= 8))
    ||  (cpuid_sse<30>() && (SameType<cond2, Equal>::value && end - start >= sizeof(__m128i) && m_width >= 8 && m_width < 64))) {

        // FindSSE() must start at 16-byte boundary, so search area before that using CompareEquality()
        __m128i* const a = (__m128i *)round_up(m_data + start * bitwidth / 8, sizeof(__m128i));
        __m128i* const b = (__m128i *)round_down(m_data + end * bitwidth / 8, sizeof(__m128i));

        if (!Compare<cond2, action, bitwidth, Callback>(value, start, (reinterpret_cast<char*>(a) - m_data) * 8 / no0(bitwidth), baseindex, state, callback))
            return false;

        // Search aligned area with SSE
        if (b > a) {
            if (cpuid_sse<42>()) {
                if (!FindSSE<cond2, action, bitwidth, Callback>(value, a, b - a, state, baseindex + ((reinterpret_cast<char*>(a) - m_data) * 8 / no0(bitwidth)), callback))
                    return false;
                }
                else if (cpuid_sse<30>()) {

                if (!FindSSE<Equal, action, bitwidth, Callback>(value, a, b - a, state, baseindex + ((reinterpret_cast<char*>(a) - m_data) * 8 / no0(bitwidth)), callback))
                    return false;
                }
        }

        // Search remainder with CompareEquality()
        if (!Compare<cond2, action, bitwidth, Callback>(value, (reinterpret_cast<char*>(b) - m_data) * 8 / no0(bitwidth), end, baseindex, state, callback))
            return false;

        return true;
    }
    else {
        return Compare<cond2, action, bitwidth, Callback>(value, start, end, baseindex, state, callback);
    }
#else
Compare<cond2, action, bitwidth, Callback>(value, start, end, baseindex, state, callback);
return;
#endif
}

template <size_t width> inline int64_t Array::LowerBits(void) const
{
    if (width == 1)
        return 0xFFFFFFFFFFFFFFFFULL;
    else if (width == 2)
        return 0x5555555555555555ULL;
    else if (width == 4)
        return 0x1111111111111111ULL;
    else if (width == 8)
        return 0x0101010101010101ULL;
    else if (width == 16)
        return 0x0001000100010001ULL;
    else if (width == 32)
        return 0x0000000100000001ULL;
    else if (width == 64)
        return 0x0000000000000001ULL;
    else {
        TIGHTDB_ASSERT(false);
        return int64_t(-1);
    }
}

// Tests if any chunk in 'value' is 0
template <size_t width> inline bool Array::TestZero(uint64_t value) const
{
    uint64_t hasZeroByte;
    uint64_t lower = LowerBits<width>();
    uint64_t upper = LowerBits<width>() * 1ULL << (width == 0 ? 0 : (width - 1ULL));
    hasZeroByte = (value - lower) & ~value & upper;
    return hasZeroByte != 0;
}

// Finds first zero (if eq == true) or non-zero (if eq == false) element in v and returns its position.
// IMPORTANT: This function assumes that at least 1 item matches (test this with TestZero() or other means first)!
template <bool eq, size_t width>size_t Array::FindZero(uint64_t v) const
{
    size_t start = 0;
    uint64_t hasZeroByte;
    // Warning free way of computing (1ULL << width) - 1
    uint64_t mask = (width == 64 ? ~0ULL : ((1ULL << (width == 64 ? 0 : width)) - 1ULL));

    if (eq == (((v >> (width * start)) & mask) == 0)) {
        return 0;
    }

    // Bisection optimization, speeds up small bitwidths with high match frequency. More partions than 2 do NOT pay
    // off because the work done by TestZero() is wasted for the cases where the value exists in first half, but
    // useful if it exists in last half. Sweet spot turns out to be the widths and partitions below.
    if (width <= 8) {
        hasZeroByte = TestZero<width>(v | 0xffffffff00000000ULL);
        if (eq ? !hasZeroByte : (v & 0x00000000ffffffffULL) == 0) {
            // 00?? -> increasing
            start += 64 / no0(width) / 2;
            if (width <= 4) {
                hasZeroByte = TestZero<width>(v | 0xffff000000000000ULL);
                if (eq ? !hasZeroByte : (v & 0x0000ffffffffffffULL) == 0) {
                    // 000?
                    start += 64 / no0(width) / 4;
                }
            }
        }
        else {
            if (width <= 4) {
                // ??00
                hasZeroByte = TestZero<width>(v | 0xffffffffffff0000ULL);
                if (eq ? !hasZeroByte : (v & 0x000000000000ffffULL) == 0) {
                    // 0?00
                    start += 64 / no0(width) / 4;
                }
            }
        }
    }

    while (eq == (((v >> (width * start)) & mask) != 0)) {
        // You must only call FindZero() if you are sure that at least 1 item matches
        TIGHTDB_ASSERT(start <= 8 * sizeof(v));
        start++;
    }

    return start;
}

// Generate a magic constant used for later bithacks
template <bool gt, size_t width>int64_t Array::FindGTLT_Magic(int64_t v) const
{
    uint64_t mask1 = (width == 64 ? ~0ULL : ((1ULL << (width == 64 ? 0 : width)) - 1ULL)); // Warning free way of computing (1ULL << width) - 1
    uint64_t mask2 = mask1 >> 1;
    uint64_t magic = gt ? (~0ULL / no0(mask1) * (mask2 - v)) : (~0ULL / no0(mask1) * v);
    return magic;
}

template <bool gt, Action action, size_t width, class Callback> bool Array::FindGTLT_Fast(uint64_t chunk, uint64_t magic, QueryState<int64_t>* state, size_t baseindex, Callback callback) const
{
    // Tests if a a chunk of values contains values that are greater (if gt == true) or less (if gt == false) than v.
    // Fast, but limited to work when all values in the chunk are positive.

    uint64_t mask1 = (width == 64 ? ~0ULL : ((1ULL << (width == 64 ? 0 : width)) - 1ULL)); // Warning free way of computing (1ULL << width) - 1
    uint64_t mask2 = mask1 >> 1;
    uint64_t m = gt ? (((chunk + magic) | chunk) & ~0ULL / no0(mask1) * (mask2 + 1)) : ((chunk - magic) & ~chunk&~0ULL/no0(mask1)*(mask2+1));
    size_t p = 0;
    while (m) {
        if (find_action_pattern<action, Callback>(baseindex, m >> (no0(width) - 1), state, callback))
            break; // consumed, so do not call find_action()

        size_t t = FirstSetBit64(m) / no0(width);
        p += t;
        if (!find_action<action, Callback>(p + baseindex, (chunk >> (p * width)) & mask1, state, callback))
            return false;

        if ((t + 1) * width == 64)
            m = 0;
        else
            m >>= (t + 1) * width;
        p++;
    }

    return true;
}


template <bool gt, Action action, size_t width, class Callback> bool Array::FindGTLT(int64_t v, uint64_t chunk, QueryState<int64_t>* state, size_t baseindex, Callback callback) const
{
    // Find items in 'chunk' that are greater (if gt == true) or smaller (if gt == false) than 'v'. Fixme, __forceinline can make it crash in vS2010 - find out why
    if (width == 1) {
        for (size_t t = 0; t < 64; t++) {
            if (gt ? static_cast<int64_t>(chunk & 0x1) > v : static_cast<int64_t>(chunk & 0x1) < v) {if (!find_action<action, Callback>( t + baseindex, static_cast<int64_t>(chunk & 0x1), state, callback)) return false;} chunk >>= 1;
        }
    }
    else if (width == 2) {
        // Alot (50% +) faster than loop/compiler-unrolled loop
        if (gt ? static_cast<int64_t>(chunk & 0x3) > v : static_cast<int64_t>(chunk & 0x3) < v) {if (!find_action<action, Callback>( 0 + baseindex, static_cast<int64_t>(chunk & 0x3), state, callback)) return false;} chunk >>= 2;
        if (gt ? static_cast<int64_t>(chunk & 0x3) > v : static_cast<int64_t>(chunk & 0x3) < v) {if (!find_action<action, Callback>( 1 + baseindex, static_cast<int64_t>(chunk & 0x3), state, callback)) return false;} chunk >>= 2;
        if (gt ? static_cast<int64_t>(chunk & 0x3) > v : static_cast<int64_t>(chunk & 0x3) < v) {if (!find_action<action, Callback>( 2 + baseindex, static_cast<int64_t>(chunk & 0x3), state, callback)) return false;} chunk >>= 2;
        if (gt ? static_cast<int64_t>(chunk & 0x3) > v : static_cast<int64_t>(chunk & 0x3) < v) {if (!find_action<action, Callback>( 3 + baseindex, static_cast<int64_t>(chunk & 0x3), state, callback)) return false;} chunk >>= 2;
        if (gt ? static_cast<int64_t>(chunk & 0x3) > v : static_cast<int64_t>(chunk & 0x3) < v) {if (!find_action<action, Callback>( 4 + baseindex, static_cast<int64_t>(chunk & 0x3), state, callback)) return false;} chunk >>= 2;
        if (gt ? static_cast<int64_t>(chunk & 0x3) > v : static_cast<int64_t>(chunk & 0x3) < v) {if (!find_action<action, Callback>( 5 + baseindex, static_cast<int64_t>(chunk & 0x3), state, callback)) return false;} chunk >>= 2;
        if (gt ? static_cast<int64_t>(chunk & 0x3) > v : static_cast<int64_t>(chunk & 0x3) < v) {if (!find_action<action, Callback>( 6 + baseindex, static_cast<int64_t>(chunk & 0x3), state, callback)) return false;} chunk >>= 2;
        if (gt ? static_cast<int64_t>(chunk & 0x3) > v : static_cast<int64_t>(chunk & 0x3) < v) {if (!find_action<action, Callback>( 7 + baseindex, static_cast<int64_t>(chunk & 0x3), state, callback)) return false;} chunk >>= 2;

        if (gt ? static_cast<int64_t>(chunk & 0x3) > v : static_cast<int64_t>(chunk & 0x3) < v) {if (!find_action<action, Callback>( 8 + baseindex, static_cast<int64_t>(chunk & 0x3), state, callback)) return false;} chunk >>= 2;
        if (gt ? static_cast<int64_t>(chunk & 0x3) > v : static_cast<int64_t>(chunk & 0x3) < v) {if (!find_action<action, Callback>( 9 + baseindex, static_cast<int64_t>(chunk & 0x3), state, callback)) return false;} chunk >>= 2;
        if (gt ? static_cast<int64_t>(chunk & 0x3) > v : static_cast<int64_t>(chunk & 0x3) < v) {if (!find_action<action, Callback>( 10 + baseindex, static_cast<int64_t>(chunk & 0x3), state, callback)) return false;} chunk >>= 2;
        if (gt ? static_cast<int64_t>(chunk & 0x3) > v : static_cast<int64_t>(chunk & 0x3) < v) {if (!find_action<action, Callback>( 11 + baseindex, static_cast<int64_t>(chunk & 0x3), state, callback)) return false;} chunk >>= 2;
        if (gt ? static_cast<int64_t>(chunk & 0x3) > v : static_cast<int64_t>(chunk & 0x3) < v) {if (!find_action<action, Callback>( 12 + baseindex, static_cast<int64_t>(chunk & 0x3), state, callback)) return false;} chunk >>= 2;
        if (gt ? static_cast<int64_t>(chunk & 0x3) > v : static_cast<int64_t>(chunk & 0x3) < v) {if (!find_action<action, Callback>( 13 + baseindex, static_cast<int64_t>(chunk & 0x3), state, callback)) return false;} chunk >>= 2;
        if (gt ? static_cast<int64_t>(chunk & 0x3) > v : static_cast<int64_t>(chunk & 0x3) < v) {if (!find_action<action, Callback>( 14 + baseindex, static_cast<int64_t>(chunk & 0x3), state, callback)) return false;} chunk >>= 2;
        if (gt ? static_cast<int64_t>(chunk & 0x3) > v : static_cast<int64_t>(chunk & 0x3) < v) {if (!find_action<action, Callback>( 15 + baseindex, static_cast<int64_t>(chunk & 0x3), state, callback)) return false;} chunk >>= 2;

        if (gt ? static_cast<int64_t>(chunk & 0x3) > v : static_cast<int64_t>(chunk & 0x3) < v) {if (!find_action<action, Callback>( 16 + baseindex, static_cast<int64_t>(chunk & 0x3), state, callback)) return false;} chunk >>= 2;
        if (gt ? static_cast<int64_t>(chunk & 0x3) > v : static_cast<int64_t>(chunk & 0x3) < v) {if (!find_action<action, Callback>( 17 + baseindex, static_cast<int64_t>(chunk & 0x3), state, callback)) return false;} chunk >>= 2;
        if (gt ? static_cast<int64_t>(chunk & 0x3) > v : static_cast<int64_t>(chunk & 0x3) < v) {if (!find_action<action, Callback>( 18 + baseindex, static_cast<int64_t>(chunk & 0x3), state, callback)) return false;} chunk >>= 2;
        if (gt ? static_cast<int64_t>(chunk & 0x3) > v : static_cast<int64_t>(chunk & 0x3) < v) {if (!find_action<action, Callback>( 19 + baseindex, static_cast<int64_t>(chunk & 0x3), state, callback)) return false;} chunk >>= 2;
        if (gt ? static_cast<int64_t>(chunk & 0x3) > v : static_cast<int64_t>(chunk & 0x3) < v) {if (!find_action<action, Callback>( 20 + baseindex, static_cast<int64_t>(chunk & 0x3), state, callback)) return false;} chunk >>= 2;
        if (gt ? static_cast<int64_t>(chunk & 0x3) > v : static_cast<int64_t>(chunk & 0x3) < v) {if (!find_action<action, Callback>( 21 + baseindex, static_cast<int64_t>(chunk & 0x3), state, callback)) return false;} chunk >>= 2;
        if (gt ? static_cast<int64_t>(chunk & 0x3) > v : static_cast<int64_t>(chunk & 0x3) < v) {if (!find_action<action, Callback>( 22 + baseindex, static_cast<int64_t>(chunk & 0x3), state, callback)) return false;} chunk >>= 2;
        if (gt ? static_cast<int64_t>(chunk & 0x3) > v : static_cast<int64_t>(chunk & 0x3) < v) {if (!find_action<action, Callback>( 23 + baseindex, static_cast<int64_t>(chunk & 0x3), state, callback)) return false;} chunk >>= 2;

        if (gt ? static_cast<int64_t>(chunk & 0x3) > v : static_cast<int64_t>(chunk & 0x3) < v) {if (!find_action<action, Callback>( 24 + baseindex, static_cast<int64_t>(chunk & 0x3), state, callback)) return false;} chunk >>= 2;
        if (gt ? static_cast<int64_t>(chunk & 0x3) > v : static_cast<int64_t>(chunk & 0x3) < v) {if (!find_action<action, Callback>( 25 + baseindex, static_cast<int64_t>(chunk & 0x3), state, callback)) return false;} chunk >>= 2;
        if (gt ? static_cast<int64_t>(chunk & 0x3) > v : static_cast<int64_t>(chunk & 0x3) < v) {if (!find_action<action, Callback>( 26 + baseindex, static_cast<int64_t>(chunk & 0x3), state, callback)) return false;} chunk >>= 2;
        if (gt ? static_cast<int64_t>(chunk & 0x3) > v : static_cast<int64_t>(chunk & 0x3) < v) {if (!find_action<action, Callback>( 27 + baseindex, static_cast<int64_t>(chunk & 0x3), state, callback)) return false;} chunk >>= 2;
        if (gt ? static_cast<int64_t>(chunk & 0x3) > v : static_cast<int64_t>(chunk & 0x3) < v) {if (!find_action<action, Callback>( 28 + baseindex, static_cast<int64_t>(chunk & 0x3), state, callback)) return false;} chunk >>= 2;
        if (gt ? static_cast<int64_t>(chunk & 0x3) > v : static_cast<int64_t>(chunk & 0x3) < v) {if (!find_action<action, Callback>( 29 + baseindex, static_cast<int64_t>(chunk & 0x3), state, callback)) return false;} chunk >>= 2;
        if (gt ? static_cast<int64_t>(chunk & 0x3) > v : static_cast<int64_t>(chunk & 0x3) < v) {if (!find_action<action, Callback>( 30 + baseindex, static_cast<int64_t>(chunk & 0x3), state, callback)) return false;} chunk >>= 2;
        if (gt ? static_cast<int64_t>(chunk & 0x3) > v : static_cast<int64_t>(chunk & 0x3) < v) {if (!find_action<action, Callback>( 31 + baseindex, static_cast<int64_t>(chunk & 0x3), state, callback)) return false;} chunk >>= 2;
    }
    else if (width == 4) {
        // 128 ms:
        if (gt ? static_cast<int64_t>(chunk & 0xf) > v : static_cast<int64_t>(chunk & 0xf) < v) {if (!find_action<action, Callback>( 0 + baseindex, static_cast<int64_t>(chunk & 0xf), state, callback)) return false;} chunk >>= 4;
        if (gt ? static_cast<int64_t>(chunk & 0xf) > v : static_cast<int64_t>(chunk & 0xf) < v) {if (!find_action<action, Callback>( 1 + baseindex, static_cast<int64_t>(chunk & 0xf), state, callback)) return false;} chunk >>= 4;
        if (gt ? static_cast<int64_t>(chunk & 0xf) > v : static_cast<int64_t>(chunk & 0xf) < v) {if (!find_action<action, Callback>( 2 + baseindex, static_cast<int64_t>(chunk & 0xf), state, callback)) return false;} chunk >>= 4;
        if (gt ? static_cast<int64_t>(chunk & 0xf) > v : static_cast<int64_t>(chunk & 0xf) < v) {if (!find_action<action, Callback>( 3 + baseindex, static_cast<int64_t>(chunk & 0xf), state, callback)) return false;} chunk >>= 4;
        if (gt ? static_cast<int64_t>(chunk & 0xf) > v : static_cast<int64_t>(chunk & 0xf) < v) {if (!find_action<action, Callback>( 4 + baseindex, static_cast<int64_t>(chunk & 0xf), state, callback)) return false;} chunk >>= 4;
        if (gt ? static_cast<int64_t>(chunk & 0xf) > v : static_cast<int64_t>(chunk & 0xf) < v) {if (!find_action<action, Callback>( 5 + baseindex, static_cast<int64_t>(chunk & 0xf), state, callback)) return false;} chunk >>= 4;
        if (gt ? static_cast<int64_t>(chunk & 0xf) > v : static_cast<int64_t>(chunk & 0xf) < v) {if (!find_action<action, Callback>( 6 + baseindex, static_cast<int64_t>(chunk & 0xf), state, callback)) return false;} chunk >>= 4;
        if (gt ? static_cast<int64_t>(chunk & 0xf) > v : static_cast<int64_t>(chunk & 0xf) < v) {if (!find_action<action, Callback>( 7 + baseindex, static_cast<int64_t>(chunk & 0xf), state, callback)) return false;} chunk >>= 4;

        if (gt ? static_cast<int64_t>(chunk & 0xf) > v : static_cast<int64_t>(chunk & 0xf) < v) {if (!find_action<action, Callback>( 8 + baseindex, static_cast<int64_t>(chunk & 0xf), state, callback)) return false;} chunk >>= 4;
        if (gt ? static_cast<int64_t>(chunk & 0xf) > v : static_cast<int64_t>(chunk & 0xf) < v) {if (!find_action<action, Callback>( 9 + baseindex, static_cast<int64_t>(chunk & 0xf), state, callback)) return false;} chunk >>= 4;
        if (gt ? static_cast<int64_t>(chunk & 0xf) > v : static_cast<int64_t>(chunk & 0xf) < v) {if (!find_action<action, Callback>( 10 + baseindex, static_cast<int64_t>(chunk & 0xf), state, callback)) return false;} chunk >>= 4;
        if (gt ? static_cast<int64_t>(chunk & 0xf) > v : static_cast<int64_t>(chunk & 0xf) < v) {if (!find_action<action, Callback>( 11 + baseindex, static_cast<int64_t>(chunk & 0xf), state, callback)) return false;} chunk >>= 4;
        if (gt ? static_cast<int64_t>(chunk & 0xf) > v : static_cast<int64_t>(chunk & 0xf) < v) {if (!find_action<action, Callback>( 12 + baseindex, static_cast<int64_t>(chunk & 0xf), state, callback)) return false;} chunk >>= 4;
        if (gt ? static_cast<int64_t>(chunk & 0xf) > v : static_cast<int64_t>(chunk & 0xf) < v) {if (!find_action<action, Callback>( 13 + baseindex, static_cast<int64_t>(chunk & 0xf), state, callback)) return false;} chunk >>= 4;
        if (gt ? static_cast<int64_t>(chunk & 0xf) > v : static_cast<int64_t>(chunk & 0xf) < v) {if (!find_action<action, Callback>( 14 + baseindex, static_cast<int64_t>(chunk & 0xf), state, callback)) return false;} chunk >>= 4;
        if (gt ? static_cast<int64_t>(chunk & 0xf) > v : static_cast<int64_t>(chunk & 0xf) < v) {if (!find_action<action, Callback>( 15 + baseindex, static_cast<int64_t>(chunk & 0xf), state, callback)) return false;} chunk >>= 4;

        // 187 ms:
        // if (gt ? static_cast<int64_t>(chunk >> 0*4) & 0xf > v : static_cast<int64_t>(chunk >> 0*4) & 0xf < v) return 0;
    }
    else if (width == 8) {
        // 88 ms:
        if (gt ? static_cast<char>(chunk) > v : static_cast<char>(chunk) < v) {if (!find_action<action, Callback>( 0 + baseindex, static_cast<char>(chunk), state, callback)) return false;} chunk >>= 8;
        if (gt ? static_cast<char>(chunk) > v : static_cast<char>(chunk) < v) {if (!find_action<action, Callback>( 1 + baseindex, static_cast<char>(chunk), state, callback)) return false;} chunk >>= 8;
        if (gt ? static_cast<char>(chunk) > v : static_cast<char>(chunk) < v) {if (!find_action<action, Callback>( 2 + baseindex, static_cast<char>(chunk), state, callback)) return false;} chunk >>= 8;
        if (gt ? static_cast<char>(chunk) > v : static_cast<char>(chunk) < v) {if (!find_action<action, Callback>( 3 + baseindex, static_cast<char>(chunk), state, callback)) return false;} chunk >>= 8;
        if (gt ? static_cast<char>(chunk) > v : static_cast<char>(chunk) < v) {if (!find_action<action, Callback>( 4 + baseindex, static_cast<char>(chunk), state, callback)) return false;} chunk >>= 8;
        if (gt ? static_cast<char>(chunk) > v : static_cast<char>(chunk) < v) {if (!find_action<action, Callback>( 5 + baseindex, static_cast<char>(chunk), state, callback)) return false;} chunk >>= 8;
        if (gt ? static_cast<char>(chunk) > v : static_cast<char>(chunk) < v) {if (!find_action<action, Callback>( 6 + baseindex, static_cast<char>(chunk), state, callback)) return false;} chunk >>= 8;
        if (gt ? static_cast<char>(chunk) > v : static_cast<char>(chunk) < v) {if (!find_action<action, Callback>( 7 + baseindex, static_cast<char>(chunk), state, callback)) return false;} chunk >>= 8;

        //97 ms ms:
        // if (gt ? static_cast<char>(chunk >> 0*8) > v : static_cast<char>(chunk >> 0*8) < v) return 0;
    }
    else if (width == 16) {

        if (gt ? static_cast<short int>(chunk >> 0*16) > v : static_cast<short int>(chunk >> 0*16) < v) {if (!find_action<action, Callback>( 0 + baseindex, static_cast<short int>(chunk >> 0*16), state, callback)) return false;};
        if (gt ? static_cast<short int>(chunk >> 1*16) > v : static_cast<short int>(chunk >> 1*16) < v) {if (!find_action<action, Callback>( 1 + baseindex, static_cast<short int>(chunk >> 1*16), state, callback)) return false;};
        if (gt ? static_cast<short int>(chunk >> 2*16) > v : static_cast<short int>(chunk >> 2*16) < v) {if (!find_action<action, Callback>( 2 + baseindex, static_cast<short int>(chunk >> 2*16), state, callback)) return false;};
        if (gt ? static_cast<short int>(chunk >> 3*16) > v : static_cast<short int>(chunk >> 3*16) < v) {if (!find_action<action, Callback>( 3 + baseindex, static_cast<short int>(chunk >> 3*16), state, callback)) return false;};

        /*
        // Faster but disabled due to bug in VC2010 compiler (fixed in 2012 toolchain) where last 'if' is errorneously optimized away
        if (gt ? static_cast<short int>chunk > v : static_cast<short int>chunk < v) {if (!state->AddPositiveLocal(0 + baseindex); else return 0;} chunk >>= 16;
        if (gt ? static_cast<short int>chunk > v : static_cast<short int>chunk < v) {if (!state->AddPositiveLocal(1 + baseindex); else return 1;} chunk >>= 16;
        if (gt ? static_cast<short int>chunk > v : static_cast<short int>chunk < v) {if (!state->AddPositiveLocal(2 + baseindex); else return 2;} chunk >>= 16;
        if (gt ? static_cast<short int>chunk > v : static_cast<short int>chunk < v) {if (!state->AddPositiveLocal(3 + baseindex); else return 3;} chunk >>= 16;

        // Following illustrates it:
        #include <stdint.h>
        #include <stdio.h>
        #include <stdlib.h>

        size_t bug(int64_t v, uint64_t chunk)
        {
            bool gt = true;

            if (gt ? static_cast<short int>chunk > v : static_cast<short int>chunk < v) {return 0;} chunk >>= 16;
            if (gt ? static_cast<short int>chunk > v : static_cast<short int>chunk < v) {return 1;} chunk >>= 16;
            if (gt ? static_cast<short int>chunk > v : static_cast<short int>chunk < v) {return 2;} chunk >>= 16;
            if (gt ? static_cast<short int>chunk > v : static_cast<short int>chunk < v) {return 3;} chunk >>= 16;

            return -1;
        }

        int main(int argc, char const *const argv[])
        {
            int64_t v;
            if (rand()*rand() == 3) {
                v = rand()*rand()*rand()*rand()*rand();
                printf("Change '3' to something else and run test again\n");
            }
            else {
                v = 0x2222000000000000ULL;
            }

            size_t idx;

            idx = bug(200, v);
            if (idx != 3)
                printf("Compiler failed: idx == %d (expected idx == 3)\n", idx);

            v = 0x2222000000000000ULL;
            idx = bug(200, v);
            if (idx == 3)
                printf("Touching v made it work\n", idx);
        }
        */
    }
    else if (width == 32) {
        if (gt ? static_cast<int>(chunk) > v : static_cast<int>(chunk) < v) {if (!find_action<action, Callback>( 0 + baseindex, static_cast<int>(chunk), state, callback)) return false;} chunk >>= 32;
        if (gt ? static_cast<int>(chunk) > v : static_cast<int>(chunk) < v) {if (!find_action<action, Callback>( 1 + baseindex, static_cast<int>(chunk), state, callback)) return false;} chunk >>= 32;
    }
    else if (width == 64) {
        if (gt ? static_cast<int64_t>(v) > v : static_cast<int64_t>(v) < v) {if (!find_action<action, Callback>( 0 + baseindex, static_cast<int64_t>(v), state, callback)) return false;};
    }

    return true;
}


template <bool eq, Action action, size_t width, class Callback> inline bool Array::CompareEquality(int64_t value, size_t start, size_t end, size_t baseindex, QueryState<int64_t>* state, Callback callback) const
{
    // Find items in this Array that are equal (eq == true) or different (eq = false) from 'value'

    TIGHTDB_ASSERT(start <= m_len && (end <= m_len || end == (size_t)-1) && start <= end);

    size_t ee = round_up(start, 64 / no0(width));
    ee = ee > end ? end : ee;
    for (; start < ee; ++start)
        if (eq ? (Get<width>(start) == value) : (Get<width>(start) != value)) {
            if (!find_action<action, Callback>(start + baseindex, Get<width>(start), state, callback))
                return false;
        }

    if (start >= end)
        return true;

    if (width != 32 && width != 64) {
        const int64_t* p = reinterpret_cast<const int64_t*>(m_data + (start * width / 8));
        const int64_t* const e = reinterpret_cast<int64_t*>(m_data + (end * width / 8)) - 1;
        const uint64_t mask = (width == 64 ? ~0ULL : ((1ULL << (width == 64 ? 0 : width)) - 1ULL)); // Warning free way of computing (1ULL << width) - 1
        const uint64_t valuemask = ~0ULL / no0(mask) * (value & mask); // the "== ? :" is to avoid division by 0 compiler error

        while (p < e) {
            uint64_t chunk = *p;
            uint64_t v2 = chunk ^ valuemask;
            start = (p - reinterpret_cast<int64_t*>(m_data)) * 8 * 8 / no0(width);
            size_t a = 0;

            while (eq ? TestZero<width>(v2) : v2) {

                if (find_action_pattern<action, Callback>(start + baseindex, cascade<width>(eq ? v2 : ~v2), state, callback))
                    break; // consumed

                size_t t = FindZero<eq, width>(v2);
                a += t;

                if (a >= 64 / no0(width))
                    break;

                if (!find_action<action, Callback>(a + start + baseindex, Get<width>(start + t), state, callback))
                    return false;
                v2 >>= (t + 1) * width;
                a += 1;
            }

            ++p;
        }

        // Loop ended because we are near end or end of array. No need to optimize search in remainder in this case because end of array means that
        // lots of search work has taken place prior to ending here. So time spent searching remainder is relatively tiny
        start = (p - reinterpret_cast<int64_t*>(m_data)) * 8 * 8 / no0(width);
    }

    while (start < end) {
        if (eq ? Get<width>(start) == value : Get<width>(start) != value) {
            if (!find_action<action, Callback>( start + baseindex, Get<width>(start), state, callback))
                return false;
        }
        ++start;
    }

        return true;
}

// There exists a couple of find() functions that take more or less template arguments. Always call the one that
// takes as most as possible to get best performance.

<<<<<<< HEAD
template <class cond, Action action, size_t bitwidth> 
bool Array::find(int64_t value, size_t start, size_t end, size_t baseindex, QueryState<int64_t>* state) const
=======
template <class cond, Action action, size_t bitwidth>
void Array::find(int64_t value, size_t start, size_t end, size_t baseindex, QueryState<int64_t>* state) const
>>>>>>> e766878b
{
    return find<cond, action, bitwidth>(value, start, end, baseindex, state, CallbackDummy());
}

<<<<<<< HEAD
template <class cond, Action action, class Callback> 
bool Array::find(int64_t value, size_t start, size_t end, size_t baseindex, QueryState<int64_t>* state, 
=======
template <class cond, Action action, class Callback>
void Array::find(int64_t value, size_t start, size_t end, size_t baseindex, QueryState<int64_t>* state,
>>>>>>> e766878b
                 Callback callback) const
{
    TIGHTDB_TEMPEX4(return find, cond, action, m_width, Callback, (value, start, end, baseindex, state, callback));
}

<<<<<<< HEAD
template <class cond, Action action, size_t bitwidth, class Callback> 
bool Array::find(int64_t value, size_t start, size_t end, size_t baseindex, QueryState<int64_t>* state, 
                 Callback callback) const
{
    return find_optimized<cond, action, bitwidth, Callback>(value, start, end, baseindex, state, callback);
=======
template <class cond, Action action, size_t bitwidth, class Callback>
void Array::find(int64_t value, size_t start, size_t end, size_t baseindex, QueryState<int64_t>* state,
                 Callback callback) const
{
#ifdef TIGHTDB_DEBUG
    Array r_arr;
    QueryState<int64_t> r_state;
    Array *accu = reinterpret_cast<Array*>(state->m_state);
    r_state.m_state = reinterpret_cast<int64_t>(&r_arr);

    if (action == act_FindAll) {
        for (size_t t = 0; t < accu->size(); t++)
            r_arr.add(accu->Get(t));
    }
    else {
        r_state.m_state = state->m_state;
    }
#endif
    find_optimized<cond, action, bitwidth, Callback>(value, start, end, baseindex, state, callback);

#ifdef TIGHTDB_DEBUG
    if (action == act_Max || action == act_Min || action == act_Sum || action == act_Count || action == act_ReturnFirst || action == act_Count) {
        find_reference<cond, action, bitwidth, Callback>(value, start, end, baseindex, &r_state, callback);
        if (action == act_FindAll)
            TIGHTDB_ASSERT(accu->Compare(r_arr));
        else
            TIGHTDB_ASSERT(state->m_state == r_state.m_state);
    }
    r_arr.Destroy();
#endif

}

template <class cond2, Action action, size_t bitwidth, class Callback>
int64_t Array::find_reference(int64_t value, size_t start, size_t end, size_t baseindex, QueryState<int64_t>* state,
                              Callback callback) const
{
    // Reference implementation of find_optimized for bug testing
    (void)callback;

    if (end > size())
        end = size();

    for (size_t t = start; t < end; t++) {
        int64_t v = Get(t);

        if (SameType<cond2, None>::value || (SameType<cond2, Equal>::value && v == value) || (SameType<cond2, NotEqual>::value && v != value) || (SameType<cond2, Greater>::value && v > value) || (SameType<cond2, Less>::value && v < value)) {
            if (action == act_ReturnFirst) {
                state->m_state = t;
                return false;
            }
            else if (action == act_Sum)
                state->m_state += v;
            else if (action == act_Max && v > state->m_state)
                    state->m_state = v;
            else if (action == act_Min && v < state->m_state)
                    state->m_state = v;
            else if (action == act_Count)
                state->m_state++;
            else if (action == act_FindAll)
                reinterpret_cast<Array*>(state->m_state)->add(t + baseindex);
        }

    }

    if (action == act_ReturnFirst)
        return false;
    else
        return true;
>>>>>>> e766878b
}

#ifdef TIGHTDB_COMPILER_SSE
// 'items' is the number of 16-byte SSE chunks. Returns index of packed element relative to first integer of first chunk
template <class cond2, Action action, size_t width, class Callback>
bool Array::FindSSE(int64_t value, __m128i *data, size_t items, QueryState<int64_t>* state, size_t baseindex,
                    Callback callback) const
{
    __m128i search = {0};

    if (width == 8)
        search = _mm_set1_epi8((char)value);
    else if (width == 16)
        search = _mm_set1_epi16((short int)value);
    else if (width == 32)
        search = _mm_set1_epi32((int)value);
    else if (width == 64) {
        search = _mm_set_epi64x(value, value);
    }

    return FindSSE_intern<cond2, action, width, Callback>(data, &search, items, state, baseindex, callback);
}

// Compares packed action_data with packed data (equal, less, etc) and performs aggregate action (max, min, sum,
// find_all, etc) on value inside action_data for first match, if any
template <class cond2, Action action, size_t width, class Callback>
TIGHTDB_FORCEINLINE bool Array::FindSSE_intern(__m128i* action_data, __m128i* data, size_t items,
                                               QueryState<int64_t>* state, size_t baseindex, Callback callback) const
{
    cond2 c;
    int cond = c.condition();
    size_t i = 0;
    __m128i compare = {0};
    unsigned int resmask;

    // Search loop. Unrolling it has been tested to NOT increase performance (apparently mem bound)
    for (i = 0; i < items; ++i) {
        // equal / not-equal
        if (cond == cond_Equal || cond == cond_NotEqual) {
            if (width == 8)
                compare = _mm_cmpeq_epi8(action_data[i], *data);
            if (width == 16)
                compare = _mm_cmpeq_epi16(action_data[i], *data);
            if (width == 32)
                compare = _mm_cmpeq_epi32(action_data[i], *data);
            if (width == 64) {
                compare = _mm_cmpeq_epi64(action_data[i], *data); // SSE 4.2 only
            }
        }

        // greater
        else if (cond == cond_Greater) {
            if (width == 8)
                compare = _mm_cmpgt_epi8(action_data[i], *data);
            if (width == 16)
                compare = _mm_cmpgt_epi16(action_data[i], *data);
            if (width == 32)
                compare = _mm_cmpgt_epi32(action_data[i], *data);
            if (width == 64)
                compare = _mm_cmpgt_epi64(action_data[i], *data);
        }
        // less
        else if (cond == cond_Less) {
            if (width == 8)
                compare = _mm_cmplt_epi8(action_data[i], *data);
            if (width == 16)
                compare = _mm_cmplt_epi16(action_data[i], *data);
            if (width == 32)
                compare = _mm_cmplt_epi32(action_data[i], *data);
            if (width == 64){
                // There exists no _mm_cmplt_epi64 instruction, so emulate it. _mm_set1_epi8(0xff) is pre-calculated by compiler.
                compare = _mm_cmpeq_epi64(action_data[i], *data);
                compare = _mm_andnot_si128(compare, _mm_set1_epi32(0xffffffff));
            }
        }

        resmask = _mm_movemask_epi8(compare);

        if (cond == cond_NotEqual)
            resmask = ~resmask & 0x0000ffff;

//        if (resmask != 0)
//            printf("resmask=%d\n", resmask);

        size_t s = i * sizeof(__m128i) * 8 / no0(width);

        while (resmask != 0) {

            uint64_t upper = LowerBits<width / 8>() << (no0(width / 8) - 1);
            uint64_t pattern = resmask & upper; // fixme, bits at wrong offsets. Only OK because we only use them in 'count' aggregate
            if (find_action_pattern<action, Callback>(s + baseindex, pattern, state, callback))
                break;

            size_t idx = FirstSetBit(resmask) * 8 / no0(width);
            s += idx;
            if (!find_action<action, Callback>( s + baseindex, GetUniversal<width>((const char *)data, s), state, callback))
                return false;
            resmask >>= (idx + 1) * no0(width) / 8;
            ++s;
        }
    }

    return true;
}
#endif //TIGHTDB_COMPILER_SSE

template <class cond, Action action, class Callback>
bool Array::CompareLeafs(Array* foreign, size_t start, size_t end, size_t baseindex, QueryState<int64_t>* state,
                         Callback callback) const
{
    cond c;
    TIGHTDB_ASSERT(start < end);


    int64_t v;

    // We can compare first element without checking for out-of-range
    v = Get(start);
    if (c(v, foreign->Get(start))) {
        if (!find_action<action, Callback>(start + baseindex, v, state, callback))
            return false;
    }

    start++;

    if (start + 3 < end) {
        v = Get(start);
        if (c(v, foreign->Get(start)))
            if (!find_action<action, Callback>(start + baseindex, v, state, callback))
                return false;

        v = Get(start + 1);
        if (c(v, foreign->Get(start + 1)))
            if (!find_action<action, Callback>(start + 1 + baseindex, v, state, callback))
                return false;

        v = Get(start + 2);
        if (c(v, foreign->Get(start + 2)))
            if (!find_action<action, Callback>(start + 2 + baseindex, v, state, callback))
                return false;

        start += 3;
    }
    else if (start == end) {
        return true;
    }

    bool r;
    TIGHTDB_TEMPEX4(r = CompareLeafs, cond, action, m_width, Callback, (foreign, start, end, baseindex, state, callback))
    return r;
}


template <class cond, Action action, size_t width, class Callback> bool Array::CompareLeafs(Array* foreign, size_t start, size_t end, size_t baseindex, QueryState<int64_t>* state, Callback callback) const
{
    size_t fw = foreign->m_width;
    bool r;
    TIGHTDB_TEMPEX5(r = CompareLeafs4, cond, action, width, Callback, fw, (foreign, start, end, baseindex, state, callback))
    return r;
}


template <class cond, Action action, size_t width, class Callback, size_t foreign_width>
bool Array::CompareLeafs4(Array* foreign, size_t start, size_t end, size_t baseindex, QueryState<int64_t>* state,
                          Callback callback) const
{
    cond c;
    char* foreign_m_data = foreign->m_data;

    if (width == 0 && foreign_width == 0) {
        if (c(0, 0)) {
            while (start < end) {
                if (!find_action<action, Callback>(start + baseindex, 0, state, callback))
                    return false;
                start++;
            }
        }
        else {
            return true;
        }
    }


#if defined(TIGHTDB_COMPILER_SSE)
    if (cpuid_sse<42>() && width == foreign_width && (width == 8 || width == 16 || width == 32)) {
        // We can only use SSE if both bitwidths are equal and above 8 bits and all values are signed
        while (start < end && (((reinterpret_cast<size_t>(m_data) & 0xf) * 8 + start * width) % (128) != 0)) {
            int64_t v = GetUniversal<width>(m_data, start);
            int64_t fv = GetUniversal<foreign_width>(foreign_m_data, start);
            if (c(v, fv)) {
                if (!find_action<action, Callback>(start + baseindex, v, state, callback))
                    return false;
            }
            start++;
        }
        if (start == end)
            return true;


        size_t sse_items = (end - start) * width / 128;
        size_t sse_end = start + sse_items * 128 / no0(width);

        while (start < sse_end) {
            __m128i* a = reinterpret_cast<__m128i*>(m_data + start * width / 8);
            __m128i* b = reinterpret_cast<__m128i*>(foreign_m_data + start * width / 8);

            bool continue_search = FindSSE_intern<cond, action, width, Callback>(a, b, 1, state, baseindex + start, callback);

            if (!continue_search)
                return false;

            start += 128 / no0(width);
        }
    }
#endif


#if 0 // this method turned out to be 33% slower than a naive loop. Find out why

    // index from which both arrays are 64-bit aligned
    size_t a = round_up(start, 8*sizeof(int64_t) / (width < foreign_width ? width : foreign_width));

    while (start < end && start < a) {
        int64_t v = GetUniversal<width>(m_data, start);
        int64_t fv = GetUniversal<foreign_width>(foreign_m_data, start);

        if (v == fv)
            r++;

        start++;
    }

    if (start >= end)
        return r;

    uint64_t chunk;
    uint64_t fchunk;

    size_t unroll_outer = (foreign_width > width ? foreign_width : width) / (foreign_width < width ? foreign_width : width);
    size_t unroll_inner = 64 / (foreign_width > width ? foreign_width : width);

    while (start + unroll_outer * unroll_inner < end) {

        // fetch new most narrow chunk
        if (foreign_width <= width)
            fchunk = *(int64_t*)(foreign_m_data + start * foreign_width / 8);
        else
            chunk = *(int64_t*)(m_data + start * width / 8);

        for (size_t uo = 0; uo < unroll_outer; uo++) {

            // fetch new widest chunk
            if (foreign_width > width)
                fchunk = *(int64_t*)(foreign_m_data + start * foreign_width / 8);
            else
                chunk = *(int64_t*)(m_data + start * width / 8);

            size_t newstart = start + unroll_inner;
            while (start < newstart) {

                // Isolate first value from chunk
                int64_t v = (chunk << (64 - width)) >> (64 - width);
                int64_t fv = (fchunk << (64 - foreign_width)) >> (64 - foreign_width);
                chunk >>= width;
                fchunk >>= foreign_width;

                // Sign extend if required
                v = (width <= 4) ? v : (width == 8) ? (int8_t)v : (width == 16) ? (int16_t)v : (width == 32) ? (int32_t)v : (int64_t)v;
                fv = (foreign_width <= 4) ? fv : (foreign_width == 8) ? (int8_t)fv : (foreign_width == 16) ? (int16_t)fv : (foreign_width == 32) ? (int32_t)fv : (int64_t)fv;

                if (v == fv)
                    r++;

                start++;

            }


        }
    }
#endif



/*
    // Unrolling helped less than 2% (non-frequent matches). Todo, investigate further
    while (start + 1 < end) {
        int64_t v = GetUniversal<width>(m_data, start);
        int64_t v2 = GetUniversal<width>(m_data, start + 1);

        int64_t fv = GetUniversal<foreign_width>(foreign_m_data, start);
        int64_t fv2 = GetUniversal<foreign_width>(foreign_m_data, start + 1);

        if (c(v, fv)) {
            if (!find_action<action, Callback>(start + baseindex, v, state, callback))
                return false;
        }

        if (c(v2, fv2)) {
            if (!find_action<action, Callback>(start + 1 + baseindex, v2, state, callback))
                return false;
        }

        start += 2;
    }
 */

    while (start < end) {
        int64_t v = GetUniversal<width>(m_data, start);
        int64_t fv = GetUniversal<foreign_width>(foreign_m_data, start);

        if (c(v, fv)) {
            if (!find_action<action, Callback>(start + baseindex, v, state, callback))
                return false;
        }

        start++;
    }

    return true;
}


template <class cond2, Action action, size_t bitwidth, class Callback>
bool Array::Compare(int64_t value, size_t start, size_t end, size_t baseindex, QueryState<int64_t>* state,
                    Callback callback) const
{
    cond2 c;
    int cond = c.condition();
    bool ret = false;

    if (cond == cond_Equal)
        ret = CompareEquality<true, action, bitwidth, Callback>(value, start, end, baseindex, state, callback);
    else if (cond == cond_NotEqual)
        ret = CompareEquality<false, action, bitwidth, Callback>(value, start, end, baseindex, state, callback);
    else if (cond == cond_Greater)
        ret = CompareRelation<true, action, bitwidth, Callback>(value, start, end, baseindex, state, callback);
    else if (cond == cond_Less)
        ret = CompareRelation<false, action, bitwidth, Callback>(value, start, end, baseindex, state, callback);
    else
        TIGHTDB_ASSERT(false);

    return ret;
}

template <bool gt, Action action, size_t bitwidth, class Callback>
bool Array::CompareRelation(int64_t value, size_t start, size_t end, size_t baseindex, QueryState<int64_t>* state,
                            Callback callback) const
{
    TIGHTDB_ASSERT(start <= m_len && (end <= m_len || end == (size_t)-1) && start <= end);
    uint64_t mask = (bitwidth == 64 ? ~0ULL : ((1ULL << (bitwidth == 64 ? 0 : bitwidth)) - 1ULL)); // Warning free way of computing (1ULL << width) - 1

    size_t ee = round_up(start, 64 / no0(bitwidth));
    ee = ee > end ? end : ee;
    for (; start < ee; start++) {
        if (gt ? (Get<bitwidth>(start) > value) : (Get<bitwidth>(start) < value)) {
            if (!find_action<action, Callback>(start + baseindex, Get<bitwidth>(start), state, callback))
                return false;
        }
    }

    if (start >= end)
        return true; // none found, continue (return true) regardless what find_action() would have returned on match

    const int64_t* p = reinterpret_cast<const int64_t*>(m_data + (start * bitwidth / 8));
    const int64_t* const e = reinterpret_cast<int64_t*>(m_data + (end * bitwidth / 8)) - 1;

    // Matches are rare enough to setup fast linear search for remaining items. We use
    // bit hacks from http://graphics.stanford.edu/~seander/bithacks.html#HasLessInWord

    if (bitwidth == 1 || bitwidth == 2 || bitwidth == 4 || bitwidth == 8 || bitwidth == 16) {
        uint64_t magic = FindGTLT_Magic<gt, bitwidth>(value);

        // Bit hacks only work if searched item <= 127 for 'greater than' and item <= 128 for 'less than'
        if (value != int64_t((magic & mask)) && value >= 0 && bitwidth >= 2 && value <= static_cast<int64_t>((mask >> 1) - (gt ? 1 : 0))) {
            // 15 ms
            while (p < e) {
                uint64_t upper = LowerBits<bitwidth>() << (no0(bitwidth) - 1);

                const int64_t v = *p;
                size_t idx;

                // Bit hacks only works for positive items in chunk, so test their sign bits
                upper = upper & v;

                if ((bitwidth > 4 ? !upper : true)) {
                    // Assert that all values in chunk are positive.
                    TIGHTDB_ASSERT(bitwidth <= 4 || ((LowerBits<bitwidth>() << (no0(bitwidth) - 1)) & value) == 0);
                    idx = FindGTLT_Fast<gt, action, bitwidth, Callback>(v, magic, state, (p - reinterpret_cast<int64_t*>(m_data)) * 8 * 8 / no0(bitwidth) + baseindex, callback);
                }
                else
                    idx = FindGTLT<gt, action, bitwidth, Callback>(value, v, state, (p - reinterpret_cast<int64_t*>(m_data)) * 8 * 8 / no0(bitwidth) + baseindex, callback);

                if (!idx)
                    return false;
                ++p;
            }
        }
        else {
            // 24 ms
            while (p < e) {
                int64_t v = *p;
                if (!FindGTLT<gt, action, bitwidth, Callback>(value, v, state, (p - reinterpret_cast<int64_t*>(m_data)) * 8 * 8 / no0(bitwidth) + baseindex, callback))
                    return false;
                ++p;
            }
        }
        start = (p - reinterpret_cast<int64_t *>(m_data)) * 8 * 8 / no0(bitwidth);
    }

    // matchcount logic in SIMD no longer pays off for 32/64 bit ints because we have just 4/2 elements

    // Test unaligned end and/or values of width > 16 manually
    while (start < end) {
        if (gt ? Get<bitwidth>(start) > value : Get<bitwidth>(start) < value) {
            if (!find_action<action, Callback>( start + baseindex, Get<bitwidth>(start), state, callback))
                return false;
        }
        ++start;
    }
    return true;

}

template <class cond> size_t Array::find_first(int64_t value, size_t start, size_t end) const
{
    cond c;
    TIGHTDB_ASSERT(start <= m_len && (end <= m_len || end == (size_t)-1) && start <= end);
    QueryState<int64_t> state;
    state.m_state = not_found;
    Finder finder = m_finder[c.condition()];
    (this->*finder)(value, start, end, 0, &state);

    return static_cast<size_t>(state.m_state);
}

//*************************************************************************************
// Finding code ends                                                                  *
//*************************************************************************************




} // namespace tightdb

#endif // TIGHTDB_ARRAY_HPP<|MERGE_RESOLUTION|>--- conflicted
+++ resolved
@@ -75,7 +75,7 @@
 
 namespace tightdb {
 
-enum Action {act_ReturnFirst, act_Sum, act_Max, act_Min, act_Count, act_FindAll, act_CallIdx, act_CallbackIdx,
+enum Action {act_ReturnFirst, act_Sum, act_Max, act_Min, act_Count, act_FindAll, act_CallIdx, act_CallbackIdx, 
              act_CallbackVal, act_CallbackNone, act_CallbackBoth};
 
 template<class T> inline T no0(T v) { return v == 0 ? 1 : v; }
@@ -343,53 +343,30 @@
     bool Compare(const Array&) const;
 
     // Main finding function - used for find_first, find_all, sum, max, min, etc.
-<<<<<<< HEAD
     bool find(int cond, Action action, int64_t value, size_t start, size_t end, size_t baseindex, 
               QueryState<int64_t>* state) const;
 
     template <class cond, Action action, size_t bitwidth, class Callback>
     bool find(int64_t value, size_t start, size_t end, size_t baseindex, QueryState<int64_t>* state, 
-=======
-    void find(int cond, Action action, int64_t value, size_t start, size_t end, size_t baseindex,
-              QueryState<int64_t>* state) const;
-
-    template <class cond, Action action, size_t bitwidth, class Callback>
-    void find(int64_t value, size_t start, size_t end, size_t baseindex, QueryState<int64_t>* state,
->>>>>>> e766878b
               Callback callback) const;
 
     template <class cond, Action action, size_t bitwidth>
     bool find(int64_t value, size_t start, size_t end, size_t baseindex, QueryState<int64_t>* state) const;
 
     template <class cond, Action action, class Callback>
-<<<<<<< HEAD
     bool find(int64_t value, size_t start, size_t end, size_t baseindex, QueryState<int64_t>* state, 
-=======
-    void find(int64_t value, size_t start, size_t end, size_t baseindex, QueryState<int64_t>* state,
->>>>>>> e766878b
               Callback callback) const;
 
     // Optimized implementation for release mode
     template <class cond2, Action action, size_t bitwidth, class Callback>
-<<<<<<< HEAD
     bool find_optimized(int64_t value, size_t start, size_t end, size_t baseindex, QueryState<int64_t>* state, 
                         Callback callback) const;
 
-=======
-    void find_optimized(int64_t value, size_t start, size_t end, size_t baseindex, QueryState<int64_t>* state,
-                        Callback callback) const;
-
-    // Reference implementation of find() - verifies result from optimized version if debug mode
-    template <class cond2, Action action, size_t bitwidth, class Callback>
-    int64_t find_reference(int64_t value, size_t start, size_t end, size_t baseindex, QueryState<int64_t>* state,
-                           Callback callback) const;
-
->>>>>>> e766878b
     // Called for each search result
-    template <Action action, class Callback>
+    template <Action action, class Callback> 
     bool find_action(size_t index, int64_t value, QueryState<int64_t>* state, Callback callback) const;
 
-    template <Action action, class Callback>
+    template <Action action, class Callback> 
     bool find_action_pattern(size_t index, uint64_t pattern, QueryState<int64_t>* state, Callback callback) const;
 
     // Wrappers for backwards compatibility and for simple use without setting up state initialization etc
@@ -399,43 +376,43 @@
 
     // Non-SSE find for the four functions Equal/NotEqual/Less/Greater
     template <class cond2, Action action, size_t bitwidth, class Callback>
-    bool Compare(int64_t value, size_t start, size_t end, size_t baseindex, QueryState<int64_t>* state,
+    bool Compare(int64_t value, size_t start, size_t end, size_t baseindex, QueryState<int64_t>* state, 
                  Callback callback) const;
 
     // Non-SSE find for Equal/NotEqual
     template <bool eq, Action action, size_t width, class Callback>
-    inline bool CompareEquality(int64_t value, size_t start, size_t end, size_t baseindex,
+    inline bool CompareEquality(int64_t value, size_t start, size_t end, size_t baseindex, 
                                 QueryState<int64_t>* state, Callback callback) const;
 
     // Non-SSE find for Less/Greater
     template <bool gt, Action action, size_t bitwidth, class Callback>
-    bool CompareRelation(int64_t value, size_t start, size_t end, size_t baseindex, QueryState<int64_t>* state,
+    bool CompareRelation(int64_t value, size_t start, size_t end, size_t baseindex, QueryState<int64_t>* state, 
                          Callback callback) const;
 
-    template <class cond, Action action, size_t foreign_width, class Callback, size_t width>
-    bool CompareLeafs4(Array* foreign, size_t start, size_t end, size_t baseindex, QueryState<int64_t>* state,
+    template <class cond, Action action, size_t foreign_width, class Callback, size_t width> 
+    bool CompareLeafs4(Array* foreign, size_t start, size_t end, size_t baseindex, QueryState<int64_t>* state, 
                        Callback callback) const;
 
-    template <class cond, Action action, class Callback, size_t bitwidth, size_t foreign_bitwidth>
-    bool CompareLeafs(Array* foreign, size_t start, size_t end, size_t baseindex, QueryState<int64_t>* state,
+    template <class cond, Action action, class Callback, size_t bitwidth, size_t foreign_bitwidth> 
+    bool CompareLeafs(Array* foreign, size_t start, size_t end, size_t baseindex, QueryState<int64_t>* state, 
                       Callback callback) const;
-
+    
     template <class cond, Action action, class Callback>
-    bool CompareLeafs(Array* foreign, size_t start, size_t end, size_t baseindex, QueryState<int64_t>* state,
+    bool CompareLeafs(Array* foreign, size_t start, size_t end, size_t baseindex, QueryState<int64_t>* state, 
                       Callback callback) const;
-
+   
     template <class cond, Action action, size_t width, class Callback>
-    bool CompareLeafs(Array* foreign, size_t start, size_t end, size_t baseindex, QueryState<int64_t>* state,
+    bool CompareLeafs(Array* foreign, size_t start, size_t end, size_t baseindex, QueryState<int64_t>* state, 
                       Callback callback) const;
 
     // SSE find for the four functions Equal/NotEqual/Less/Greater
 #ifdef TIGHTDB_COMPILER_SSE
     template <class cond2, Action action, size_t width, class Callback>
-    bool FindSSE(int64_t value, __m128i *data, size_t items, QueryState<int64_t>* state, size_t baseindex,
+    bool FindSSE(int64_t value, __m128i *data, size_t items, QueryState<int64_t>* state, size_t baseindex, 
                  Callback callback) const;
-
-    template <class cond2, Action action, size_t width, class Callback>
-    TIGHTDB_FORCEINLINE bool FindSSE_intern(__m128i* action_data, __m128i* data, size_t items,
+    
+    template <class cond2, Action action, size_t width, class Callback> 
+    TIGHTDB_FORCEINLINE bool FindSSE_intern(__m128i* action_data, __m128i* data, size_t items, 
                                             QueryState<int64_t>* state, size_t baseindex, Callback callback) const;
 
 #endif
@@ -451,7 +428,7 @@
 
     // Find value greater/less in 64-bit chunk - only works for positive values
     template <bool gt, Action action, size_t width, class Callback>
-    bool FindGTLT_Fast(uint64_t chunk, uint64_t magic, QueryState<int64_t>* state, size_t baseindex,
+    bool FindGTLT_Fast(uint64_t chunk, uint64_t magic, QueryState<int64_t>* state, size_t baseindex, 
                        Callback callback) const;
 
     // Find value greater/less in 64-bit chunk - no constraints
@@ -858,9 +835,9 @@
     const std::size_t ref = std::size_t(Get(ndx));
     TIGHTDB_ASSERT(ref);
 
-    // FIXME: Constness is not propagated to the sub-array. This constitutes a real problem, because modifying
+    // FIXME: Constness is not propagated to the sub-array. This constitutes a real problem, because modifying 
     // the returned array genrally causes the parent to be modified too.
-    return Array(ref, const_cast<Array*>(this), ndx, m_alloc);
+    return Array(ref, const_cast<Array*>(this), ndx, m_alloc); 
 }
 
 
@@ -1289,12 +1266,12 @@
 // These wrapper functions only exist to enable a possibility to make the compiler see that 'value' and/or 'index' are unused, such that caller's
 // computation of these values will not be made. Only works if find_action() and find_action_pattern() rewritten as macros. Note: This problem has been fixed in
 // next upcoming array.hpp version
-template <Action action, class Callback>
+template <Action action, class Callback> 
 bool Array::find_action(size_t index, int64_t value, QueryState<int64_t>* state, Callback callback) const
 {
     return state->match<action, false, Callback>(index, 0, value, callback);
 }
-template <Action action, class Callback>
+template <Action action, class Callback> 
 bool Array::find_action_pattern(size_t index, uint64_t pattern, QueryState<int64_t>* state, Callback callback) const
 {
     return state->match<action, true, Callback>(index, pattern, 0, callback);
@@ -1410,31 +1387,19 @@
 
     // Test first few items with no initial time overhead
     if (start > 0) {
-<<<<<<< HEAD
         if (m_len > start && c(Get<bitwidth>(start), value) && start < end) { 
             if (!find_action<action, Callback>(start + baseindex, Get<bitwidth>(start), state, callback)) return false;
-=======
-        if (m_len > start && c(Get<bitwidth>(start), value) && start < end) {
-            if (!find_action<action, Callback>(start + baseindex, Get<bitwidth>(start), state, callback)) return;
->>>>>>> e766878b
         }
 
         ++start;
 
-<<<<<<< HEAD
         if (m_len > start && c(Get<bitwidth>(start), value) && start < end) { 
             if (!find_action<action, Callback>(start + baseindex, Get<bitwidth>(start), state, callback)) return false;
         } 
-=======
+
+        ++start;
+
         if (m_len > start && c(Get<bitwidth>(start), value) && start < end) {
-            if (!find_action<action, Callback>(start + baseindex, Get<bitwidth>(start), state, callback)) return;
-        }
->>>>>>> e766878b
-
-        ++start;
-
-        if (m_len > start && c(Get<bitwidth>(start), value) && start < end) {
-<<<<<<< HEAD
             if (!find_action<action, Callback>(start + baseindex, Get<bitwidth>(start), state, callback)) return false;
         } 
 
@@ -1443,16 +1408,6 @@
         if (m_len > start && c(Get<bitwidth>(start), value) && start < end) { 
             if (!find_action<action, Callback>(start + baseindex, Get<bitwidth>(start), state, callback)) return false;
         } 
-=======
-            if (!find_action<action, Callback>(start + baseindex, Get<bitwidth>(start), state, callback)) return;
-        }
-
-        ++start;
-
-        if (m_len > start && c(Get<bitwidth>(start), value) && start < end) {
-            if (!find_action<action, Callback>(start + baseindex, Get<bitwidth>(start), state, callback)) return;
-        }
->>>>>>> e766878b
 
         ++start;
     }
@@ -1572,14 +1527,14 @@
     size_t start = 0;
     uint64_t hasZeroByte;
     // Warning free way of computing (1ULL << width) - 1
-    uint64_t mask = (width == 64 ? ~0ULL : ((1ULL << (width == 64 ? 0 : width)) - 1ULL));
+    uint64_t mask = (width == 64 ? ~0ULL : ((1ULL << (width == 64 ? 0 : width)) - 1ULL)); 
 
     if (eq == (((v >> (width * start)) & mask) == 0)) {
         return 0;
     }
 
-    // Bisection optimization, speeds up small bitwidths with high match frequency. More partions than 2 do NOT pay
-    // off because the work done by TestZero() is wasted for the cases where the value exists in first half, but
+    // Bisection optimization, speeds up small bitwidths with high match frequency. More partions than 2 do NOT pay 
+    // off because the work done by TestZero() is wasted for the cases where the value exists in first half, but 
     // useful if it exists in last half. Sweet spot turns out to be the widths and partitions below.
     if (width <= 8) {
         hasZeroByte = TestZero<width>(v | 0xffffffff00000000ULL);
@@ -1608,7 +1563,7 @@
 
     while (eq == (((v >> (width * start)) & mask) != 0)) {
         // You must only call FindZero() if you are sure that at least 1 item matches
-        TIGHTDB_ASSERT(start <= 8 * sizeof(v));
+        TIGHTDB_ASSERT(start <= 8 * sizeof(v)); 
         start++;
     }
 
@@ -1868,41 +1823,24 @@
         return true;
 }
 
-// There exists a couple of find() functions that take more or less template arguments. Always call the one that
+// There exists a couple of find() functions that take more or less template arguments. Always call the one that 
 // takes as most as possible to get best performance.
 
-<<<<<<< HEAD
 template <class cond, Action action, size_t bitwidth> 
 bool Array::find(int64_t value, size_t start, size_t end, size_t baseindex, QueryState<int64_t>* state) const
-=======
-template <class cond, Action action, size_t bitwidth>
-void Array::find(int64_t value, size_t start, size_t end, size_t baseindex, QueryState<int64_t>* state) const
->>>>>>> e766878b
 {
     return find<cond, action, bitwidth>(value, start, end, baseindex, state, CallbackDummy());
 }
 
-<<<<<<< HEAD
 template <class cond, Action action, class Callback> 
 bool Array::find(int64_t value, size_t start, size_t end, size_t baseindex, QueryState<int64_t>* state, 
-=======
-template <class cond, Action action, class Callback>
-void Array::find(int64_t value, size_t start, size_t end, size_t baseindex, QueryState<int64_t>* state,
->>>>>>> e766878b
                  Callback callback) const
 {
     TIGHTDB_TEMPEX4(return find, cond, action, m_width, Callback, (value, start, end, baseindex, state, callback));
 }
 
-<<<<<<< HEAD
 template <class cond, Action action, size_t bitwidth, class Callback> 
 bool Array::find(int64_t value, size_t start, size_t end, size_t baseindex, QueryState<int64_t>* state, 
-                 Callback callback) const
-{
-    return find_optimized<cond, action, bitwidth, Callback>(value, start, end, baseindex, state, callback);
-=======
-template <class cond, Action action, size_t bitwidth, class Callback>
-void Array::find(int64_t value, size_t start, size_t end, size_t baseindex, QueryState<int64_t>* state,
                  Callback callback) const
 {
 #ifdef TIGHTDB_DEBUG
@@ -1932,50 +1870,12 @@
     r_arr.Destroy();
 #endif
 
-}
-
-template <class cond2, Action action, size_t bitwidth, class Callback>
-int64_t Array::find_reference(int64_t value, size_t start, size_t end, size_t baseindex, QueryState<int64_t>* state,
-                              Callback callback) const
-{
-    // Reference implementation of find_optimized for bug testing
-    (void)callback;
-
-    if (end > size())
-        end = size();
-
-    for (size_t t = start; t < end; t++) {
-        int64_t v = Get(t);
-
-        if (SameType<cond2, None>::value || (SameType<cond2, Equal>::value && v == value) || (SameType<cond2, NotEqual>::value && v != value) || (SameType<cond2, Greater>::value && v > value) || (SameType<cond2, Less>::value && v < value)) {
-            if (action == act_ReturnFirst) {
-                state->m_state = t;
-                return false;
-            }
-            else if (action == act_Sum)
-                state->m_state += v;
-            else if (action == act_Max && v > state->m_state)
-                    state->m_state = v;
-            else if (action == act_Min && v < state->m_state)
-                    state->m_state = v;
-            else if (action == act_Count)
-                state->m_state++;
-            else if (action == act_FindAll)
-                reinterpret_cast<Array*>(state->m_state)->add(t + baseindex);
-        }
-
-    }
-
-    if (action == act_ReturnFirst)
-        return false;
-    else
-        return true;
->>>>>>> e766878b
+    return find_optimized<cond, action, bitwidth, Callback>(value, start, end, baseindex, state, callback);
 }
 
 #ifdef TIGHTDB_COMPILER_SSE
 // 'items' is the number of 16-byte SSE chunks. Returns index of packed element relative to first integer of first chunk
-template <class cond2, Action action, size_t width, class Callback>
+template <class cond2, Action action, size_t width, class Callback> 
 bool Array::FindSSE(int64_t value, __m128i *data, size_t items, QueryState<int64_t>* state, size_t baseindex,
                     Callback callback) const
 {
@@ -1994,10 +1894,10 @@
     return FindSSE_intern<cond2, action, width, Callback>(data, &search, items, state, baseindex, callback);
 }
 
-// Compares packed action_data with packed data (equal, less, etc) and performs aggregate action (max, min, sum,
+// Compares packed action_data with packed data (equal, less, etc) and performs aggregate action (max, min, sum, 
 // find_all, etc) on value inside action_data for first match, if any
-template <class cond2, Action action, size_t width, class Callback>
-TIGHTDB_FORCEINLINE bool Array::FindSSE_intern(__m128i* action_data, __m128i* data, size_t items,
+template <class cond2, Action action, size_t width, class Callback> 
+TIGHTDB_FORCEINLINE bool Array::FindSSE_intern(__m128i* action_data, __m128i* data, size_t items, 
                                                QueryState<int64_t>* state, size_t baseindex, Callback callback) const
 {
     cond2 c;
@@ -2095,7 +1995,7 @@
     }
 
     start++;
-
+    
     if (start + 3 < end) {
         v = Get(start);
         if (c(v, foreign->Get(start)))
@@ -2117,14 +2017,14 @@
     else if (start == end) {
         return true;
     }
-
+ 
     bool r;
     TIGHTDB_TEMPEX4(r = CompareLeafs, cond, action, m_width, Callback, (foreign, start, end, baseindex, state, callback))
     return r;
 }
 
 
-template <class cond, Action action, size_t width, class Callback> bool Array::CompareLeafs(Array* foreign, size_t start, size_t end, size_t baseindex, QueryState<int64_t>* state, Callback callback) const
+template <class cond, Action action, size_t width, class Callback> bool Array::CompareLeafs(Array* foreign, size_t start, size_t end, size_t baseindex, QueryState<int64_t>* state, Callback callback) const 
 {
     size_t fw = foreign->m_width;
     bool r;
@@ -2133,12 +2033,12 @@
 }
 
 
-template <class cond, Action action, size_t width, class Callback, size_t foreign_width>
-bool Array::CompareLeafs4(Array* foreign, size_t start, size_t end, size_t baseindex, QueryState<int64_t>* state,
+template <class cond, Action action, size_t width, class Callback, size_t foreign_width> 
+bool Array::CompareLeafs4(Array* foreign, size_t start, size_t end, size_t baseindex, QueryState<int64_t>* state, 
                           Callback callback) const
 {
     cond c;
-    char* foreign_m_data = foreign->m_data;
+    char* foreign_m_data = foreign->m_data;     
 
     if (width == 0 && foreign_width == 0) {
         if (c(0, 0)) {
@@ -2156,8 +2056,8 @@
 
 #if defined(TIGHTDB_COMPILER_SSE)
     if (cpuid_sse<42>() && width == foreign_width && (width == 8 || width == 16 || width == 32)) {
-        // We can only use SSE if both bitwidths are equal and above 8 bits and all values are signed
-        while (start < end && (((reinterpret_cast<size_t>(m_data) & 0xf) * 8 + start * width) % (128) != 0)) {
+        // We can only use SSE if both bitwidths are equal and above 8 bits and all values are signed   
+        while (start < end && (((reinterpret_cast<size_t>(m_data) & 0xf) * 8 + start * width) % (128) != 0)) {            
             int64_t v = GetUniversal<width>(m_data, start);
             int64_t fv = GetUniversal<foreign_width>(foreign_m_data, start);
             if (c(v, fv)) {
@@ -2167,7 +2067,7 @@
             start++;
         }
         if (start == end)
-            return true;
+            return true; 
 
 
         size_t sse_items = (end - start) * width / 128;
@@ -2176,7 +2076,7 @@
         while (start < sse_end) {
             __m128i* a = reinterpret_cast<__m128i*>(m_data + start * width / 8);
             __m128i* b = reinterpret_cast<__m128i*>(foreign_m_data + start * width / 8);
-
+            
             bool continue_search = FindSSE_intern<cond, action, width, Callback>(a, b, 1, state, baseindex + start, callback);
 
             if (!continue_search)
@@ -2184,15 +2084,17 @@
 
             start += 128 / no0(width);
         }
+        
+
     }
 #endif
-
+    
 
 #if 0 // this method turned out to be 33% slower than a naive loop. Find out why
 
     // index from which both arrays are 64-bit aligned
-    size_t a = round_up(start, 8*sizeof(int64_t) / (width < foreign_width ? width : foreign_width));
-
+    size_t a = round_up(start, 8*sizeof(int64_t) / (width < foreign_width ? width : foreign_width)); 
+    
     while (start < end && start < a) {
         int64_t v = GetUniversal<width>(m_data, start);
         int64_t fv = GetUniversal<foreign_width>(foreign_m_data, start);
@@ -2204,8 +2106,8 @@
     }
 
     if (start >= end)
-        return r;
-
+        return r; 
+           
     uint64_t chunk;
     uint64_t fchunk;
 
@@ -2276,7 +2178,7 @@
 
         start += 2;
     }
- */
+ */  
 
     while (start < end) {
         int64_t v = GetUniversal<width>(m_data, start);
@@ -2294,8 +2196,8 @@
 }
 
 
-template <class cond2, Action action, size_t bitwidth, class Callback>
-bool Array::Compare(int64_t value, size_t start, size_t end, size_t baseindex, QueryState<int64_t>* state,
+template <class cond2, Action action, size_t bitwidth, class Callback> 
+bool Array::Compare(int64_t value, size_t start, size_t end, size_t baseindex, QueryState<int64_t>* state, 
                     Callback callback) const
 {
     cond2 c;
@@ -2316,8 +2218,8 @@
     return ret;
 }
 
-template <bool gt, Action action, size_t bitwidth, class Callback>
-bool Array::CompareRelation(int64_t value, size_t start, size_t end, size_t baseindex, QueryState<int64_t>* state,
+template <bool gt, Action action, size_t bitwidth, class Callback> 
+bool Array::CompareRelation(int64_t value, size_t start, size_t end, size_t baseindex, QueryState<int64_t>* state, 
                             Callback callback) const
 {
     TIGHTDB_ASSERT(start <= m_len && (end <= m_len || end == (size_t)-1) && start <= end);
