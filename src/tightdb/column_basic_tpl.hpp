/*************************************************************************
 *
 * TIGHTDB CONFIDENTIAL
 * __________________
 *
 *  [2011] - [2012] TightDB Inc
 *  All Rights Reserved.
 *
 * NOTICE:  All information contained herein is, and remains
 * the property of TightDB Incorporated and its suppliers,
 * if any.  The intellectual and technical concepts contained
 * herein are proprietary to TightDB Incorporated
 * and its suppliers and may be covered by U.S. and Foreign Patents,
 * patents in process, and are protected by trade secret or copyright law.
 * Dissemination of this information or reproduction of this material
 * is strictly forbidden unless prior written permission is obtained
 * from TightDB Incorporated.
 *
 **************************************************************************/
#ifndef TIGHTDB_COLUMN_BASIC_TPL_HPP
#define TIGHTDB_COLUMN_BASIC_TPL_HPP

<<<<<<< HEAD
#include <tightdb/query_engine.hpp>

=======
// It's bad design (headers are entangled) that a Column uses query_engine.hpp which again uses Column.
#define TIGHTDB_DEPEND_ON_QUERYENGINE

#ifdef TIGHTDB_DEPEND_ON_QUERYENGINE
    #include <tightdb/query_engine.hpp>
#endif
>>>>>>> 860850ab

namespace tightdb {

// Predeclarations from query_engine.hpp
class ParentNode;
template<class T, class F> class BasicNode;
template<class T> class SequentialGetter;


template<class T>
BasicColumn<T>::BasicColumn(Allocator& alloc)
{
    m_array = new BasicArray<T>(0, 0, alloc);
}

template<class T>
BasicColumn<T>::BasicColumn(ref_type ref, ArrayParent* parent, std::size_t pndx, Allocator& alloc)
{
    bool root_is_leaf = root_is_leaf_from_ref(ref, alloc);
    if (root_is_leaf) {
        m_array = new BasicArray<T>(ref, parent, pndx, alloc);
    }
    else {
        m_array = new Array(ref, parent, pndx, alloc);
    }
}

template<class T>
BasicColumn<T>::~BasicColumn() TIGHTDB_NOEXCEPT
{
    if (root_is_leaf()) {
        delete static_cast<BasicArray<T>*>(m_array);
    }
    else {
        delete m_array;
    }
}

template<class T>
inline std::size_t BasicColumn<T>::size() const TIGHTDB_NOEXCEPT
{
    if (root_is_leaf())
        return m_array->size();
    return m_array->get_bptree_size();
}

template<class T>
void BasicColumn<T>::clear()
{
    if (m_array->is_leaf()) {
        static_cast<BasicArray<T>*>(m_array)->clear(); // Throws
        return;
    }

    ArrayParent* parent = m_array->get_parent();
    std::size_t pndx = m_array->get_ndx_in_parent();

    // FIXME: ExceptionSafety: Array accessor as well as underlying
    // array node is leaked if ArrayParent::update_child_ref() throws.

    // Revert to generic array
    BasicArray<T>* array = new BasicArray<T>(parent, pndx, m_array->get_alloc()); // Throws
    if (parent)
        parent->update_child_ref(pndx, array->get_ref()); // Throws

    // Remove original node
    m_array->destroy();
    delete m_array;

    m_array = array;
}

template<class T>
void BasicColumn<T>::resize(std::size_t ndx)
{
    TIGHTDB_ASSERT(root_is_leaf()); // currently only available on leaf level (used by b-tree code)
    TIGHTDB_ASSERT(ndx < size());
    static_cast<BasicArray<T>*>(m_array)->resize(ndx);
}

template<class T>
void BasicColumn<T>::move_last_over(std::size_t ndx)
{
    TIGHTDB_ASSERT(ndx+1 < size());

    std::size_t last_ndx = size() - 1;
    T v = get(last_ndx);

    set(ndx, v);

    bool is_last = true;
    erase(last_ndx, is_last);
}


template<class T>
T BasicColumn<T>::get(std::size_t ndx) const TIGHTDB_NOEXCEPT
{
    TIGHTDB_ASSERT(ndx < size());
    if (root_is_leaf())
        return static_cast<const BasicArray<T>*>(m_array)->get(ndx);

    std::pair<MemRef, std::size_t> p = m_array->get_bptree_leaf(ndx);
    const char* leaf_header = p.first.m_addr;
    std::size_t ndx_in_leaf = p.second;
    return BasicArray<T>::get(leaf_header, ndx_in_leaf);
}


template<class T>
class BasicColumn<T>::SetLeafElem: public Array::UpdateHandler {
public:
    Allocator& m_alloc;
    const T m_value;
    SetLeafElem(Allocator& alloc, T value) TIGHTDB_NOEXCEPT: m_alloc(alloc), m_value(value) {}
    void update(MemRef mem, ArrayParent* parent, std::size_t ndx_in_parent,
                std::size_t elem_ndx_in_leaf) TIGHTDB_OVERRIDE
    {
        BasicArray<T> leaf(mem, parent, ndx_in_parent, m_alloc);
        leaf.set(elem_ndx_in_leaf, m_value); // Throws
    }
};

template<class T>
void BasicColumn<T>::set(std::size_t ndx, T value)
{
    if (m_array->is_leaf()) {
        static_cast<BasicArray<T>*>(m_array)->set(ndx, value); // Throws
        return;
    }

    SetLeafElem set_leaf_elem(m_array->get_alloc(), value);
    m_array->update_bptree_elem(ndx, set_leaf_elem); // Throws
}

template<class T>
void BasicColumn<T>::add(T value)
{
    do_insert(npos, value);
}

template<class T>
void BasicColumn<T>::insert(std::size_t ndx, T value)
{
    TIGHTDB_ASSERT(ndx <= size());
    if (size() <= ndx) ndx = npos;
    do_insert(ndx, value);
}

template<class T>
void BasicColumn<T>::fill(std::size_t count)
{
    TIGHTDB_ASSERT(is_empty());

    // Fill column with default values
    // TODO: this is a very naive approach
    // we could speedup by creating full nodes directly
    for (std::size_t i = 0; i < count; ++i)
        add(T());

#ifdef TIGHTDB_DEBUG
    Verify();
#endif
}

template<class T>
bool BasicColumn<T>::compare(const BasicColumn& c) const
{
    std::size_t n = size();
    if (c.size() != n)
        return false;
    for (std::size_t i=0; i<n; ++i) {
        T v1 = get(i);
        T v2 = c.get(i);
        if (v1 == v2)
            return false;
    }
    return true;
}


template<class T>
class BasicColumn<T>::EraseLeafElem: public ColumnBase::EraseHandlerBase {
public:
    EraseLeafElem(BasicColumn<T>& column) TIGHTDB_NOEXCEPT:
        EraseHandlerBase(column) {}
    bool erase_leaf_elem(MemRef leaf_mem, ArrayParent* parent,
                         std::size_t leaf_ndx_in_parent,
                         std::size_t elem_ndx_in_leaf) TIGHTDB_OVERRIDE
    {
        BasicArray<T> leaf(leaf_mem, parent, leaf_ndx_in_parent, get_alloc());
        TIGHTDB_ASSERT(leaf.size() >= 1);
        std::size_t last_ndx = leaf.size() - 1;
        if (last_ndx == 0)
            return true;
        std::size_t ndx = elem_ndx_in_leaf;
        if (ndx == npos)
            ndx = last_ndx;
        leaf.erase(ndx); // Throws
        return false;
    }
    void destroy_leaf(MemRef leaf_mem) TIGHTDB_NOEXCEPT TIGHTDB_OVERRIDE
    {
        get_alloc().free_(leaf_mem);
    }
    void replace_root_by_leaf(MemRef leaf_mem) TIGHTDB_OVERRIDE
    {
        ArrayParent* parent = 0;
        std::size_t ndx_in_parent = 0;
        UniquePtr<Array> leaf(new BasicArray<T>(leaf_mem, parent, ndx_in_parent,
                                                get_alloc())); // Throws
        replace_root(leaf); // Throws
    }
    void replace_root_by_empty_leaf() TIGHTDB_OVERRIDE
    {
        ArrayParent* parent = 0;
        std::size_t ndx_in_parent = 0;
        UniquePtr<Array> leaf(new BasicArray<T>(parent, ndx_in_parent,
                                                get_alloc())); // Throws
        replace_root(leaf); // Throws
    }
};

template<class T>
void BasicColumn<T>::erase(std::size_t ndx, bool is_last)
{
    TIGHTDB_ASSERT(ndx < size());
    TIGHTDB_ASSERT(is_last == (ndx == size()-1));

    if (m_array->is_leaf()) {
        static_cast<BasicArray<T>*>(m_array)->erase(ndx); // Throws
        return;
    }

    size_t ndx_2 = is_last ? npos : ndx;
    EraseLeafElem erase_leaf_elem(*this);
    Array::erase_bptree_elem(m_array, ndx_2, erase_leaf_elem); // Throws
}


#ifdef TIGHTDB_DEBUG

template<class T>
std::size_t BasicColumn<T>::verify_leaf(MemRef mem, Allocator& alloc)
{
    BasicArray<T> leaf(mem, 0, 0, alloc);
    leaf.Verify();
    return leaf.size();
}

template<class T>
void BasicColumn<T>::Verify() const
{
    if (root_is_leaf()) {
        static_cast<BasicArray<T>*>(m_array)->Verify();
        return;
    }

    m_array->verify_bptree(&BasicColumn<T>::verify_leaf);
}


template<class T>
void BasicColumn<T>::to_dot(std::ostream& out, StringData title) const
{
    ref_type ref = m_array->get_ref();
    out << "subgraph cluster_basic_column" << ref << " {\n";
    out << " label = \"Basic column";
    if (title.size() != 0)
        out << "\\n'" << title << "'";
    out << "\";\n";
    tree_to_dot(out);
    out << "}\n";
}

template<class T>
void BasicColumn<T>::leaf_to_dot(MemRef leaf_mem, ArrayParent* parent, std::size_t ndx_in_parent,
                                 std::ostream& out) const
{
    BasicArray<T> leaf(leaf_mem.m_ref, parent, ndx_in_parent, m_array->get_alloc());
    leaf.to_dot(out);
}

template<class T>
inline void BasicColumn<T>::leaf_dumper(MemRef mem, Allocator& alloc, std::ostream& out, int level)
{
    BasicArray<T> leaf(mem, 0, 0, alloc);
    int indent = level * 2;
    out << std::setw(indent) << "" << "Basic leaf (size: "<<leaf.size()<<")\n";
}

template<class T>
inline void BasicColumn<T>::dump_node_structure(std::ostream& out, int level) const
{
    m_array->dump_bptree_structure(out, level, &leaf_dumper);
}

#endif // TIGHTDB_DEBUG


template<class T>
std::size_t BasicColumn<T>::find_first(T value, std::size_t begin, std::size_t end) const
{
    TIGHTDB_ASSERT(begin <= size());
    TIGHTDB_ASSERT(end == npos || (begin <= end && end <= size()));

    if (root_is_leaf())
        return static_cast<BasicArray<T>*>(m_array)->
            find_first(value, begin, end); // Throws (maybe)

    // FIXME: It would be better to always require that 'end' is
    // specified explicitely, since Table has the size readily
    // available, and Array::get_bptree_size() is deprecated.
    if (end == npos)
        end = m_array->get_bptree_size();

    std::size_t ndx_in_tree = begin;
    while (ndx_in_tree < end) {
        std::pair<MemRef, std::size_t> p = m_array->get_bptree_leaf(ndx_in_tree);
        BasicArray<T> leaf(p.first, 0, 0, m_array->get_alloc());
        std::size_t ndx_in_leaf = p.second;
        std::size_t leaf_offset = ndx_in_tree - ndx_in_leaf;
        std::size_t end_in_leaf = std::min(leaf.size(), end - leaf_offset);
        std::size_t ndx = leaf.find_first(value, ndx_in_leaf, end_in_leaf); // Throws (maybe)
        if (ndx != not_found)
            return leaf_offset + ndx;
        ndx_in_tree = leaf_offset + end_in_leaf;
    }

    return not_found;
}

template<class T>
void BasicColumn<T>::find_all(Array &result, T value, std::size_t begin, std::size_t end) const
{
    TIGHTDB_ASSERT(begin <= size());
    TIGHTDB_ASSERT(end == npos || (begin <= end && end <= size()));

    if (root_is_leaf()) {
        std::size_t leaf_offset = 0;
        static_cast<BasicArray<T>*>(m_array)->
            find_all(result, value, leaf_offset, begin, end); // Throws
        return;
    }

    // FIXME: It would be better to always require that 'end' is
    // specified explicitely, since Table has the size readily
    // available, and Array::get_bptree_size() is deprecated.
    if (end == npos)
        end = m_array->get_bptree_size();

    std::size_t ndx_in_tree = begin;
    while (ndx_in_tree < end) {
        std::pair<MemRef, std::size_t> p = m_array->get_bptree_leaf(ndx_in_tree);
        BasicArray<T> leaf(p.first, 0, 0, m_array->get_alloc());
        std::size_t ndx_in_leaf = p.second;
        std::size_t leaf_offset = ndx_in_tree - ndx_in_leaf;
        std::size_t end_in_leaf = std::min(leaf.size(), end - leaf_offset);
        leaf.find_all(result, value, leaf_offset, ndx_in_leaf, end_in_leaf); // Throws
        ndx_in_tree = leaf_offset + end_in_leaf;
    }
}

template<class T>
std::size_t BasicColumn<T>::count(T target) const
{
#ifdef TIGHTDB_DEPEND_ON_QUERYENGINE
    // Slow method that doesn't depend on query_engine
    size_t cnt = 0;
    for(std::size_t i = 0; i < size(); i++)
        if(get(i) == target)
            cnt++;

    return cnt;
#else
    return std::size_t(ColumnBase::aggregate<T, int64_t, act_Count, Equal>(target, 0, size(), 0));
#endif
}

template<class T>
typename BasicColumn<T>::SumType BasicColumn<T>::sum(std::size_t begin, std::size_t end,
                                                     std::size_t limit) const
{
<<<<<<< HEAD
    if (end == npos)
=======
#ifdef TIGHTDB_DEPEND_ON_QUERYENGINE
    if (end == std::size_t(-1))
>>>>>>> 860850ab
        end = size();

    if(limit != npos && begin + limit < end)
        end = begin + limit;

    typename BasicColumn<T>::SumType sum(0);
    for(std::size_t i = begin; i < end; ++i)
        sum += get(i);

    return sum;
<<<<<<< HEAD
// Above because we need to get rid of #include query_engine dependency in this header. Todo, 
// we must put below call inside a .cpp file and #include query_engine there and use that instead
// because it's faster than above loop.
// return ColumnBase::aggregate<T, SumType, act_Sum, None>(0, begin, end, 0);
=======
#else
    return ColumnBase::aggregate<T, SumType, act_Sum, None>(0, start, end, 0);
#endif
>>>>>>> 860850ab
}

template<class T>
double BasicColumn<T>::average(std::size_t begin, std::size_t end, std::size_t limit) const
{
    if (end == npos)
        end = size();

    if(limit != npos && begin + limit < end)
        end = begin + limit;

    std::size_t size = end - begin;
    double sum1 = sum(begin, end);
    double avg = sum1 / ( size == 0 ? 1 : size );
    return avg;
}

template<class T>
T BasicColumn<T>::minimum(std::size_t begin, std::size_t end, std::size_t limit) const
{
<<<<<<< HEAD
    if (end == npos)
=======
#ifdef TIGHTDB_DEPEND_ON_QUERYENGINE
    if (end == std::size_t(-1))
>>>>>>> 860850ab
        end = size();

    if (limit != npos && begin + limit < end)
        end = begin + limit;

    T min = std::numeric_limits<T>::max();
    for(std::size_t i = begin; i < end; ++i)
        if (get(i) < min)
            min = get(i);

    return min;
<<<<<<< HEAD
// Above because we need to get rid of #include query_engine dependency in this header. Todo, 
// we must put below call inside a .cpp file and #include query_engine there and use that instead
// because it's faster than above loop.
// return ColumnBase::aggregate<T, T, act_Min, None>(0, begin, end, 0);
=======
#else
    return ColumnBase::aggregate<T, T, act_Min, None>(0, start, end, 0);
#endif
>>>>>>> 860850ab
}

template<class T>
T BasicColumn<T>::maximum(std::size_t begin, std::size_t end, std::size_t limit) const
{
<<<<<<< HEAD
    if (end == npos)
=======
#ifdef TIGHTDB_DEPEND_ON_QUERYENGINE
    if (end == std::size_t(-1))
>>>>>>> 860850ab
        end = size();

    if (limit != npos && begin + limit < end)
        end = begin + limit;

    T max = std::numeric_limits<T>::min();
    for(std::size_t i = begin; i < end; i++)
        if (get(i) > max)
            max = get(i);

    return max;
<<<<<<< HEAD
// Above because we need to get rid of #include query_engine dependency in this header. Todo, 
// we must put below call inside a .cpp file and #include query_engine there and use that instead
// because it's faster than above loop.
// return ColumnBase::aggregate<T, T, act_Max, None>(0, begin, end, 0);
=======
#else
    return ColumnBase::aggregate<T, T, act_Max, None>(0, start, end, 0);
#endif
>>>>>>> 860850ab
}


template<class T> inline void BasicColumn<T>::do_insert(std::size_t ndx, T value)
{
    TIGHTDB_ASSERT(ndx == npos || ndx < size());
    ref_type new_sibling_ref;
    Array::TreeInsert<BasicColumn<T> > state;
    if (root_is_leaf()) {
        TIGHTDB_ASSERT(ndx == npos || ndx < TIGHTDB_MAX_LIST_SIZE);
        BasicArray<T>* leaf = static_cast<BasicArray<T>*>(m_array);
        new_sibling_ref = leaf->bptree_leaf_insert(ndx, value, state);
    }
    else {
        state.m_value = value;
        if (ndx == npos) {
            new_sibling_ref = m_array->bptree_append(state);
        }
        else {
            new_sibling_ref = m_array->bptree_insert(ndx, state);
        }
    }

    if (TIGHTDB_UNLIKELY(new_sibling_ref)) {
        bool is_append = ndx == npos;
        introduce_new_root(new_sibling_ref, state, is_append);
    }
}

template<class T> TIGHTDB_FORCEINLINE
ref_type BasicColumn<T>::leaf_insert(MemRef leaf_mem, ArrayParent& parent,
                                     std::size_t ndx_in_parent,
                                     Allocator& alloc, std::size_t insert_ndx,
                                     Array::TreeInsert<BasicColumn<T> >& state)
{
    BasicArray<T> leaf(leaf_mem, &parent, ndx_in_parent, alloc);
    return leaf.bptree_leaf_insert(insert_ndx, state.m_value, state);
}


template<class T> inline std::size_t BasicColumn<T>::lower_bound(T value) const TIGHTDB_NOEXCEPT
{
    if (root_is_leaf()) {
        return static_cast<const BasicArray<T>*>(m_array)->lower_bound(value);
    }
    return ColumnBase::lower_bound(*this, value);
}

template<class T> inline std::size_t BasicColumn<T>::upper_bound(T value) const TIGHTDB_NOEXCEPT
{
    if (root_is_leaf()) {
        return static_cast<const BasicArray<T>*>(m_array)->upper_bound(value);
    }
    return ColumnBase::upper_bound(*this, value);
}


} // namespace tightdb

#endif // TIGHTDB_COLUMN_BASIC_TPL_HPP<|MERGE_RESOLUTION|>--- conflicted
+++ resolved
@@ -20,17 +20,12 @@
 #ifndef TIGHTDB_COLUMN_BASIC_TPL_HPP
 #define TIGHTDB_COLUMN_BASIC_TPL_HPP
 
-<<<<<<< HEAD
-#include <tightdb/query_engine.hpp>
-
-=======
 // It's bad design (headers are entangled) that a Column uses query_engine.hpp which again uses Column.
 #define TIGHTDB_DEPEND_ON_QUERYENGINE
 
 #ifdef TIGHTDB_DEPEND_ON_QUERYENGINE
     #include <tightdb/query_engine.hpp>
 #endif
->>>>>>> 860850ab
 
 namespace tightdb {
 
@@ -414,12 +409,8 @@
 typename BasicColumn<T>::SumType BasicColumn<T>::sum(std::size_t begin, std::size_t end,
                                                      std::size_t limit) const
 {
-<<<<<<< HEAD
+#ifdef TIGHTDB_DEPEND_ON_QUERYENGINE
     if (end == npos)
-=======
-#ifdef TIGHTDB_DEPEND_ON_QUERYENGINE
-    if (end == std::size_t(-1))
->>>>>>> 860850ab
         end = size();
 
     if(limit != npos && begin + limit < end)
@@ -430,16 +421,9 @@
         sum += get(i);
 
     return sum;
-<<<<<<< HEAD
-// Above because we need to get rid of #include query_engine dependency in this header. Todo, 
-// we must put below call inside a .cpp file and #include query_engine there and use that instead
-// because it's faster than above loop.
-// return ColumnBase::aggregate<T, SumType, act_Sum, None>(0, begin, end, 0);
-=======
 #else
-    return ColumnBase::aggregate<T, SumType, act_Sum, None>(0, start, end, 0);
+    return ColumnBase::aggregate<T, SumType, act_Sum, None>(0, begin, end, 0);
 #endif
->>>>>>> 860850ab
 }
 
 template<class T>
@@ -460,12 +444,8 @@
 template<class T>
 T BasicColumn<T>::minimum(std::size_t begin, std::size_t end, std::size_t limit) const
 {
-<<<<<<< HEAD
+#ifdef TIGHTDB_DEPEND_ON_QUERYENGINE
     if (end == npos)
-=======
-#ifdef TIGHTDB_DEPEND_ON_QUERYENGINE
-    if (end == std::size_t(-1))
->>>>>>> 860850ab
         end = size();
 
     if (limit != npos && begin + limit < end)
@@ -477,27 +457,16 @@
             min = get(i);
 
     return min;
-<<<<<<< HEAD
-// Above because we need to get rid of #include query_engine dependency in this header. Todo, 
-// we must put below call inside a .cpp file and #include query_engine there and use that instead
-// because it's faster than above loop.
-// return ColumnBase::aggregate<T, T, act_Min, None>(0, begin, end, 0);
-=======
 #else
-    return ColumnBase::aggregate<T, T, act_Min, None>(0, start, end, 0);
+    return ColumnBase::aggregate<T, T, act_Min, None>(0, ebgin, end, 0);
 #endif
->>>>>>> 860850ab
 }
 
 template<class T>
 T BasicColumn<T>::maximum(std::size_t begin, std::size_t end, std::size_t limit) const
 {
-<<<<<<< HEAD
+#ifdef TIGHTDB_DEPEND_ON_QUERYENGINE
     if (end == npos)
-=======
-#ifdef TIGHTDB_DEPEND_ON_QUERYENGINE
-    if (end == std::size_t(-1))
->>>>>>> 860850ab
         end = size();
 
     if (limit != npos && begin + limit < end)
@@ -509,16 +478,9 @@
             max = get(i);
 
     return max;
-<<<<<<< HEAD
-// Above because we need to get rid of #include query_engine dependency in this header. Todo, 
-// we must put below call inside a .cpp file and #include query_engine there and use that instead
-// because it's faster than above loop.
-// return ColumnBase::aggregate<T, T, act_Max, None>(0, begin, end, 0);
-=======
 #else
-    return ColumnBase::aggregate<T, T, act_Max, None>(0, start, end, 0);
+    return ColumnBase::aggregate<T, T, act_Max, None>(0, begin, end, 0);
 #endif
->>>>>>> 860850ab
 }
 
 
