/*************************************************************************
 *
 * Copyright 2016 Realm Inc.
 *
 * Licensed under the Apache License, Version 2.0 (the "License");
 * you may not use this file except in compliance with the License.
 * You may obtain a copy of the License at
 *
 * http://www.apache.org/licenses/LICENSE-2.0
 *
 * Unless required by applicable law or agreed to in writing, software
 * distributed under the License is distributed on an "AS IS" BASIS,
 * WITHOUT WARRANTIES OR CONDITIONS OF ANY KIND, either express or implied.
 * See the License for the specific language governing permissions and
 * limitations under the License.
 *
 **************************************************************************/

#ifndef REALM_VIEWS_HPP
#define REALM_VIEWS_HPP

#include <realm/column.hpp>
#include <realm/handover_defs.hpp>

namespace realm {

const int64_t detached_ref = -1;

class RowIndexes;

// SortDescriptor encapsulates a reference to a set of columns (possibly over links), which is
// used to indicate the criteria columns for sort and distinct. Although the input is column
// indices, it does not rely on those indices remaining stable as long as the columns continue to exist.
class SortDescriptor {
public:
    SortDescriptor() = default;
    SortDescriptor(SortDescriptor const&) = default;
    SortDescriptor(SortDescriptor&&) = default;
    SortDescriptor& operator=(SortDescriptor const&) = default;
    SortDescriptor& operator=(SortDescriptor&&) = default;

    // Create a sort descriptor for the given columns on the given table.
    // Each vector in `column_indices` represents a chain of columns, where
    // all but the last are Link columns (n.b.: LinkList and Backlink are not
    // supported), and the final is any column type that can be sorted on.
    // `column_indices` must be non-empty, and each vector within it must also
    // be non-empty. `ascending` must either be empty or have one entry for each
    // column index chain.
    SortDescriptor(Table const& table,
                   std::vector<std::vector<size_t>> column_indices,
                   std::vector<bool> ascending={});

    // returns whether this descriptor is valid and can be used to sort
    explicit operator bool() const noexcept { return !m_columns.empty(); }

    // handover support
    using HandoverPatch = std::unique_ptr<SortDescriptorHandoverPatch>;
    static void generate_patch(SortDescriptor const&, HandoverPatch&);
    static SortDescriptor create_from_and_consume_patch(HandoverPatch&, Table const&);

    class Sorter;
    Sorter sorter(IntegerColumn const& row_indexes) const;
private:
    std::vector<std::vector<const ColumnBase*>> m_columns;
    std::vector<bool> m_ascending;
};

// This class is for common functionality of ListView and LinkView which inherit from it. Currently it only
<<<<<<< HEAD
// supports sorting.
=======
// supports sorting and distinct.
>>>>>>> 6aba6608
class RowIndexes {
public:
    RowIndexes(IntegerColumn::unattached_root_tag urt, realm::Allocator& alloc) :
        m_row_indexes(urt, alloc)
#ifdef REALM_COOKIE_CHECK
        , cookie(cookie_expected)
#endif
    {}

    RowIndexes(IntegerColumn&& col) :
        m_row_indexes(std::move(col))
#ifdef REALM_COOKIE_CHECK
        , cookie(cookie_expected)
#endif
    {}

    RowIndexes(const RowIndexes& source, ConstSourcePayload mode);
    RowIndexes(RowIndexes& source, MutableSourcePayload mode);

    virtual ~RowIndexes()
    {
#ifdef REALM_COOKIE_CHECK
        cookie = 0x7765697633333333; // 0x77656976 = 'view'; 0x33333333 = '3333' = destructed
#endif
    }

    // Return a column of the table that m_row_indexes are pointing at (which is the target table for LinkList and
    // parent table for TableView)
    virtual const ColumnBase& get_column_base(size_t index) const = 0;

    virtual size_t size() const = 0;

    // These two methods are overridden by TableView and LinkView.
    virtual uint_fast64_t sync_if_needed() const = 0;
    virtual bool is_in_sync() const { return true; }

    void check_cookie() const
    {
#ifdef REALM_COOKIE_CHECK
        REALM_ASSERT_RELEASE(cookie == cookie_expected);
#endif
    }

<<<<<<< HEAD
    // Predicate for std::sort
    struct Sorter {
        Sorter() {}
        Sorter(const std::vector<size_t>& columns, const std::vector<bool>& ascending)
            : m_column_indexes(columns), m_ascending(ascending) {}
        bool operator()(size_t i, size_t j) const
        {
            for (size_t t = 0; t < m_columns.size(); t++) {
                int c = m_columns[t]->compare_values(i, j);

                if (c != 0)
                    return m_ascending[t] ? c > 0 : c < 0;
            }
            return false; // row i == row j
        }

        void init(RowIndexes* row_indexes)
        {
            m_columns.clear();
            m_columns.resize(m_column_indexes.size(), 0);

            for (size_t i = 0; i < m_column_indexes.size(); i++) {
                m_columns[i] = &row_indexes->get_column_base(m_column_indexes[i]);
            }
        }

        explicit operator bool() const { return !m_column_indexes.empty(); }

        std::vector<size_t> m_column_indexes;
        std::vector<bool> m_ascending;
        std::vector<const ColumnBase*> m_columns;
    };

    void sort(Sorter& sorting_predicate);
=======
    IntegerColumn m_row_indexes;

protected:
    void do_sort(const SortDescriptor& sorting_predicate, const SortDescriptor& distinct_columns);
>>>>>>> 6aba6608

#ifdef REALM_COOKIE_CHECK
    static const uint64_t cookie_expected = 0x7765697677777777ull; // 0x77656976 = 'view'; 0x77777777 = '7777' = alive
    uint64_t cookie;
#endif
};

} // namespace realm

#endif // REALM_VIEWS_HPP<|MERGE_RESOLUTION|>--- conflicted
+++ resolved
@@ -66,11 +66,7 @@
 };
 
 // This class is for common functionality of ListView and LinkView which inherit from it. Currently it only
-<<<<<<< HEAD
-// supports sorting.
-=======
 // supports sorting and distinct.
->>>>>>> 6aba6608
 class RowIndexes {
 public:
     RowIndexes(IntegerColumn::unattached_root_tag urt, realm::Allocator& alloc) :
@@ -114,47 +110,10 @@
 #endif
     }
 
-<<<<<<< HEAD
-    // Predicate for std::sort
-    struct Sorter {
-        Sorter() {}
-        Sorter(const std::vector<size_t>& columns, const std::vector<bool>& ascending)
-            : m_column_indexes(columns), m_ascending(ascending) {}
-        bool operator()(size_t i, size_t j) const
-        {
-            for (size_t t = 0; t < m_columns.size(); t++) {
-                int c = m_columns[t]->compare_values(i, j);
-
-                if (c != 0)
-                    return m_ascending[t] ? c > 0 : c < 0;
-            }
-            return false; // row i == row j
-        }
-
-        void init(RowIndexes* row_indexes)
-        {
-            m_columns.clear();
-            m_columns.resize(m_column_indexes.size(), 0);
-
-            for (size_t i = 0; i < m_column_indexes.size(); i++) {
-                m_columns[i] = &row_indexes->get_column_base(m_column_indexes[i]);
-            }
-        }
-
-        explicit operator bool() const { return !m_column_indexes.empty(); }
-
-        std::vector<size_t> m_column_indexes;
-        std::vector<bool> m_ascending;
-        std::vector<const ColumnBase*> m_columns;
-    };
-
-    void sort(Sorter& sorting_predicate);
-=======
     IntegerColumn m_row_indexes;
 
 protected:
     void do_sort(const SortDescriptor& sorting_predicate, const SortDescriptor& distinct_columns);
->>>>>>> 6aba6608
 
 #ifdef REALM_COOKIE_CHECK
     static const uint64_t cookie_expected = 0x7765697677777777ull; // 0x77656976 = 'view'; 0x77777777 = '7777' = alive
